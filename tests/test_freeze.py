--- conflicted
+++ resolved
@@ -350,34 +350,14 @@
     ]
 
 
-<<<<<<< HEAD
-def test_freeze_ref(rc, cli):
-=======
 def test_freeze_file(rc, cli):
->>>>>>> ed626e10
-    tmpdir = rc.get('manifests', 'yaml', 'path', cast=pathlib.Path)
-
-    create_manifest_files(tmpdir, {
-        'country.yml': {
-            'type': 'model',
-            'name': 'country',
-            'properties': {
-<<<<<<< HEAD
-                'name': {'type': 'string'},
-            },
-        },
-        'city.yml': {
-            'type': 'model',
-            'name': 'city',
-            'properties': {
-                'country': {
-                    'type': 'ref',
-                    'model': 'country'
-                },
-                'name': {'type': 'string'}
-            }
-        }
-=======
+    tmpdir = rc.get('manifests', 'yaml', 'path', cast=pathlib.Path)
+
+    create_manifest_files(tmpdir, {
+        'country.yml': {
+            'type': 'model',
+            'name': 'country',
+            'properties': {
                 'flag': {'type': 'file'},
                 'anthem': {
                     'type': 'file',
@@ -385,31 +365,11 @@
                 },
             },
         },
->>>>>>> ed626e10
-    })
-
-    cli.invoke(rc, freeze)
-
-    manifest = read_manifest_files(tmpdir)
-<<<<<<< HEAD
-    manifest_files = readable_manifest_files(manifest)
-    assert manifest_files['city.yml'][-1]['migrate'] == [
-        {
-            'downgrade': ["drop_table('city')"],
-            'type': 'schema',
-            'upgrade': [
-                'create_table(',
-                "    'city',",
-                "    column('_id', pk()),",
-                "    column('_revision', string()),",
-                "    column('country._id', ref('country._id')),",
-                "    column('name', string())",
-                ')',
-            ],
-        },
-    ]
-    assert manifest_files['country.yml'][-1]['migrate'] == [
-=======
+    })
+
+    cli.invoke(rc, freeze)
+
+    manifest = read_manifest_files(tmpdir)
     assert readable_manifest_files(manifest)['country.yml'][-1]['migrate'] == [
         {
             'downgrade': ["drop_table('country/:file/flag')"],
@@ -422,7 +382,6 @@
                 ')',
             ],
         },
->>>>>>> ed626e10
         {
             'type': 'schema',
             'upgrade': [
@@ -430,17 +389,6 @@
                 "    'country',",
                 "    column('_id', pk()),",
                 "    column('_revision', string()),",
-<<<<<<< HEAD
-                "    column('name', string())",
-                ")"
-            ],
-            'downgrade': ["drop_table('country')"],
-        },
-    ]
-
-
-def test_freeze_ref_in_array(rc, cli):
-=======
                 "    column('anthem._id', string()),",
                 "    column('anthem._content_type', string()),",
                 "    column('anthem._size', integer()),",
@@ -459,32 +407,13 @@
 
 
 def test_freeze_list_of_files(rc, cli):
->>>>>>> ed626e10
-    tmpdir = rc.get('manifests', 'yaml', 'path', cast=pathlib.Path)
-
-    create_manifest_files(tmpdir, {
-        'country.yml': {
-            'type': 'model',
-            'name': 'country',
-            'properties': {
-<<<<<<< HEAD
-                'cities': {
-                    'type': 'array',
-                    'items': {
-                        'type': 'ref',
-                        'model': 'city'
-                    }
-                },
-            },
-        },
-        'city.yml': {
-            'type': 'model',
-            'name': 'city',
-            'properties': {
-                'name': {'type': 'string'}
-            }
-        }
-=======
+    tmpdir = rc.get('manifests', 'yaml', 'path', cast=pathlib.Path)
+
+    create_manifest_files(tmpdir, {
+        'country.yml': {
+            'type': 'model',
+            'name': 'country',
+            'properties': {
                 'flags': {
                     'type': 'array',
                     'items': {
@@ -493,41 +422,11 @@
                 },
             },
         },
->>>>>>> ed626e10
-    })
-
-    cli.invoke(rc, freeze)
-
-    manifest = read_manifest_files(tmpdir)
-<<<<<<< HEAD
-    manifest_files = readable_manifest_files(manifest)
-    assert manifest_files['city.yml'][-1]['migrate'] == [
-        {
-            'downgrade': ["drop_table('city')"],
-            'type': 'schema',
-            'upgrade': [
-                'create_table(',
-                "    'city',",
-                "    column('_id', pk()),",
-                "    column('_revision', string()),",
-                "    column('name', string())",
-                ')',
-            ],
-        },
-    ]
-    assert manifest_files['country.yml'][-1]['migrate'] == [
-        {
-            'type': 'schema',
-            'upgrade': [
-                "create_table(",
-                "    'country/:list/cities',",
-                "    column('_txn', uuid()),",
-                "    column('_rid', ref('country._id', ondelete: 'CASCADE')),",
-                "    column('cities._id', ref('city._id'))",
-                ")"
-            ],
-            'downgrade': ["drop_table('country/:list/cities')"],
-=======
+    })
+
+    cli.invoke(rc, freeze)
+
+    manifest = read_manifest_files(tmpdir)
     assert readable_manifest_files(manifest)['country.yml'][-1]['migrate'] == [
         {
             'downgrade': ["drop_table('country/:file/flags')"],
@@ -555,7 +454,6 @@
                 "    column('flags._blocks', array(uuid()))",
                 ')',
             ],
->>>>>>> ed626e10
         },
         {
             'type': 'schema',
@@ -564,19 +462,142 @@
                 "    'country',",
                 "    column('_id', pk()),",
                 "    column('_revision', string()),",
-<<<<<<< HEAD
+                "    column('flags', json())",
+                ")"
+            ],
+            'downgrade': [
+                "drop_table('country')",
+            ],
+        },
+    ]
+
+
+def test_freeze_ref(rc, cli):
+    tmpdir = rc.get('manifests', 'yaml', 'path', cast=pathlib.Path)
+
+    create_manifest_files(tmpdir, {
+        'country.yml': {
+            'type': 'model',
+            'name': 'country',
+            'properties': {
+                'name': {'type': 'string'},
+            },
+        },
+        'city.yml': {
+            'type': 'model',
+            'name': 'city',
+            'properties': {
+                'country': {
+                    'type': 'ref',
+                    'model': 'country'
+                },
+                'name': {'type': 'string'}
+            }
+        }
+    })
+
+    cli.invoke(rc, freeze)
+
+    manifest = read_manifest_files(tmpdir)
+    manifest_files = readable_manifest_files(manifest)
+    assert manifest_files['city.yml'][-1]['migrate'] == [
+        {
+            'downgrade': ["drop_table('city')"],
+            'type': 'schema',
+            'upgrade': [
+                'create_table(',
+                "    'city',",
+                "    column('_id', pk()),",
+                "    column('_revision', string()),",
+                "    column('country._id', ref('country._id')),",
+                "    column('name', string())",
+                ')',
+            ],
+        },
+    ]
+    assert manifest_files['country.yml'][-1]['migrate'] == [
+        {
+            'type': 'schema',
+            'upgrade': [
+                "create_table(",
+                "    'country',",
+                "    column('_id', pk()),",
+                "    column('_revision', string()),",
+                "    column('name', string())",
+                ")"
+            ],
+            'downgrade': ["drop_table('country')"],
+        },
+    ]
+
+
+def test_freeze_ref_in_array(rc, cli):
+    tmpdir = rc.get('manifests', 'yaml', 'path', cast=pathlib.Path)
+
+    create_manifest_files(tmpdir, {
+        'country.yml': {
+            'type': 'model',
+            'name': 'country',
+            'properties': {
+                'cities': {
+                    'type': 'array',
+                    'items': {
+                        'type': 'ref',
+                        'model': 'city'
+                    }
+                },
+            },
+        },
+        'city.yml': {
+            'type': 'model',
+            'name': 'city',
+            'properties': {
+                'name': {'type': 'string'}
+            }
+        }
+    })
+
+    cli.invoke(rc, freeze)
+
+    manifest = read_manifest_files(tmpdir)
+    manifest_files = readable_manifest_files(manifest)
+    assert manifest_files['city.yml'][-1]['migrate'] == [
+        {
+            'downgrade': ["drop_table('city')"],
+            'type': 'schema',
+            'upgrade': [
+                'create_table(',
+                "    'city',",
+                "    column('_id', pk()),",
+                "    column('_revision', string()),",
+                "    column('name', string())",
+                ')',
+            ],
+        },
+    ]
+    assert manifest_files['country.yml'][-1]['migrate'] == [
+        {
+            'type': 'schema',
+            'upgrade': [
+                "create_table(",
+                "    'country/:list/cities',",
+                "    column('_txn', uuid()),",
+                "    column('_rid', ref('country._id', ondelete: 'CASCADE')),",
+                "    column('cities._id', ref('city._id'))",
+                ")"
+            ],
+            'downgrade': ["drop_table('country/:list/cities')"],
+        },
+        {
+            'type': 'schema',
+            'upgrade': [
+                "create_table(",
+                "    'country',",
+                "    column('_id', pk()),",
+                "    column('_revision', string()),",
                 "    column('cities', json())",
                 ")"
             ],
             'downgrade': ["drop_table('country')"],
         }
-=======
-                "    column('flags', json())",
-                ")"
-            ],
-            'downgrade': [
-                "drop_table('country')",
-            ],
-        },
->>>>>>> ed626e10
     ]