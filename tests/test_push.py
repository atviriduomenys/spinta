import datetime
import hashlib
import json
import textwrap
from typing import Any
from typing import Callable
from typing import Dict
from typing import Tuple

import pytest
import requests
import sqlalchemy as sa
from pprintpp import pformat
from requests import PreparedRequest
from responses import POST
from responses import RequestsMock

<<<<<<< HEAD
from spinta.cli.push import _PushRow, _ErrorCounter
=======
from spinta.cli.helpers.errors import ErrorCounter
from spinta.cli.push import _PushRow, _reset_pushed, _read_rows, _iter_deleted_rows, _get_deleted_row_counts
>>>>>>> 1fac5b6b
from spinta.cli.push import _get_row_for_error
from spinta.cli.push import _map_sent_and_recv
from spinta.cli.push import _init_push_state
from spinta.cli.push import _send_request
from spinta.cli.push import _push
from spinta.cli.push import _State
from spinta.core.config import RawConfig
from spinta.manifests.tabular.helpers import striptable
from spinta.testing.cli import SpintaCliRunner
from spinta.testing.data import listdata
from spinta.testing.datasets import Sqlite, create_sqlite_db
from spinta.testing.manifest import load_manifest
from spinta.testing.manifest import load_manifest_and_context
from spinta.testing.tabular import create_tabular_manifest
from tests.datasets.test_sql import create_rc, configure_remote_server


@pytest.fixture(scope='module')
def geodb():
    with create_sqlite_db({
        'salis': [
            sa.Column('id', sa.Integer, primary_key=True),
            sa.Column('kodas', sa.Text),
            sa.Column('pavadinimas', sa.Text),
        ],
        'miestas': [
            sa.Column('id', sa.Integer, primary_key=True),
            sa.Column('pavadinimas', sa.Text),
            sa.Column('salis', sa.Integer, sa.ForeignKey("salis.kodas"), nullable=False),
        ],
    }) as db:
        db.write('salis', [
            {'id': 0, 'kodas': 'lt', 'pavadinimas': 'Lietuva'},
            {'id': 1, 'kodas': 'lv', 'pavadinimas': 'Latvija'},
            {'id': 2, 'kodas': 'ee', 'pavadinimas': 'Estija'},
        ])
        db.write('miestas', [
            {'id': 0, 'salis': 'lt', 'pavadinimas': 'Vilnius'},
            {'id': 1, 'salis': 'lv', 'pavadinimas': 'Ryga'},
            {'id': 2, 'salis': 'ee', 'pavadinimas': 'Talinas'},
        ])
        yield db


@pytest.mark.skip('datasets')
@pytest.mark.models(
    'backends/postgres/report/:dataset/test',
)
def test_push_same_model(model, app):
    app.authmodel(model, ['insert'])
    data = [
        {'_op': 'insert', '_type': model, 'status': 'ok'},
        {'_op': 'insert', '_type': model, 'status': 'warning'},
        {'_op': 'insert', '_type': model, 'status': 'critical'},
        {'_op': 'insert', '_type': model, 'status': 'blocker'},
    ]
    headers = {'content-type': 'application/x-ndjson'}
    payload = (json.dumps(x) + '\n' for x in data)
    resp = app.post('/', headers=headers, content=payload)
    resp = resp.json()
    data = resp.pop('_data')
    assert resp == {
        '_transaction': resp['_transaction'],
        '_status': 'ok',
    }
    assert len(data) == 4
    assert data[0] == {
        '_id': data[0]['_id'],
        '_revision': data[0]['_revision'],
        '_type': 'backends/postgres/report/:dataset/test',
        'count': None,
        'notes': [],
        'operating_licenses': [],
        'report_type': None,
        'revision': None,
        'status': 'ok',
        'update_time': None,
        'valid_from_date': None,
    }


def sha1(s):
    return hashlib.sha1(s.encode()).hexdigest()


@pytest.mark.skip('datasets')
def test_push_different_models(app):
    app.authorize(['spinta_set_meta_fields'])
    app.authmodel('country/:dataset/csv/:resource/countries', ['insert'])
    app.authmodel('backends/postgres/report/:dataset/test', ['insert'])
    data = [
        {'_op': 'insert', '_type': 'country/:dataset/csv', '_id': sha1('lt'), 'code': 'lt'},
        {'_op': 'insert', '_type': 'backends/postgres/report/:dataset/test', 'status': 'ok'},
    ]
    headers = {'content-type': 'application/x-ndjson'}
    payload = (json.dumps(x) + '\n' for x in data)
    resp = app.post('/', headers=headers, data=payload)
    resp = resp.json()
    assert '_data' in resp, resp
    data = resp.pop('_data')
    assert resp == {
        '_transaction': resp.get('_transaction'),
        '_status': 'ok',
    }
    assert len(data) == 2

    d = data[0]
    assert d == {
        '_id': d['_id'],
        '_revision': d['_revision'],
        '_type': 'country/:dataset/csv/:resource/countries',
        'code': 'lt',
        'title': None,
    }

    d = data[1]
    assert d == {
        '_id': d['_id'],
        '_revision': d['_revision'],
        '_type': 'backends/postgres/report/:dataset/test',
        'count': None,
        'notes': [],
        'operating_licenses': [],
        'report_type': None,
        'revision': None,
        'status': 'ok',
        'update_time': None,
        'valid_from_date': None,
    }


def test__map_sent_and_recv__no_recv(rc: RawConfig):
    manifest = load_manifest(rc, '''
    d | r | b | m | property | type   | access
    datasets/gov/example     |        |
      |   |   | Country      |        |
      |   |   |   | name     | string | open
    ''')

    model = manifest.models['datasets/gov/example/Country']
    sent = [
        _PushRow(model, {'name': 'Vilnius'}),
    ]
    recv = None
    assert list(_map_sent_and_recv(sent, recv)) == sent


def test__get_row_for_error__errors(rc: RawConfig):
    manifest = load_manifest(rc, '''
    d | r | b | m | property | type   | access
    datasets/gov/example     |        |
      |   |   | Country      |        |
      |   |   |   | name     | string | open
    ''')

    model = manifest.models['datasets/gov/example/Country']
    rows = [
        _PushRow(model, {
            '_id': '4d741843-4e94-4890-81d9-5af7c5b5989a',
            'name': 'Vilnius',
        }),
    ]
    errors = [
        {
            'context': {
                'id': '4d741843-4e94-4890-81d9-5af7c5b5989a',
            }
        }
    ]
    assert _get_row_for_error(rows, errors).splitlines() == [
        ' Model datasets/gov/example/Country, data:',
        " {'_id': '4d741843-4e94-4890-81d9-5af7c5b5989a', 'name': 'Vilnius'}",
    ]


def test__send_data__json_error(rc: RawConfig, responses: RequestsMock):
    model = 'example/City'
    url = f'https://example.com/{model}'
    responses.add(POST, url, status=500, body='{INVALID JSON}')
    rows = [
        _PushRow(model, {'name': 'Vilnius'}),
    ]
    data = '{"name": "Vilnius"}'
    session = requests.Session()
    _, resp = _send_request(session, url, "POST", rows, data)
    assert resp is None


def _match_dict(d: Dict[str, Any], m: Dict[str, Any]) -> bool:
    for k, v in m.items():
        if k not in d or d[k] != v:
            return False
    return True


def _matcher(match: Dict[str, Any]) -> Callable[..., Any]:
    def _match(request: PreparedRequest) -> Tuple[bool, str]:
        reason = ""
        body = request.body
        try:
            if isinstance(body, bytes):
                body = body.decode("utf-8")
            data = json.loads(body) if body else {}
            if '_data' in data:
                valid = all(_match_dict(d, match) for d in data['_data'])
            else:
                valid = False
            if not valid:
                expected = textwrap.indent(pformat(match), '    ')
                received = textwrap.indent(pformat(data), '    ')
                reason = (
                    "request.body:\n"
                    f"{received}\n"
                    "  doesn't match\n"
                    f"{expected}"
                )
        except json.JSONDecodeError:
            valid = False
            reason = (
                "request.body doesn't match: JSONDecodeError: "
                "Cannot parse request.body"
            )
        return valid, reason
    return _match


def test_push_state__create(rc: RawConfig, responses: RequestsMock):
    context, manifest = load_manifest_and_context(rc, '''
    m | property | type   | access
    City         |        |
      | name     | string | open
    ''')

    model = manifest.models['City']
    models = [model]

    state = _State(*_init_push_state('sqlite://', models))
    conn = state.engine.connect()
    context.set('push.state.conn', conn)

    rows = [
        _PushRow(model, {
            '_type': model.name,
            '_id': '4d741843-4e94-4890-81d9-5af7c5b5989a',
            'name': 'Vilnius',
        }, op='insert'),
    ]

    client = requests.Session()
    server = 'https://example.com/'
    responses.add(
        POST, server,
        json={
            '_data': [{
                '_type': model.name,
                '_id': '4d741843-4e94-4890-81d9-5af7c5b5989a',
                '_revision': 'f91adeea-3bb8-41b0-8049-ce47c7530bdc',
                'name': 'Vilnius',
            }],
        },
        match=[_matcher({
            '_op': 'insert',
            '_type': model.name,
            '_id': '4d741843-4e94-4890-81d9-5af7c5b5989a',
        })],
    )

    _push(
        context,
        client,
        server,
        models,
        rows,
        state=state,
    )

    table = state.metadata.tables[model.name]
    query = sa.select([table.c.id, table.c.revision, table.c.error])
    assert list(conn.execute(query)) == [(
        '4d741843-4e94-4890-81d9-5af7c5b5989a',
        'f91adeea-3bb8-41b0-8049-ce47c7530bdc',
        False,
    )]


def test_push_state__create_error(rc: RawConfig, responses: RequestsMock):
    context, manifest = load_manifest_and_context(rc, '''
    m | property | type   | access
    City         |        |
      | name     | string | open
    ''')

    model = manifest.models['City']
    models = [model]

    state = _State(*_init_push_state('sqlite://', models))
    conn = state.engine.connect()
    context.set('push.state.conn', conn)

    rows = [
        _PushRow(model, {
            '_type': model.name,
            '_id': '4d741843-4e94-4890-81d9-5af7c5b5989a',
            'name': 'Vilnius',
        }, op='insert')
    ]

    client = requests.Session()
    server = 'https://example.com/'
    responses.add(POST, server, status=500, body='ERROR!')

    _push(
        context,
        client,
        server,
        models,
        rows,
        state=state,
    )

    table = state.metadata.tables[model.name]
    query = sa.select([table.c.id, table.c.error])
    assert list(conn.execute(query)) == [
        ('4d741843-4e94-4890-81d9-5af7c5b5989a', True),
    ]


def test_push_state__update(rc: RawConfig, responses: RequestsMock):
    context, manifest = load_manifest_and_context(rc, '''
    m | property | type   | access
    City         |        |
      | name     | string | open
    ''')

    model = manifest.models['City']
    models = [model]

    state = _State(*_init_push_state('sqlite://', models))
    conn = state.engine.connect()
    context.set('push.state.conn', conn)

    rev_before = 'f91adeea-3bb8-41b0-8049-ce47c7530bdc'
    rev_after = '45e8d4d6-bb6c-42cd-8ad8-09049bbed6bd'

    table = state.metadata.tables[model.name]
    conn.execute(table.insert().values(
        id='4d741843-4e94-4890-81d9-5af7c5b5989a',
        revision=rev_before,
        checksum='CHANGED',
        pushed=datetime.datetime.now(),
        error=False,
    ))

    rows = [
        _PushRow(model, {
            '_type': model.name,
            '_revision': rev_before,
            '_id': '4d741843-4e94-4890-81d9-5af7c5b5989a',
            'name': 'Vilnius',
        }, op='patch', saved=True),
    ]

    client = requests.Session()
    server = 'https://example.com/'
    responses.add(
        POST, server,
        json={
            '_data': [{
                '_type': model.name,
                '_id': '4d741843-4e94-4890-81d9-5af7c5b5989a',
                '_revision': rev_after,
                'name': 'Vilnius',
            }],
        },
        match=[_matcher({
            '_op': 'patch',
            '_type': model.name,
            '_where': "eq(_id, '4d741843-4e94-4890-81d9-5af7c5b5989a')",
            '_revision': rev_before,
        })],
    )

    _push(
        context,
        client,
        server,
        models,
        rows,
        state=state,
    )

    query = sa.select([table.c.id, table.c.revision, table.c.error])
    assert list(conn.execute(query)) == [(
        '4d741843-4e94-4890-81d9-5af7c5b5989a',
        rev_after,
        False,
    )]


def test_push_state__update_error(rc: RawConfig, responses: RequestsMock):
    context, manifest = load_manifest_and_context(rc, '''
    m | property | type   | access
    City         |        |
      | name     | string | open
    ''')

    model = manifest.models['City']
    models = [model]

    state = _State(*_init_push_state('sqlite://', models))
    conn = state.engine.connect()
    context.set('push.state.conn', conn)

    rev_before = 'f91adeea-3bb8-41b0-8049-ce47c7530bdc'

    table = state.metadata.tables[model.name]
    conn.execute(table.insert().values(
        id='4d741843-4e94-4890-81d9-5af7c5b5989a',
        revision=rev_before,
        checksum='CHANGED',
        pushed=datetime.datetime.now(),
        error=False,
    ))

    rows = [
        _PushRow(model, {
            '_type': model.name,
            '_revision': rev_before,
            '_id': '4d741843-4e94-4890-81d9-5af7c5b5989a',
            'name': 'Vilnius',
        }, op='patch', saved=True),
    ]

    client = requests.Session()
    server = 'https://example.com/'
    responses.add(POST, server, status=500, body='ERROR!')

    _push(
        context,
        client,
        server,
        models,
        rows,
        state=state,
    )

    query = sa.select([table.c.id, table.c.revision, table.c.error])
    assert list(conn.execute(query)) == [(
        '4d741843-4e94-4890-81d9-5af7c5b5989a',
        rev_before,
        True,
    )]


def test_push_delete_with_dependent_objects(
    postgresql,
    rc,
    cli: SpintaCliRunner,
    responses,
    tmp_path,
    geodb,
    request
):
    table = '''
     d | r | b | m  | property         | type   | ref                     | source     | access
     datasets/gov/deleteTest           |        |                         |            |
       | data                          | sql    |                         |            |
       |   |                           |        |                         |            |
       |   |   | Country               |        | code                    | salis      | open
       |   |   |    | name             | string |                         | pavadinimas|
       |   |   |    | code             | string |                         | kodas      |
       |   |   |    |                  |        |                         |            |
       |   |   | City                  |        | name                    | miestas    | open
       |   |   |    | name             | string |                         | pavadinimas|
       |   |   |    | country          | ref    | Country                 | salis      |
    '''
    create_tabular_manifest(tmp_path / 'manifest.csv', striptable(table))

    localrc = create_rc(rc, tmp_path, geodb)

    remote = configure_remote_server(cli, localrc, rc, tmp_path, responses, remove_source=False)
    request.addfinalizer(remote.app.context.wipe_all)

    assert remote.url == 'https://example.com/'
    result = cli.invoke(localrc, [
        'push',
        '-d', 'datasets/gov/deleteTest',
        '-o', remote.url,
        '--credentials', remote.credsfile,
        '--no-progress-bar',
    ])
    assert result.exit_code == 0

    remote.app.authmodel('datasets/gov/deleteTest/Country', ['getall'])
    resp = remote.app.get('/datasets/gov/deleteTest/Country')
    assert len(listdata(resp)) == 3

    remote.app.authmodel('datasets/gov/deleteTest/City', ['getall'])
    resp = remote.app.get('/datasets/gov/deleteTest/City')
    assert len(listdata(resp)) == 3

    conn = geodb.engine.connect()

    conn.execute(geodb.tables['salis'].delete().where(geodb.tables['salis'].c.id == 2))
    conn.execute(geodb.tables['miestas'].delete().where(geodb.tables['miestas'].c.id == 2))
    conn.execute(geodb.tables['miestas'].delete().where(geodb.tables['miestas'].c.id == 1))

    result = cli.invoke(localrc, [
        'push',
        '-d', 'datasets/gov/deleteTest',
        '-o', remote.url,
        '--credentials', remote.credsfile,
        '--no-progress-bar',
        '--stop-on-error'
    ])
    assert result.exit_code == 0

    remote.app.authmodel('datasets/gov/deleteTest/Country', ['getall'])
    resp = remote.app.get('/datasets/gov/deleteTest/Country')
    assert len(listdata(resp)) == 2

    remote.app.authmodel('datasets/gov/deleteTest/City', ['getall'])
    resp = remote.app.get('/datasets/gov/deleteTest/City')
    assert len(listdata(resp)) == 1


def test_push_state__delete(rc: RawConfig, responses: RequestsMock):
    context, manifest = load_manifest_and_context(rc, '''
    m | property | type   | access
    City         |        |
      | name     | string | open
    ''')

    model = manifest.models['City']
    models = [model]

    state = _State(*_init_push_state('sqlite://', models))
    conn = state.engine.connect()
    context.set('push.state.conn', conn)

    rev_before = 'f91adeea-3bb8-41b0-8049-ce47c7530bdc'
    rev_after = '45e8d4d6-bb6c-42cd-8ad8-09049bbed6bd'

    table = state.metadata.tables[model.name]
    conn.execute(table.insert().values(
        id='4d741843-4e94-4890-81d9-5af7c5b5989a',
        revision=rev_before,
        checksum='DELETED',
        pushed=datetime.datetime.now(),
        error=False,
    ))

    client = requests.Session()
    server = 'https://example.com/'
    responses.add(
        POST, server,
        json={
            '_data': [{
                '_type': model.name,
                '_id': '4d741843-4e94-4890-81d9-5af7c5b5989a',
                '_revision': rev_after,
            }],
        },
        match=[_matcher({
            '_op': 'delete',
            '_type': model.name,
            '_where': "eq(_id, '4d741843-4e94-4890-81d9-5af7c5b5989a')"
        })],
    )

    query = sa.select([table.c.id, table.c.revision, table.c.error])
    assert list(conn.execute(query)) == [(
        '4d741843-4e94-4890-81d9-5af7c5b5989a',
        rev_before,
        False,
    )]

    rows = [
        _PushRow(model, {
            '_op': 'delete',
            '_type': 'City',
            '_where': "eq(_id, '4d741843-4e94-4890-81d9-5af7c5b5989a')",
        }, op="delete", saved=True),
    ]

    _push(
        context,
        client,
        server,
        models,
        rows,
        state=state,
    )

    query = sa.select([table.c.id, table.c.revision, table.c.error])
    assert list(conn.execute(query)) == []


def test_push_state__retry(rc: RawConfig, responses: RequestsMock):
    context, manifest = load_manifest_and_context(rc, '''
       m | property | type   | access
       City         |        |
         | name     | string | open
       ''')

    model = manifest.models['City']
    models = [model]

    state = _State(*_init_push_state('sqlite://', models))
    conn = state.engine.connect()
    context.set('push.state.conn', conn)

    rev = 'f91adeea-3bb8-41b0-8049-ce47c7530bdc'
    _id = '4d741843-4e94-4890-81d9-5af7c5b5989a'

    table = state.metadata.tables[model.name]
    conn.execute(table.insert().values(
        id=_id,
        revision=None,
        checksum='CREATED',
        pushed=datetime.datetime.now(),
        error=True,
    ))

    rows = [
        _PushRow(model, {
            '_type': model.name,
            '_id': _id,
            'name': 'Vilnius',
        }, op="insert", error=True, saved=True),
    ]

    client = requests.Session()
    server = 'https://example.com/'
    responses.add(
        POST, server,
        json={
            '_data': [{
                '_type': model.name,
                '_id': _id,
                '_revision': rev,
                'name': 'Vilnius',
            }],
        },
        match=[_matcher({
            '_op': 'insert',
            '_type': model.name,
            '_id': _id,
            'name': 'Vilnius',
        })],
    )

    _push(
        context,
        client,
        server,
        models,
        rows,
        state=state,
    )

    query = sa.select([table.c.id, table.c.revision, table.c.error])
    assert list(conn.execute(query)) == [(_id, rev, False)]


def test_push_state__max_errors(rc: RawConfig, responses: RequestsMock):
    context, manifest = load_manifest_and_context(rc, '''
       m | property | type   | access
       City         |        |
         | name     | string | open
       ''')

    model = manifest.models['City']
    models = [model]

    state = _State(*_init_push_state('sqlite://', models))
    conn = state.engine.connect()
    context.set('push.state.conn', conn)

    rev = 'f91adeea-3bb8-41b0-8049-ce47c7530bdc'
    conflicting_rev = 'f91adeea-3bb8-41b0-8049-ce47c7530bdc'
    _id1 = '4d741843-4e94-4890-81d9-5af7c5b5989a'
    _id2 = '21ef6792-0315-4e86-9c39-b1b8f04b1f53'

    table = state.metadata.tables[model.name]
    conn.execute(table.insert().values(
        id=_id1,
        revision=rev,
        checksum='CREATED',
        pushed=datetime.datetime.now(),
        error=False,
    ))

    rows = [
        _PushRow(model, {
            '_type': model.name,
            '_id': _id1,
            '_revision': conflicting_rev,
            'name': 'Vilnius',
        }, op='patch', saved=True),
        _PushRow(model, {
            '_type': model.name,
            '_id': _id2,
            'name': 'Vilnius',
        }, op='insert'),
    ]

    client = requests.Session()
    server = 'https://example.com/'
    responses.add(POST, server, status=409, body='Conflicting value')

    error_counter = ErrorCounter(1)
    _push(
        context,
        client,
        server,
        models,
        rows,
        state=state,
        chunk_size=1,
        error_counter=error_counter
    )

    query = sa.select([table.c.id, table.c.revision, table.c.error])
    assert list(conn.execute(query)) == [(_id1, rev, True)]

    error_counter = ErrorCounter(2)
    _push(
        context,
        client,
        server,
        models,
        rows,
        state=state,
        chunk_size=1,
        error_counter=error_counter
    )

    query = sa.select([table.c.id, table.c.revision, table.c.error])
    assert list(conn.execute(query)) == [
        (_id1, rev, True),
        (_id2, None, True)
    ]


<<<<<<< HEAD
def test_push_state__paginate(rc: RawConfig, responses: RequestsMock):
    context, manifest = load_manifest_and_context(rc, '''
       m | property | type   | access
       City         |        |
         | name     | string | open
       ''')
=======
def test_push_init_state(rc: RawConfig, sqlite: Sqlite):
    context, manifest = load_manifest_and_context(rc, '''
           m | property | type   | access
           City         |        |
             | name     | string | open
           ''')
>>>>>>> 1fac5b6b

    model = manifest.models['City']
    models = [model]

<<<<<<< HEAD
    state = _State(*_init_push_state('sqlite://', models))
    conn = state.engine.connect()
    context.set('push.state.conn', conn)

    rev = 'f91adeea-3bb8-41b0-8049-ce47c7530bdc'
    _id = '4d741843-4e94-4890-81d9-5af7c5b5989a'

    table = state.metadata.tables[model.name]
    page_table = state.metadata.tables['_page']

    rows = [
        _PushRow(model, {
            '_type': model.name,
            '_id': _id,
            'name': 'Vilnius',
        }, op="insert"),
    ]

    client = requests.Session()
    server = 'https://example.com/'
    responses.add(
        POST, server,
        json={
            '_data': [{
                '_type': model.name,
                '_id': _id,
                '_revision': rev,
                'name': 'Vilnius',
            }],
        },
        match=[_matcher({
            '_op': 'insert',
            '_type': model.name,
            '_id': _id,
            'name': 'Vilnius',
        },)],
    )

    _push(
        context,
        client,
        server,
        models,
        rows,
        state=state,
    )

    query = sa.select([table.c.id, table.c.revision, table.c.error, table.c['page._id']])
    assert list(conn.execute(query)) == [(_id, rev, False, _id)]

    query = sa.select([page_table.c.model, page_table.c.property, page_table.c.value])
    assert list(conn.execute(query)) == [(model.name, '_id', '{"_id": "' + _id + '"}')]
=======
    sqlite.init({
        'City': [
            sa.Column('id', sa.Unicode, primary_key=True),
            sa.Column('rev', sa.Unicode),
            sa.Column('pushed', sa.DateTime)
        ],
    })

    table = sqlite.tables[model.name]
    conn = sqlite.engine.connect()

    _id = '4d741843-4e94-4890-81d9-5af7c5b5989a'
    rev = 'f91adeea-3bb8-41b0-8049-ce47c7530bdc'
    pushed = datetime.datetime.now()
    conn.execute(
        table.insert().
        values(
            id=_id,
            rev=rev,
            pushed=pushed
        )
    )

    state = _State(*_init_push_state(sqlite.dsn, models))
    conn = state.engine.connect()
    table = state.metadata.tables[model.name]

    query = sa.select([
        table.c.id,
        table.c.checksum,
        table.c.pushed,
        table.c.revision,
        table.c.error,
        table.c.data,
    ])
    assert list(conn.execute(query)) == [
        (_id, rev, pushed, None, None, None),
    ]
>>>>>>> 1fac5b6b
<|MERGE_RESOLUTION|>--- conflicted
+++ resolved
@@ -15,12 +15,8 @@
 from responses import POST
 from responses import RequestsMock
 
-<<<<<<< HEAD
-from spinta.cli.push import _PushRow, _ErrorCounter
-=======
 from spinta.cli.helpers.errors import ErrorCounter
 from spinta.cli.push import _PushRow, _reset_pushed, _read_rows, _iter_deleted_rows, _get_deleted_row_counts
->>>>>>> 1fac5b6b
 from spinta.cli.push import _get_row_for_error
 from spinta.cli.push import _map_sent_and_recv
 from spinta.cli.push import _init_push_state
@@ -598,6 +594,8 @@
         False,
     )]
 
+    _reset_pushed(context, models, state.metadata)
+
     rows = [
         _PushRow(model, {
             '_op': 'delete',
@@ -766,26 +764,66 @@
     ]
 
 
-<<<<<<< HEAD
+def test_push_init_state(rc: RawConfig, sqlite: Sqlite):
+    context, manifest = load_manifest_and_context(rc, '''
+           m | property | type   | access
+           City         |        |
+             | name     | string | open
+           ''')
+
+    model = manifest.models['City']
+    models = [model]
+
+    sqlite.init({
+        'City': [
+            sa.Column('id', sa.Unicode, primary_key=True),
+            sa.Column('rev', sa.Unicode),
+            sa.Column('pushed', sa.DateTime)
+        ],
+    })
+
+    table = sqlite.tables[model.name]
+    conn = sqlite.engine.connect()
+
+    _id = '4d741843-4e94-4890-81d9-5af7c5b5989a'
+    rev = 'f91adeea-3bb8-41b0-8049-ce47c7530bdc'
+    pushed = datetime.datetime.now()
+    conn.execute(
+        table.insert().
+        values(
+            id=_id,
+            rev=rev,
+            pushed=pushed
+        )
+    )
+
+    state = _State(*_init_push_state(sqlite.dsn, models))
+    conn = state.engine.connect()
+    table = state.metadata.tables[model.name]
+
+    query = sa.select([
+        table.c.id,
+        table.c.checksum,
+        table.c.pushed,
+        table.c.revision,
+        table.c.error,
+        table.c.data,
+    ])
+    assert list(conn.execute(query)) == [
+        (_id, rev, pushed, None, None, None),
+    ]
+
+
 def test_push_state__paginate(rc: RawConfig, responses: RequestsMock):
     context, manifest = load_manifest_and_context(rc, '''
        m | property | type   | access
        City         |        |
          | name     | string | open
        ''')
-=======
-def test_push_init_state(rc: RawConfig, sqlite: Sqlite):
-    context, manifest = load_manifest_and_context(rc, '''
-           m | property | type   | access
-           City         |        |
-             | name     | string | open
-           ''')
->>>>>>> 1fac5b6b
 
     model = manifest.models['City']
     models = [model]
 
-<<<<<<< HEAD
     state = _State(*_init_push_state('sqlite://', models))
     conn = state.engine.connect()
     context.set('push.state.conn', conn)
@@ -837,44 +875,4 @@
     assert list(conn.execute(query)) == [(_id, rev, False, _id)]
 
     query = sa.select([page_table.c.model, page_table.c.property, page_table.c.value])
-    assert list(conn.execute(query)) == [(model.name, '_id', '{"_id": "' + _id + '"}')]
-=======
-    sqlite.init({
-        'City': [
-            sa.Column('id', sa.Unicode, primary_key=True),
-            sa.Column('rev', sa.Unicode),
-            sa.Column('pushed', sa.DateTime)
-        ],
-    })
-
-    table = sqlite.tables[model.name]
-    conn = sqlite.engine.connect()
-
-    _id = '4d741843-4e94-4890-81d9-5af7c5b5989a'
-    rev = 'f91adeea-3bb8-41b0-8049-ce47c7530bdc'
-    pushed = datetime.datetime.now()
-    conn.execute(
-        table.insert().
-        values(
-            id=_id,
-            rev=rev,
-            pushed=pushed
-        )
-    )
-
-    state = _State(*_init_push_state(sqlite.dsn, models))
-    conn = state.engine.connect()
-    table = state.metadata.tables[model.name]
-
-    query = sa.select([
-        table.c.id,
-        table.c.checksum,
-        table.c.pushed,
-        table.c.revision,
-        table.c.error,
-        table.c.data,
-    ])
-    assert list(conn.execute(query)) == [
-        (_id, rev, pushed, None, None, None),
-    ]
->>>>>>> 1fac5b6b
+    assert list(conn.execute(query)) == [(model.name, '_id', '{"_id": "' + _id + '"}')]