import pathlib

import pymongo
import pytest

from spinta.config import Config
from spinta.testing import CONFIG

pytest_plugins = [
    'spinta.testing.pytest',
]


<<<<<<< HEAD
    def _get_model(self, model: typing.Union[str, Node], dataset: str):
        if isinstance(model, str):
            store = self.get('store')
            if dataset:
                return store.manifests['default'].objects['dataset'][dataset].objects[model]
            else:
                return store.manifests['default'].objects['model'][model]
        else:
            return model

    @contextlib.contextmanager
    def transaction(self, *, write=False):
        store = self.get('store')
        if self.has('transaction'):
            yield self.get('transaction')
        else:
            with self.enter():
                self.bind('transaction', store.backends['default'].transaction, write=write)
                yield self.get('transaction')

    def pull(self, dataset: str, *, models: list = None, push: bool = True):
        store = self.get('store')
        dataset = store.manifests['default'].objects['dataset'][dataset]
        models = models or []
        try:
            with self.transaction(write=push):
                data = commands.pull(self, dataset, models=models)
                if push:
                    yield from commands.push(self, store, data)
                else:
                    yield from data
        except Exception:
            raise Exception(f"Error while processing '{dataset.path}'.")

    def push(self, data):
        store = self.get('store')
        with self.transaction(write=True):
            yield from commands.push(self, store, data)

    def getone(self, model: str, id, *, dataset: str = None):
        model = self._get_model(model, dataset)
        with self.transaction():
            return commands.get(self, model, model.backend, id)

    def getall(self, model: str, *, dataset: str = None, **kwargs):
        model = self._get_model(model, dataset)
        with self.transaction():
            return list(commands.getall(self, model, model.backend, **kwargs))

    def changes(self, model: str, *, dataset: str = None, **kwargs):
        model = self._get_model(model, dataset)
        with self.transaction():
            return list(commands.changes(self, model, model.backend, **kwargs))

    def wipe(self, model: str, *, dataset: str = None):
        model = self._get_model(model, dataset)
        with self.transaction():
            wipe(self, model, model.backend)


@pytest.fixture
def context(postgresql, mongo):
    context = ContextForTests()
=======
@pytest.fixture(scope='session')
def config(postgresql):
>>>>>>> b238f8dd
    config = Config()

    # Add default configuration for tests.
    config.add(CONFIG)

    # Add test configuration for this project.
    config.add({
        'backends': {
            'default': {
                'backend': 'spinta.backends.postgresql:PostgreSQL',
                'dsn': postgresql,
                'dbName': 'spinta_test',
            },
            'mongo': {
                'backend': 'spinta.backends.mongo:Mongo',
                'dsn': mongo,
                'dbName': 'spinta_test',
            },
        },
        'manifests': {
            'default': {
                'path': pathlib.Path(__file__).parent / 'manifest',
            },
        },
    })

<<<<<<< HEAD
    load(context, store, config)
    check(context, store)
    prepare(context, store.internal)
    migrate(context, store)
    prepare(context, store)
    migrate(context, store)

    yield context

    # Remove all data after each test run.
    graph = collections.defaultdict(set)
    for model in store.manifests['default'].objects['model'].values():
        if model.name not in graph:
            graph[model.name] = set()
        for prop in model.properties.values():
            if prop.type.name == 'ref':
                graph[prop.type.object].add(model.name)

    for models in toposort(graph):
        for name in models:
            context.wipe(name)

    # Datasets does not have foreign key constraints, so there is no need to
    # topologically sort them. At least for now.
    for dataset in store.manifests['default'].objects['dataset'].values():
        for model in dataset.objects.values():
            context.wipe(model)

    context.wipe(store.internal.objects['model']['transaction'])


@pytest.fixture(scope='session')
def postgresql():
    if 'SPINTA_TEST_DATABASE' in os.environ:
        yield os.environ['SPINTA_TEST_DATABASE']
    else:
        if 'SPINTA_TEST_DATABASE_DSN' in os.environ:
            dsn = os.environ['SPINTA_TEST_DATABASE_DSN']
        else:
            dsn = 'postgresql:///spinta_tests'
        assert not su.database_exists(dsn), 'Test database already exists. Aborting tests.'
        su.create_database(dsn)
        yield dsn
        su.drop_database(dsn)


@pytest.fixture(scope='session')
def mongo():
    dsn = os.environ['SPINTA_TEST_MONGO_DSN']
    yield dsn
    client = pymongo.MongoClient(dsn)
    client.drop_database('spinta_test')


@pytest.fixture
def responses():
    with RequestsMock() as mock:
        yield mock


@pytest.fixture
def app(context, mocker):
    mocker.patch('spinta.api.context', context)
    return TestClient(api.app)
=======
    return config
>>>>>>> b238f8dd
<|MERGE_RESOLUTION|>--- conflicted
+++ resolved
@@ -1,6 +1,5 @@
 import pathlib
 
-import pymongo
 import pytest
 
 from spinta.config import Config
@@ -11,74 +10,8 @@
 ]
 
 
-<<<<<<< HEAD
-    def _get_model(self, model: typing.Union[str, Node], dataset: str):
-        if isinstance(model, str):
-            store = self.get('store')
-            if dataset:
-                return store.manifests['default'].objects['dataset'][dataset].objects[model]
-            else:
-                return store.manifests['default'].objects['model'][model]
-        else:
-            return model
-
-    @contextlib.contextmanager
-    def transaction(self, *, write=False):
-        store = self.get('store')
-        if self.has('transaction'):
-            yield self.get('transaction')
-        else:
-            with self.enter():
-                self.bind('transaction', store.backends['default'].transaction, write=write)
-                yield self.get('transaction')
-
-    def pull(self, dataset: str, *, models: list = None, push: bool = True):
-        store = self.get('store')
-        dataset = store.manifests['default'].objects['dataset'][dataset]
-        models = models or []
-        try:
-            with self.transaction(write=push):
-                data = commands.pull(self, dataset, models=models)
-                if push:
-                    yield from commands.push(self, store, data)
-                else:
-                    yield from data
-        except Exception:
-            raise Exception(f"Error while processing '{dataset.path}'.")
-
-    def push(self, data):
-        store = self.get('store')
-        with self.transaction(write=True):
-            yield from commands.push(self, store, data)
-
-    def getone(self, model: str, id, *, dataset: str = None):
-        model = self._get_model(model, dataset)
-        with self.transaction():
-            return commands.get(self, model, model.backend, id)
-
-    def getall(self, model: str, *, dataset: str = None, **kwargs):
-        model = self._get_model(model, dataset)
-        with self.transaction():
-            return list(commands.getall(self, model, model.backend, **kwargs))
-
-    def changes(self, model: str, *, dataset: str = None, **kwargs):
-        model = self._get_model(model, dataset)
-        with self.transaction():
-            return list(commands.changes(self, model, model.backend, **kwargs))
-
-    def wipe(self, model: str, *, dataset: str = None):
-        model = self._get_model(model, dataset)
-        with self.transaction():
-            wipe(self, model, model.backend)
-
-
-@pytest.fixture
-def context(postgresql, mongo):
-    context = ContextForTests()
-=======
 @pytest.fixture(scope='session')
-def config(postgresql):
->>>>>>> b238f8dd
+def config(postgresql, mongo):
     config = Config()
 
     # Add default configuration for tests.
@@ -90,7 +23,6 @@
             'default': {
                 'backend': 'spinta.backends.postgresql:PostgreSQL',
                 'dsn': postgresql,
-                'dbName': 'spinta_test',
             },
             'mongo': {
                 'backend': 'spinta.backends.mongo:Mongo',
@@ -105,71 +37,4 @@
         },
     })
 
-<<<<<<< HEAD
-    load(context, store, config)
-    check(context, store)
-    prepare(context, store.internal)
-    migrate(context, store)
-    prepare(context, store)
-    migrate(context, store)
-
-    yield context
-
-    # Remove all data after each test run.
-    graph = collections.defaultdict(set)
-    for model in store.manifests['default'].objects['model'].values():
-        if model.name not in graph:
-            graph[model.name] = set()
-        for prop in model.properties.values():
-            if prop.type.name == 'ref':
-                graph[prop.type.object].add(model.name)
-
-    for models in toposort(graph):
-        for name in models:
-            context.wipe(name)
-
-    # Datasets does not have foreign key constraints, so there is no need to
-    # topologically sort them. At least for now.
-    for dataset in store.manifests['default'].objects['dataset'].values():
-        for model in dataset.objects.values():
-            context.wipe(model)
-
-    context.wipe(store.internal.objects['model']['transaction'])
-
-
-@pytest.fixture(scope='session')
-def postgresql():
-    if 'SPINTA_TEST_DATABASE' in os.environ:
-        yield os.environ['SPINTA_TEST_DATABASE']
-    else:
-        if 'SPINTA_TEST_DATABASE_DSN' in os.environ:
-            dsn = os.environ['SPINTA_TEST_DATABASE_DSN']
-        else:
-            dsn = 'postgresql:///spinta_tests'
-        assert not su.database_exists(dsn), 'Test database already exists. Aborting tests.'
-        su.create_database(dsn)
-        yield dsn
-        su.drop_database(dsn)
-
-
-@pytest.fixture(scope='session')
-def mongo():
-    dsn = os.environ['SPINTA_TEST_MONGO_DSN']
-    yield dsn
-    client = pymongo.MongoClient(dsn)
-    client.drop_database('spinta_test')
-
-
-@pytest.fixture
-def responses():
-    with RequestsMock() as mock:
-        yield mock
-
-
-@pytest.fixture
-def app(context, mocker):
-    mocker.patch('spinta.api.context', context)
-    return TestClient(api.app)
-=======
-    return config
->>>>>>> b238f8dd
+    return config