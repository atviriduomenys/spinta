--- conflicted
+++ resolved
@@ -334,107 +334,6 @@
     assert resp.status_code == 201
 
 
-<<<<<<< HEAD
-def test_geometry_delete(
-    rc: RawConfig,
-    postgresql: str,
-    request: FixtureRequest,
-):
-    context = bootstrap_manifest(rc, f'''
-        d | r | b | m | property                | type           | access
-        backends/postgres/dtypes/geometry/error  |                | 
-          |   |   | Point                       |                | 
-          |   |   |   | point                   | geometry       | open
-          |   |   |   | number                  | integer        | open
-    ''', backend=postgresql, request=request)
-
-    ns: str = 'backends/postgres/dtypes/geometry/error'
-    model: str = f'{ns}/Point'
-
-    app = create_test_client(context)
-    app.authmodel(model, [
-        'insert',
-        'delete',
-    ])
-
-    resp = app.post(f'/{model}', json={
-        "point": "Point(50 50)"
-    })
-    print(resp.json().get("_id"))
-    assert resp.status_code == 201
-
-    resp = app.delete(f'/{model}/{resp.json().get("_id")}')
-    assert resp.status_code == 204
-
-
-def test_geometry_insert_without_geometry(
-    rc: RawConfig,
-    postgresql: str,
-    request: FixtureRequest,
-):
-    context = bootstrap_manifest(rc, f'''
-        d | r | b | m | property                | type           | access
-        backends/postgres/dtypes/geometry/error  |                | 
-          |   |   | Point                       |                | 
-          |   |   |   | point                   | geometry       | open
-          |   |   |   | number                  | integer        | open
-    ''', backend=postgresql, request=request)
-
-    ns: str = 'backends/postgres/dtypes/geometry/error'
-    model: str = f'{ns}/Point'
-
-    app = create_test_client(context)
-    app.authmodel(model, [
-        'insert',
-    ])
-
-    resp = app.post(f'/{model}', json={
-        'number': 0
-    })
-    assert resp.status_code == 201
-
-
-def test_geometry_update_without_geometry(
-    rc: RawConfig,
-    postgresql: str,
-    request: FixtureRequest,
-):
-    context = bootstrap_manifest(rc, f'''
-        d | r | b | m | property                | type           | access
-        backends/postgres/dtypes/geometry/error  |                | 
-          |   |   | Point                       |                | 
-          |   |   |   | point                   | geometry       | open
-          |   |   |   | number                  | integer        | open
-    ''', backend=postgresql, request=request)
-
-    ns: str = 'backends/postgres/dtypes/geometry/error'
-    model: str = f'{ns}/Point'
-
-    app = create_test_client(context)
-    app.authmodel(model, [
-        'insert',
-        'update',
-        'patch'
-    ])
-
-    resp = app.post(f'/{model}', json={
-        "number": 0,
-        "point": "Point(0 0)"
-    })
-    assert resp.status_code == 201
-
-    resp = app.patch(f'/{model}/{resp.json().get("_id")}', json={
-        "_revision": resp.json().get("_revision"),
-        "number": 1
-    })
-    assert resp.status_code == 200
-
-    resp = app.put(f'/{model}/{resp.json().get("_id")}', json={
-        "_revision": resp.json().get("_revision"),
-        "number": 2
-    })
-    assert resp.status_code == 200
-=======
 @pytest.mark.parametrize('path', [
     # LKS94 (3346) -> WGS84 (4326)  Bell tower of Vilnius Cathedral
     '3346/6061789/582964',
@@ -467,4 +366,104 @@
     _, x, y = purl.fragment.split('/')
     assert x[:8] == '54.68569'
     assert y[:8] == '25.28668'
->>>>>>> 4c84fc05
+
+
+def test_geometry_delete(
+    rc: RawConfig,
+    postgresql: str,
+    request: FixtureRequest,
+):
+    context = bootstrap_manifest(rc, f'''
+        d | r | b | m | property                | type           | access
+        backends/postgres/dtypes/geometry/error  |                | 
+          |   |   | Point                       |                | 
+          |   |   |   | point                   | geometry       | open
+          |   |   |   | number                  | integer        | open
+    ''', backend=postgresql, request=request)
+
+    ns: str = 'backends/postgres/dtypes/geometry/error'
+    model: str = f'{ns}/Point'
+
+    app = create_test_client(context)
+    app.authmodel(model, [
+        'insert',
+        'delete',
+    ])
+
+    resp = app.post(f'/{model}', json={
+        "point": "Point(50 50)"
+    })
+    print(resp.json().get("_id"))
+    assert resp.status_code == 201
+
+    resp = app.delete(f'/{model}/{resp.json().get("_id")}')
+    assert resp.status_code == 204
+
+
+def test_geometry_insert_without_geometry(
+    rc: RawConfig,
+    postgresql: str,
+    request: FixtureRequest,
+):
+    context = bootstrap_manifest(rc, f'''
+        d | r | b | m | property                | type           | access
+        backends/postgres/dtypes/geometry/error  |                | 
+          |   |   | Point                       |                | 
+          |   |   |   | point                   | geometry       | open
+          |   |   |   | number                  | integer        | open
+    ''', backend=postgresql, request=request)
+
+    ns: str = 'backends/postgres/dtypes/geometry/error'
+    model: str = f'{ns}/Point'
+
+    app = create_test_client(context)
+    app.authmodel(model, [
+        'insert',
+    ])
+
+    resp = app.post(f'/{model}', json={
+        'number': 0
+    })
+    assert resp.status_code == 201
+
+
+def test_geometry_update_without_geometry(
+    rc: RawConfig,
+    postgresql: str,
+    request: FixtureRequest,
+):
+    context = bootstrap_manifest(rc, f'''
+        d | r | b | m | property                | type           | access
+        backends/postgres/dtypes/geometry/error  |                | 
+          |   |   | Point                       |                | 
+          |   |   |   | point                   | geometry       | open
+          |   |   |   | number                  | integer        | open
+    ''', backend=postgresql, request=request)
+
+    ns: str = 'backends/postgres/dtypes/geometry/error'
+    model: str = f'{ns}/Point'
+
+    app = create_test_client(context)
+    app.authmodel(model, [
+        'insert',
+        'update',
+        'patch'
+    ])
+
+    resp = app.post(f'/{model}', json={
+        "number": 0,
+        "point": "Point(0 0)"
+    })
+    assert resp.status_code == 201
+
+    resp = app.patch(f'/{model}/{resp.json().get("_id")}', json={
+        "_revision": resp.json().get("_revision"),
+        "number": 1
+    })
+    assert resp.status_code == 200
+
+    resp = app.put(f'/{model}/{resp.json().get("_id")}', json={
+        "_revision": resp.json().get("_revision"),
+        "number": 2
+    })
+    assert resp.status_code == 200