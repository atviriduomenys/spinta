from unittest.mock import Mock

import pytest

from spinta import commands
from spinta.core.enums import Level
<<<<<<< HEAD
from spinta.exceptions import (
    ModelNotFound,
    PropertyNotFound,
    MissingConfigurationParameter,
    InvalidCustomPropertyTypeConfiguration,
)
from spinta.testing.manifest import load_manifest_and_context, load_manifest
=======
from spinta.testing.context import create_test_context
>>>>>>> 3ade3c0f
from spinta.types.model import load_level


@pytest.mark.parametrize("level", [Level.open, 3, "3"])
def test_load_level(level, rc):
    context = create_test_context(rc)
    node = Mock()
<<<<<<< HEAD
    load_level(node, level)
    assert node.level is Level.open


def test_configure_unknown_model(tmp_path, rc):
    rc = rc.fork({"models": {"data/City": {"properties": {"code": {"type": "string"}}}}})
    context, manifest = load_manifest_and_context(
        rc,
        manifest=""" d | r | b | m | property | source      | prepare   | type       | ref     | level | access | uri | title   | description
     datasets/gov/example     |             |           |            |         |       | open   |     | Example |
       | data                 |             |           | postgresql | default |       | open   |     | Data    |
                              |             |           |            |         |       |        |     |         |
       |   |   | Country      |             | code='lt' |            | code    |       | open   |     | Country |
       |   |   |   | code     | kodas       | lower()   | string     |         | 3     | open   |     | Code    |
       |   |   |   | name     | pavadinimas |           | string     |         | 3     | open   |     | Name    |
    """,
        tmp_path=tmp_path,
    )
    with pytest.raises(ModelNotFound, match="Model 'data/City' not found"):
        commands.check(context, manifest)


def test_configure_unknown_property(tmp_path, rc):
    rc = rc.fork(
        {
            "models": {
                "datasets/gov/example/Country": {
                    "properties": {
                        "test": {
                            "type": "string",
                        },
                    },
                },
            },
        },
    )
    context, manifest = load_manifest_and_context(
        rc,
        manifest=""" d | r | b | m | property | source      | prepare   | type       | ref     | level | access | uri | title   | description
     datasets/gov/example     |             |           |            |         |       | open   |     | Example |
       | data                 |             |           | postgresql | default |       | open   |     | Data    |
                              |             |           |            |         |       |        |     |         |
       |   |   | Country      |             | code='lt' |            | code    |       | open   |     | Country |
       |   |   |   | code     | kodas       | lower()   | string     |         | 3     | open   |     | Code    |
       |   |   |   | name     | pavadinimas |           | string     |         | 3     | open   |     | Name    |
    """,
        tmp_path=tmp_path,
    )
    with pytest.raises(PropertyNotFound, match="Property 'test' not found"):
        commands.check(context, manifest)


def test_configure_invalid_type_import(tmp_path, rc):
    rc = rc.fork(
        {
            "models": {
                "datasets/gov/example/Country": {
                    "properties": {
                        "code": {
                            "type": "unknown_import",
                        },
                    },
                },
            },
        },
    )
    with pytest.raises(
        InvalidCustomPropertyTypeConfiguration, match="Unable to import custom property type: 'unknown_import'."
    ):
        load_manifest(
            rc,
            manifest=""" d | r | b | m | property | source      | prepare   | type       | ref     | level | access | uri | title   | description
         datasets/gov/example     |             |           |            |         |       | open   |     | Example |
           | data                 |             |           | postgresql | default |       | open   |     | Data    |
                                  |             |           |            |         |       |        |     |         |
           |   |   | Country      |             | code='lt' |            | code    |       | open   |     | Country |
           |   |   |   | code     | kodas       | lower()   | string     |         | 3     | open   |     | Code    |
           |   |   |   | name     | pavadinimas |           | string     |         | 3     | open   |     | Name    |
        """,
            tmp_path=tmp_path,
        )


def test_configure_missing_type_parameter(tmp_path, rc):
    rc = rc.fork(
        {
            "models": {
                "datasets/gov/example/Country": {
                    "properties": {
                        "code": {
                            "type": {
                                "other": "test",
                            },
                        },
                    },
                },
            },
        },
    )
    with pytest.raises(
        MissingConfigurationParameter, match="Property 'code' configuration is missing parameter: 'type.name'."
    ):
        load_manifest(
            rc,
            manifest=""" d | r | b | m | property | source      | prepare   | type       | ref     | level | access | uri | title   | description
         datasets/gov/example     |             |           |            |         |       | open   |     | Example |
           | data                 |             |           | postgresql | default |       | open   |     | Data    |
                                  |             |           |            |         |       |        |     |         |
           |   |   | Country      |             | code='lt' |            | code    |       | open   |     | Country |
           |   |   |   | code     | kodas       | lower()   | string     |         | 3     | open   |     | Code    |
           |   |   |   | name     | pavadinimas |           | string     |         | 3     | open   |     | Name    |
        """,
            tmp_path=tmp_path,
        )
=======
    load_level(context, node, level)
    assert node.level is Level.open
>>>>>>> 3ade3c0f
<|MERGE_RESOLUTION|>--- conflicted
+++ resolved
@@ -4,7 +4,6 @@
 
 from spinta import commands
 from spinta.core.enums import Level
-<<<<<<< HEAD
 from spinta.exceptions import (
     ModelNotFound,
     PropertyNotFound,
@@ -12,9 +11,7 @@
     InvalidCustomPropertyTypeConfiguration,
 )
 from spinta.testing.manifest import load_manifest_and_context, load_manifest
-=======
 from spinta.testing.context import create_test_context
->>>>>>> 3ade3c0f
 from spinta.types.model import load_level
 
 
@@ -22,8 +19,7 @@
 def test_load_level(level, rc):
     context = create_test_context(rc)
     node = Mock()
-<<<<<<< HEAD
-    load_level(node, level)
+    load_level(context, node, level)
     assert node.level is Level.open
 
 
@@ -136,8 +132,4 @@
            |   |   |   | name     | pavadinimas |           | string     |         | 3     | open   |     | Name    |
         """,
             tmp_path=tmp_path,
-        )
-=======
-    load_level(context, node, level)
-    assert node.level is Level.open
->>>>>>> 3ade3c0f
+        )