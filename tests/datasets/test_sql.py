--- conflicted
+++ resolved
@@ -72,10 +72,6 @@
         yield db
 
 
-<<<<<<< HEAD
-def test_filter(context, rc, tmp_path, geodb):
-    create_tabular_manifest(context, tmp_path / 'manifest.csv', striptable('''
-=======
 @pytest.fixture(scope='module')
 def geodb_denorm():
     with create_sqlite_db({
@@ -118,9 +114,8 @@
         yield db
 
 
-def test_filter(rc, tmp_path, geodb):
-    create_tabular_manifest(tmp_path / 'manifest.csv', striptable('''
->>>>>>> b72e0017
+def test_filter(context, rc, tmp_path, geodb):
+    create_tabular_manifest(context, tmp_path / 'manifest.csv', striptable('''
     id | d | r | b | m | property | source      | prepare   | type   | ref     | level | access | uri | title   | description
        | datasets/gov/example     |             |           |        |         |       |        |     | Example |
        |   | data                 |             |           | sql    |         |       |        |     | Data    |
@@ -279,14 +274,8 @@
     ]
 
 
-<<<<<<< HEAD
 def test_filter_multi_column_pk(context, rc, tmp_path, geodb):
     create_tabular_manifest(context, tmp_path / 'manifest.csv', striptable('''
-=======
-@pytest.mark.skip('todo')
-def test_filter_multi_column_pk(rc, tmp_path, geodb):
-    create_tabular_manifest(tmp_path / 'manifest.csv', striptable('''
->>>>>>> b72e0017
     id | d | r | b | m | property | source      | prepare            | type    | ref            | level | access | uri | title   | description
        | keymap                   |             |                    |         |                |       |        |     | Example |
        |   | data                 |             |                    | sql     |                |       |        |     | Data    |
@@ -2884,8 +2873,8 @@
     ]
 
 
-def test_advanced_denorm(rc, tmp_path, geodb_denorm):
-    create_tabular_manifest(tmp_path / 'manifest.csv', striptable('''
+def test_advanced_denorm(context, rc, tmp_path, geodb_denorm):
+    create_tabular_manifest(context, tmp_path / 'manifest.csv', striptable('''
         d | r | m | property            | type    | ref     | source       | prepare | access
     datasets/denorm                 |         |         |              |         |
       | rs                          | sql     |         |              |         |
@@ -2977,8 +2966,8 @@
     }]
 
 
-def test_advanced_denorm_lvl_3(rc, tmp_path, geodb_denorm):
-    create_tabular_manifest(tmp_path / 'manifest.csv', striptable('''
+def test_advanced_denorm_lvl_3(context, rc, tmp_path, geodb_denorm):
+    create_tabular_manifest(context, tmp_path / 'manifest.csv', striptable('''
     d | r | m | property            | type    | ref     | source       | prepare | access | level
     datasets/denorm/lvl3            |         |         |              |         |        |
       | rs                          | sql     |         |              |         |        |
