import logging
import pathlib
import re
from typing import Dict
from typing import Tuple

import pytest

import sqlalchemy as sa
from _pytest.logging import LogCaptureFixture
from requests import PreparedRequest
from responses import POST
from responses import RequestsMock

from spinta.client import add_client_credentials
from spinta.core.config import RawConfig
from spinta.utils.schema import NA
from spinta.manifests.tabular.helpers import striptable
from spinta.testing.cli import SpintaCliRunner
from spinta.testing.data import listdata
from spinta.testing.client import create_client, create_rc, configure_remote_server
from spinta.testing.datasets import Sqlite
from spinta.testing.datasets import create_sqlite_db
from spinta.testing.tabular import create_tabular_manifest
from spinta.testing.utils import error


@pytest.fixture(scope='module')
def geodb():
    with create_sqlite_db({
        'salis': [
            sa.Column('id', sa.Integer, primary_key=True),
            sa.Column('kodas', sa.Text),
            sa.Column('pavadinimas', sa.Text),
        ],
        'miestas': [
            sa.Column('id', sa.Integer, primary_key=True),
            sa.Column('pavadinimas', sa.Text),
            sa.Column('salis', sa.Text),
        ],
        'cities': [
            sa.Column('id', sa.Integer, primary_key=True),
            sa.Column('name', sa.Text),
            sa.Column('country', sa.Integer),
        ]
    }) as db:
        db.write('salis', [
            {'kodas': 'lt', 'pavadinimas': 'Lietuva'},
            {'kodas': 'lv', 'pavadinimas': 'Latvija'},
            {'kodas': 'ee', 'pavadinimas': 'Estija'},
        ])
        db.write('miestas', [
            {'salis': 'lt', 'pavadinimas': 'Vilnius'},
            {'salis': 'lv', 'pavadinimas': 'Ryga'},
            {'salis': 'ee', 'pavadinimas': 'Talinas'},
        ])
        db.write('cities', [
            {'name': 'Vilnius', 'country': 2},
        ])
        yield db


def test_filter(rc, tmp_path, geodb):
    create_tabular_manifest(tmp_path / 'manifest.csv', striptable('''
    id | d | r | b | m | property | source      | prepare   | type   | ref     | level | access | uri | title   | description
       | datasets/gov/example     |             |           |        |         |       |        |     | Example |
       |   | data                 |             |           | sql    |         |       |        |     | Data    |
       |   |   |                  |             |           |        |         |       |        |     |         |
       |   |   |   | country      | salis       | code='lt' |        | code    |       |        |     | Country |
       |   |   |   |   | code     | kodas       |           | string |         | 3     | open   |     | Code    |
       |   |   |   |   | name     | pavadinimas |           | string |         | 3     | open   |     | Name    |
    '''))

    app = create_client(rc, tmp_path, geodb)

    resp = app.get('/datasets/gov/example/country')
    assert listdata(resp, 'code', 'name') == [
        ('lt', 'Lietuva'),
    ]


def test_filter_join(rc, tmp_path, geodb):
    create_tabular_manifest(tmp_path / 'manifest.csv', striptable('''
    id | d | r | b | m | property | type   | ref     | source      | prepare           | level | access | uri | title   | description
       | datasets/gov/example     |        |         |             |                   |       |        |     | Example |
       |   | data                 | sql    |         |             |                   |       |        |     | Data    |
       |   |   |                  |        |         |             |                   |       |        |     |         |
       |   |   |   | Country      |        | code    | salis       |                   |       |        |     | Country |
       |   |   |   |   | code     | string |         | kodas       |                   | 3     | open   |     | Code    |
       |   |   |   |   | name     | string |         | pavadinimas |                   | 3     | open   |     | Name    |
       |   |   |                  |        |         |             |                   |       |        |     |         |
       |   |   |   | City         |        | name    | miestas     | country.code='lt' |       |        |     | City    |
       |   |   |   |   | name     | string |         | pavadinimas |                   | 3     | open   |     | Name    |
       |   |   |   |   | country  | ref    | Country | salis       |                   | 4     | open   |     | Country |
    '''))

    app = create_client(rc, tmp_path, geodb)

    resp = app.get('/datasets/gov/example/Country')
    codes = dict(listdata(resp, '_id', 'code'))

    resp = app.get('/datasets/gov/example/City?sort(name)')
    data = listdata(resp, 'country._id', 'name')
    data = [(codes.get(country), city) for country, city in data]
    assert data == [
        ('lt', 'Vilnius'),
    ]


def test_filter_join_nested(
    rc: RawConfig,
    tmp_path: pathlib.Path,
    sqlite: Sqlite,
):
    create_tabular_manifest(tmp_path / 'manifest.csv', striptable('''
    d | r | b | m | property | type   | ref     | source   | prepare   | access
    example/join/nested      |        |         |          |           |
      | data                 | sql    |         |          |           |
      |   |   | Country      |        | code    | COUNTRY  | code='lt' |
      |   |   |   | code     | string |         | CODE     |           | open
      |   |   |   | name     | string |         | NAME     |           | open
      |   |   | City         |        | name    | CITY     |           |
      |   |   |   | name     | string |         | NAME     |           | open
      |   |   |   | country  | ref    | Country | COUNTRY  |           | open
      |   |   | District     |        | name    | DISTRICT |           |
      |   |   |   | name     | string |         | NAME     |           | open
      |   |   |   | city     | ref    | City    | CITY     |           | open
    '''))

    # Configure local server with SQL backend
    sqlite.init({
        'COUNTRY': [
            sa.Column('CODE', sa.Text),
            sa.Column('NAME', sa.Text),
        ],
        'CITY': [
            sa.Column('NAME', sa.Text),
            sa.Column('COUNTRY', sa.Text),
        ],
        'DISTRICT': [
            sa.Column('NAME', sa.Text),
            sa.Column('CITY', sa.Text),
        ],
    })
    sqlite.write('COUNTRY', [
        {'NAME': 'Lithuania', 'CODE': 'lt'},
    ])
    sqlite.write('CITY', [
        {'NAME': 'Vilnius', 'COUNTRY': 'lt'},
    ])
    sqlite.write('DISTRICT', [
        {'NAME': 'Old town', 'CITY': 'Vilnius'},
        {'NAME': 'New town', 'CITY': 'Vilnius'},
    ])

    app = create_client(rc, tmp_path, sqlite)
    app.authmodel('example/join/nested', ['search'])
    resp = app.get('/example/join/nested/District?select(city.name, name)')
    assert listdata(resp) == [
        ('Vilnius', 'New town'),
        ('Vilnius', 'Old town'),
    ]


def test_filter_join_array_value(rc, tmp_path, geodb):
    create_tabular_manifest(tmp_path / 'manifest.csv', striptable('''
    id | d | r | b | m | property | source      | prepare                  | type   | ref     | level | access | uri | title   | description
       | datasets/gov/example     |             |                          |        |         |       |        |     | Example |
       |   | data                 |             |                          | sql    |         |       |        |     | Data    |
       |   |   |                  |             |                          |        |         |       |        |     |         |
       |   |   |   | country      | salis       |                          |        | code    |       |        |     | Country |
       |   |   |   |   | code     | kodas       |                          | string |         | 3     | open   |     | Code    |
       |   |   |   |   | name     | pavadinimas |                          | string |         | 3     | open   |     | Name    |
       |   |   |                  |             |                          |        |         |       |        |     |         |
       |   |   |   | city         | miestas     | country.code=['lt','lv'] |        | name    |       |        |     | City    |
       |   |   |   |   | name     | pavadinimas |                          | string |         | 3     | open   |     | Name    |
       |   |   |   |   | country  | salis       |                          | ref    | country | 4     | open   |     | Country |
    '''))

    app = create_client(rc, tmp_path, geodb)

    resp = app.get('/datasets/gov/example/country')
    codes = dict(listdata(resp, '_id', 'code'))

    resp = app.get('/datasets/gov/example/city?sort(name)')
    data = listdata(resp, 'country._id', 'name', sort='name')
    data = [(codes.get(country), city) for country, city in data]
    assert data == [
        ('lv', 'Ryga'),
        ('lt', 'Vilnius'),
    ]


def test_filter_join_ne_array_value(rc, tmp_path, geodb):
    create_tabular_manifest(tmp_path / 'manifest.csv', striptable('''
    id | d | r | b | m | property | source      | prepare                   | type   | ref     | level | access | uri | title   | description
       | datasets/gov/example     |             |                           |        |         |       |        |     | Example |
       |   | data                 |             |                           | sql    |         |       |        |     | Data    |
       |   |   |                  |             |                           |        |         |       |        |     |         |
       |   |   |   | country      | salis       |                           |        | code    |       |        |     | Country |
       |   |   |   |   | code     | kodas       |                           | string |         | 3     | open   |     | Code    |
       |   |   |   |   | name     | pavadinimas |                           | string |         | 3     | open   |     | Name    |
       |   |   |                  |             |                           |        |         |       |        |     |         |
       |   |   |   | city         | miestas     | country.code!=['lt','lv'] |        | name    |       |        |     | City    |
       |   |   |   |   | name     | pavadinimas |                           | string |         | 3     | open   |     | Name    |
       |   |   |   |   | country  | salis       |                           | ref    | country | 4     | open   |     | Country |
    '''))

    app = create_client(rc, tmp_path, geodb)

    resp = app.get('/datasets/gov/example/country')
    codes = dict(listdata(resp, '_id', 'code'))

    resp = app.get('/datasets/gov/example/city?sort(name)')
    data = listdata(resp, 'country._id', 'name', sort='name')
    data = [(codes.get(country), city) for country, city in data]
    assert data == [
        ('ee', 'Talinas'),
    ]


def test_filter_multi_column_pk(rc, tmp_path, geodb):
    create_tabular_manifest(tmp_path / 'manifest.csv', striptable('''
    id | d | r | b | m | property | source      | prepare            | type    | ref            | level | access | uri | title   | description
       | keymap                   |             |                    |         |                |       |        |     | Example |
       |   | data                 |             |                    | sql     |                |       |        |     | Data    |
       |   |   |                  |             |                    |         |                |       |        |     |         |
       |   |   |   | Country      | salis       |                    |         | id             |       |        |     | Country |
       |   |   |   |   | id       | id          |                    | integer |                | 3     | open   |     | Code    |
       |   |   |   |   | code     | kodas       |                    | string  |                | 3     | open   |     | Code    |
       |   |   |   |   | name     | pavadinimas |                    | string  |                | 3     | open   |     | Name    |
       |   |   |                  |             |                    |         |                |       |        |     |         |
       |   |   |   | City         | miestas     | country.code!='ee' |         | name           |       |        |     | City    |
       |   |   |   |   | name     | pavadinimas |                    | string  |                | 3     | open   |     | Name    |
       |   |   |   |   | country  | salis       |                    | ref     | Country[code]  | 4     | open   |     | Country |
    '''))
    app = create_client(rc, tmp_path, geodb)

    resp_country = app.get('keymap/Country')
    codes = dict(listdata(resp_country, '_id', 'code'))
    resp_city = app.get('keymap/City?sort(name)')
    data = listdata(resp_city, 'country._id', 'name', sort='name')
    data = [(codes.get(country), city) for country, city in data]
    assert data == [
        ('lv', 'Ryga'),
        ('lt', 'Vilnius'),
    ]


def test_getall(rc, tmp_path, geodb):
    create_tabular_manifest(tmp_path / 'manifest.csv', striptable('''
    id | d | r | b | m | property | source      | prepare | type   | ref     | level | access | uri | title   | description
       | datasets/gov/example     |             |         |        |         |       |        |     | Example |
       |   | data                 |             |         | sql    |         |       |        |     | Data    |
       |   |   |                  |             |         |        |         |       |        |     |         |
       |   |   |   | country      | salis       |         |        | code    |       |        |     | Country |
       |   |   |   |   | code     | kodas       |         | string |         | 3     | open   |     | Code    |
       |   |   |   |   | name     | pavadinimas |         | string |         | 3     | open   |     | Name    |
       |   |   |                  |             |         |        |         |       |        |     |         |
       |   |   |   | city         | miestas     |         |        | name    |       |        |     | City    |
       |   |   |   |   | name     | pavadinimas |         | string |         | 3     | open   |     | Name    |
       |   |   |   |   | country  | salis       |         | ref    | country | 4     | open   |     | Country |
    '''))

    app = create_client(rc, tmp_path, geodb)

    resp = app.get('/datasets/gov/example/country?sort(code)')
    codes = dict(listdata(resp, '_id', 'code'))
    assert listdata(resp, 'code', 'name', '_type') == [
        ('ee', 'Estija', 'datasets/gov/example/country'),
        ('lt', 'Lietuva', 'datasets/gov/example/country'),
        ('lv', 'Latvija', 'datasets/gov/example/country'),
    ]

    resp = app.get('/datasets/gov/example/city?sort(name)')
    data = listdata(resp, 'country._id', 'name', '_type', sort='name')
    data = [(codes.get(country), city, _type) for country, city, _type in data]
    assert data == [
        ('lv', 'Ryga', 'datasets/gov/example/city'),
        ('ee', 'Talinas', 'datasets/gov/example/city'),
        ('lt', 'Vilnius', 'datasets/gov/example/city'),
    ]


def test_select(rc, tmp_path, geodb):
    create_tabular_manifest(tmp_path / 'manifest.csv', striptable('''
    id | d | r | b | m | property | source      | prepare | type   | ref     | level | access | uri | title   | description
       | datasets/gov/example     |             |         |        |         |       |        |     | Example |
       |   | data                 |             |         | sql    |         |       |        |     | Data    |
       |   |   |                  |             |         |        |         |       |        |     |         |
       |   |   |   | country      | salis       |         |        | code    |       |        |     | Country |
       |   |   |   |   | code     | kodas       |         | string |         | 3     | open   |     | Code    |
       |   |   |   |   | name     | pavadinimas |         | string |         | 3     | open   |     | Name    |
    '''))

    app = create_client(rc, tmp_path, geodb)

    resp = app.get('/datasets/gov/example/country?select(code,name)')
    assert listdata(resp, 'code', 'name') == [
        ('ee', 'Estija'),
        ('lt', 'Lietuva'),
        ('lv', 'Latvija'),
    ]


@pytest.mark.skip('TODO')
def test_select_len(rc, tmp_path, geodb):
    create_tabular_manifest(tmp_path / 'manifest.csv', striptable('''
    id | d | r | b | m | property | source      | prepare | type   | ref     | level | access | uri | title   | description
       | datasets/gov/example     |             |         |        |         |       |        |     | Example |
       |   | data                 |             |         | sql    |         |       |        |     | Data    |
       |   |   |                  |             |         |        |         |       |        |     |         |
       |   |   |   | country      | salis       |         |        | code    |       |        |     | Country |
       |   |   |   |   | code     | kodas       |         | string |         | 3     | open   |     | Code    |
       |   |   |   |   | name     | pavadinimas |         | string |         | 3     | open   |     | Name    |
    '''))

    app = create_client(rc, tmp_path, geodb)

    resp = app.get('/datasets/gov/example/country?select(code,len(name))')
    assert listdata(resp, 'code', 'len(name)') == [
        ('ee', 6),
        ('lt', 7),
        ('lv', 7),
    ]


def test_filter_len(rc, tmp_path, geodb):
    create_tabular_manifest(tmp_path / 'manifest.csv', striptable('''
    id | d | r | b | m | property | source      | prepare | type   | ref     | level | access | uri | title   | description
       | datasets/gov/example     |             |         |        |         |       |        |     | Example |
       |   | data                 |             |         | sql    |         |       |        |     | Data    |
       |   |   |                  |             |         |        |         |       |        |     |         |
       |   |   |   | country      | salis       |         |        | code    |       |        |     | Country |
       |   |   |   |   | code     | kodas       |         | string |         | 3     | open   |     | Code    |
       |   |   |   |   | name     | pavadinimas |         | string |         | 3     | open   |     | Name    |
    '''))

    app = create_client(rc, tmp_path, geodb)

    resp = app.get('/datasets/gov/example/country?select(code,name)&len(name)=7&sort(code)')
    assert listdata(resp, 'code', 'name') == [
        ('lt', 'Lietuva'),
        ('lv', 'Latvija'),
    ]


def test_private_property(rc, tmp_path, geodb):
    create_tabular_manifest(tmp_path / 'manifest.csv', striptable('''
    id | d | r | b | m | property | source      | prepare    | type   | ref     | level | access  | uri | title   | description
       | datasets/gov/example     |             |            |        |         |       |         |     | Example |
       |   | data                 |             |            | sql    |         |       |         |     | Data    |
       |   |   |                  |             |            |        |         |       |         |     |         |
       |   |   |   | country      | salis       | code!='ee' |        | code    |       |         |     | Country |
       |   |   |   |   | code     | kodas       |            | string |         | 3     | private |     | Code    |
       |   |   |   |   | name     | pavadinimas |            | string |         | 3     | open    |     | Name    |
    '''))

    app = create_client(rc, tmp_path, geodb)

    resp = app.get('/datasets/gov/example/country')
    assert listdata(resp) == [
        'Latvija',
        'Lietuva',
    ]


def test_all_private_properties(rc, tmp_path, geodb):
    create_tabular_manifest(tmp_path / 'manifest.csv', striptable('''
    id | d | r | b | m | property | source      | prepare    | type   | ref     | level | access  | uri | title   | description
       | datasets/gov/example     |             |            |        |         |       |         |     | Example |
       |   | data                 |             |            | sql    |         |       |         |     | Data    |
       |   |   |                  |             |            |        |         |       |         |     |         |
       |   |   |   | country      | salis       | code!='ee' |        | code    |       |         |     | Country |
       |   |   |   |   | code     | kodas       |            | string |         | 3     | private |     | Code    |
       |   |   |   |   | name     | pavadinimas |            | string |         | 3     | private |     | Name    |
    '''))

    app = create_client(rc, tmp_path, geodb)

    resp = app.get('/datasets/gov/example/country')
    assert error(resp, status=401) == 'AuthorizedClientsOnly'


def test_default_access(rc, tmp_path, geodb):
    create_tabular_manifest(tmp_path / 'manifest.csv', striptable('''
    id | d | r | b | m | property | source      | prepare    | type   | ref     | level | access  | uri | title   | description
       | datasets/gov/example     |             |            |        |         |       |         |     | Example |
       |   | data                 |             |            | sql    |         |       |         |     | Data    |
       |   |   |                  |             |            |        |         |       |         |     |         |
       |   |   |   | country      | salis       | code!='ee' |        | code    |       |         |     | Country |
       |   |   |   |   | code     | kodas       |            | string |         | 3     |         |     | Code    |
       |   |   |   |   | name     | pavadinimas |            | string |         | 3     |         |     | Name    |
    '''))

    app = create_client(rc, tmp_path, geodb)

    resp = app.get('/datasets/gov/example/country')
    assert error(resp, status=401) == 'AuthorizedClientsOnly'


def test_model_open_access(rc, tmp_path, geodb):
    create_tabular_manifest(tmp_path / 'manifest.csv', striptable('''
    id | d | r | b | m | property | source      | prepare    | type   | ref     | level | access  | uri | title   | description
       | datasets/gov/example     |             |            |        |         |       |         |     | Example |
       |   | data                 |             |            | sql    |         |       |         |     | Data    |
       |   |   |                  |             |            |        |         |       |         |     |         |
       |   |   |   | country      | salis       | code!='ee' |        | code    |       | open    |     | Country |
       |   |   |   |   | code     | kodas       |            | string |         | 3     |         |     | Code    |
       |   |   |   |   | name     | pavadinimas |            | string |         | 3     |         |     | Name    |
    '''))

    app = create_client(rc, tmp_path, geodb)

    resp = app.get('/datasets/gov/example/country')
    assert listdata(resp) == [
        ('lt', 'Lietuva'),
        ('lv', 'Latvija'),
    ]


def test_property_public_access(rc, tmp_path, geodb):
    create_tabular_manifest(tmp_path / 'manifest.csv', striptable('''
    id | d | r | b | m | property | source      | prepare    | type   | ref     | level | access  | uri | title   | description
       | datasets/gov/example     |             |            |        |         |       |         |     | Example |
       |   | data                 |             |            | sql    |         |       |         |     | Data    |
       |   |   |                  |             |            |        |         |       |         |     |         |
       |   |   |   | country      | salis       | code!='ee' |        | code    |       |         |     | Country |
       |   |   |   |   | code     | kodas       |            | string |         | 3     | public  |     | Code    |
       |   |   |   |   | name     | pavadinimas |            | string |         | 3     | open    |     | Name    |
    '''))

    app = create_client(rc, tmp_path, geodb)

    resp = app.get('/datasets/gov/example/country')
    assert listdata(resp) == [
        'Latvija',
        'Lietuva',
    ]

    resp = app.get('/datasets/gov/example/country', headers={'Accept': 'text/html'})
    assert listdata(resp) == [
        'Latvija',
        'Lietuva',
    ]


def test_select_protected_property(rc, tmp_path, geodb):
    create_tabular_manifest(tmp_path / 'manifest.csv', striptable('''
    id | d | r | b | m | property | source      | prepare    | type   | ref     | level | access  | uri | title   | description
       | datasets/gov/example     |             |            |        |         |       |         |     | Example |
       |   | data                 |             |            | sql    |         |       |         |     | Data    |
       |   |   |                  |             |            |        |         |       |         |     |         |
       |   |   |   | country      | salis       | code!='ee' |        | code    |       |         |     | Country |
       |   |   |   |   | code     | kodas       |            | string |         | 3     | public  |     | Code    |
       |   |   |   |   | name     | pavadinimas |            | string |         | 3     | open    |     | Name    |
    '''))

    app = create_client(rc, tmp_path, geodb)

    resp = app.get('/datasets/gov/example/country?select(code,name)')
    assert error(resp) == 'PropertyNotFound'

    resp = app.get('/datasets/gov/example/country?select(code,name)', headers={'Accept': 'text/html'})
    assert error(resp) == 'PropertyNotFound'


def test_ns_getall(rc, tmp_path, geodb):
    create_tabular_manifest(tmp_path / 'manifest.csv', striptable('''
    id | d | r | b | m | property | source      | prepare    | type   | ref     | level | access  | uri | title   | description
       | datasets/gov/example     |             |            |        |         |       |         |     | Example |
       |   | data                 |             |            | sql    |         |       |         |     | Data    |
       |   |   |                  |             |            |        |         |       |         |     |         |
       |   |   |   | country      | salis       | code!='ee' |        | code    |       |         |     | Country |
       |   |   |   |   | code     | kodas       |            | string |         | 3     | public  |     | Code    |
       |   |   |   |   | name     | pavadinimas |            | string |         | 3     | open    |     | Name    |
    '''))

    app = create_client(rc, tmp_path, geodb)

    resp = app.get('/datasets/gov/example')
    assert listdata(resp, 'name', 'title') == [
        ('datasets/gov/example/country', 'Country'),
    ]

    resp = app.get('/datasets/gov/example', headers={'Accept': 'text/html'})
    assert listdata(resp, 'name', 'title') == [
        ('📄 country', 'Country'),
    ]


def test_push(postgresql, rc, cli: SpintaCliRunner, responses, tmp_path, geodb, request):
    create_tabular_manifest(tmp_path / 'manifest.csv', striptable('''
    d | r | b | m | property| type   | ref     | source       | access
    datasets/gov/example    |        |         |              |
      | data                | sql    |         |              |
      |   |                 |        |         |              |
      |   |   | Country     |        | code    | salis        |
      |   |   |   | code    | string |         | kodas        | open
      |   |   |   | name    | string |         | pavadinimas  | open
      |   |                 |        |         |              |
      |   |   | City        |        | name    | miestas      |
      |   |   |   | name    | string |         | pavadinimas  | open
      |   |   |   | country | ref    | Country | salis        | open
    '''))

    # Configure local server with SQL backend
    localrc = create_rc(rc, tmp_path, geodb)

    # Configure remote server
    remote = configure_remote_server(cli, localrc, rc, tmp_path, responses)
    request.addfinalizer(remote.app.context.wipe_all)

    # Push data from local to remote.
    assert remote.url == 'https://example.com/'
    result = cli.invoke(localrc, [
        'push',
        '-d', 'datasets/gov/example',
        '-o', remote.url,
        '--credentials', remote.credsfile,
    ])
    assert result.exit_code == 0

    remote.app.authmodel('datasets/gov/example/Country', ['getall'])
    resp = remote.app.get('/datasets/gov/example/Country')
    assert listdata(resp, 'code', 'name') == [
        ('ee', 'Estija'),
        ('lt', 'Lietuva'),
        ('lv', 'Latvija')
    ]

    codes = dict(listdata(resp, '_id', 'code'))
    remote.app.authmodel('datasets/gov/example/City', ['getall'])
    resp = remote.app.get('/datasets/gov/example/City')
    data = listdata(resp, 'country._id', 'name')
    data = [(codes.get(country), city) for country, city in data]
    assert sorted(data) == [
        ('ee', 'Talinas'),
        ('lt', 'Vilnius'),
        ('lv', 'Ryga'),
    ]

    # Add new data to local server
    geodb.write('miestas', [
        {'salis': 'lt', 'pavadinimas': 'Kaunas'},
    ])

    # Push data from local to remote.
    cli.invoke(localrc, [
        'push',
        '-d', 'datasets/gov/example',
        '-o', remote.url,
        '--credentials', remote.credsfile,
    ])

    resp = remote.app.get('/datasets/gov/example/Country')
    assert listdata(resp, 'code', 'name') == [
        ('ee', 'Estija'),
        ('lt', 'Lietuva'),
        ('lv', 'Latvija')
    ]

    resp = remote.app.get('/datasets/gov/example/City')
    data = listdata(resp, 'country._id', 'name')
    data = [(codes.get(country), city) for country, city in data]
    assert sorted(data) == [
        ('ee', 'Talinas'),
        ('lt', 'Kaunas'),
        ('lt', 'Vilnius'),
        ('lv', 'Ryga'),
    ]


def test_push_dry_run(postgresql, rc, cli: SpintaCliRunner, responses, tmp_path, geodb, request):
    create_tabular_manifest(tmp_path / 'manifest.csv', striptable('''
    d | r | b | m | property| type   | ref     | source       | access
    datasets/gov/example    |        |         |              |
      | data                | sql    |         |              |
      |   |                 |        |         |              |
      |   |   | Country     |        | code    | salis        |
      |   |   |   | code    | string |         | kodas        | open
      |   |   |   | name    | string |         | pavadinimas  | open
      |   |                 |        |         |              |
      |   |   | City        |        | name    | miestas      |
      |   |   |   | name    | string |         | pavadinimas  | open
      |   |   |   | country | ref    | Country | salis        | open
    '''))

    # Configure local server with SQL backend
    localrc = create_rc(rc, tmp_path, geodb)

    # Configure remote server
    remote = configure_remote_server(cli, localrc, rc, tmp_path, responses)
    request.addfinalizer(remote.app.context.wipe_all)

    # Push data from local to remote.
    assert remote.url == 'https://example.com/'
    result = cli.invoke(localrc, [
        'push',
        '-d', 'datasets/gov/example',
        '-o', remote.url,
        '--credentials', remote.credsfile,
        '--dry-run',
    ])
    assert result.exit_code == 0

    remote.app.authmodel('datasets/gov/example/Country', ['getall'])
    resp = remote.app.get('/datasets/gov/example/Country')
    assert listdata(resp, 'code', 'name') == []


def test_no_primary_key(rc, tmp_path, geodb):
    create_tabular_manifest(tmp_path / 'manifest.csv', striptable('''
    d | r | b | m | property | source      | type   | ref | access
    datasets/gov/example     |             |        |     |
      | data                 |             | sql    |     |
      |   |                  |             |        |     |
      |   |   | country      | salis       |        |     |
      |   |   |   | code     | kodas       | string |     | open
      |   |   |   | name     | pavadinimas | string |     | open
    '''))

    app = create_client(rc, tmp_path, geodb)

    resp = app.get('/datasets/gov/example/country')
    codes = dict(listdata(resp, '_id', 'code'))
    data = listdata(resp, '_id', 'code', 'name', sort='code')
    data = [(codes.get(_id), code, name) for _id, code, name in data]
    assert data == [
        ('ee', 'ee', 'Estija'),
        ('lt', 'lt', 'Lietuva'),
        ('lv', 'lv', 'Latvija'),
    ]


def test_count(rc, tmp_path, geodb):
    create_tabular_manifest(tmp_path / 'manifest.csv', striptable('''
    d | r | b | m | property | source      | type   | ref | access
    datasets/gov/example     |             |        |     |
      | data                 |             | sql    |     |
      |   |                  |             |        |     |
      |   |   | country      | salis       |        |     |
      |   |   |   | code     | kodas       | string |     | open
      |   |   |   | name     | pavadinimas | string |     | open
    '''))

    app = create_client(rc, tmp_path, geodb)

    resp = app.get('/datasets/gov/example/country?select(count())')
    assert listdata(resp) == [3]


def test_push_chunks(
    postgresql,
    rc,
    cli: SpintaCliRunner,
    responses,
    tmp_path,
    geodb,
    request,
):
    create_tabular_manifest(tmp_path / 'manifest.csv', striptable('''
    d | r | b | m | property | source      | type   | ref     | access
    datasets/gov/example     |             |        |         |
      | data                 |             | sql    |         |
      |   |                  |             |        |         |
      |   |   | country      | salis       |        | code    |
      |   |   |   | code     | kodas       | string |         | open
      |   |   |   | name     | pavadinimas | string |         | open
    '''))

    # Configure local server with SQL backend
    localrc = create_rc(rc, tmp_path, geodb)

    # Configure remote server
    remote = configure_remote_server(cli, localrc, rc, tmp_path, responses)
    request.addfinalizer(remote.app.context.wipe_all)

    # Push data from local to remote.
    cli.invoke(localrc, [
        'push',
        '-d', 'datasets/gov/example',
        '-o', 'spinta+' + remote.url,
        '--credentials', remote.credsfile,
        '--chunk-size=1',
    ])

    remote.app.authmodel('datasets/gov/example/country', ['getall'])
    resp = remote.app.get('/datasets/gov/example/country')
    assert listdata(resp, 'code', 'name') == [
        ('ee', 'Estija'),
        ('lt', 'Lietuva'),
        ('lv', 'Latvija')
    ]


def test_push_state(postgresql, rc, cli: SpintaCliRunner, responses, tmp_path, geodb, request):
    create_tabular_manifest(tmp_path / 'manifest.csv', striptable('''
    d | r | b | m | property | source      | type   | ref     | access
    datasets/gov/example     |             |        |         |
      | data                 |             | sql    |         |
      |   |                  |             |        |         |
      |   |   | country      | salis       |        | code    |
      |   |   |   | code     | kodas       | string |         | open
      |   |   |   | name     | pavadinimas | string |         | open
    '''))

    # Configure local server with SQL backend
    localrc = create_rc(rc, tmp_path, geodb)

    # Configure remote server
    remote = configure_remote_server(cli, localrc, rc, tmp_path, responses)
    request.addfinalizer(remote.app.context.wipe_all)

    # Push one row, save state and stop.
    cli.invoke(localrc, [
        'push',
        '-d', 'datasets/gov/example',
        '-o', remote.url,
        '--credentials', remote.credsfile,
        '--chunk-size', '1k',
        '--stop-time', '1h',
        '--stop-row', '1',
        '--state', tmp_path / 'state.db',
    ])

    remote.app.authmodel('datasets/gov/example/country', ['getall'])
    resp = remote.app.get('/datasets/gov/example/country')
    assert len(listdata(resp)) == 1

    cli.invoke(localrc, [
        'push',
        '-d', 'datasets/gov/example',
        '-o', remote.url,
        '--credentials', remote.credsfile,
        '--stop-row', '1',
        '--state', tmp_path / 'state.db',
    ])

    resp = remote.app.get('/datasets/gov/example/country')
    assert len(listdata(resp)) == 2


def test_prepared_property(rc, tmp_path, geodb):
    create_tabular_manifest(tmp_path / 'manifest.csv', striptable('''
    d | r | b | m | property  | type   | ref  | source      | prepare | access
    datasets/gov/example      |        |      |             |         |
      | data                  | sql    |      |             |         |
      |   |   | country       |        | code | salis       |         | open
      |   |   |   | code      | string |      | kodas       |         |
      |   |   |   | name      | string |      | pavadinimas |         |
      |   |   |   | continent | string |      |             | 'EU'    |
    '''))

    app = create_client(rc, tmp_path, geodb)

    resp = app.get('/datasets/gov/example/country')
    assert listdata(resp, 'continent', 'code', 'name') == [
        ('EU', 'ee', 'Estija'),
        ('EU', 'lt', 'Lietuva'),
        ('EU', 'lv', 'Latvija'),
    ]


def test_composite_keys(rc, tmp_path, sqlite):
    create_tabular_manifest(tmp_path / 'manifest.csv', striptable('''
    d | r | m | property     | type   | ref           | source    | prepare                 | access
    datasets/ds              |        |               |           |                         |
      | rs                   | sql    |               |           |                         |
      |   | Country          |        | id            | COUNTRY   |                         | open
      |   |   | id           | array  |               |           | code, continent         |
      |   |   | name         | string |               | NAME      |                         |
      |   |   | code         | string |               | CODE      |                         |
      |   |   | continent    | string |               | CONTINENT |                         |
      |   | City             |        | name, country | CITY      |                         | open
      |   |   | name         | string |               | NAME      |                         |
      |   |   | country_code | string |               | COUNTRY   |                         |
      |   |   | continent    | string |               | CONTINENT |                         |
      |   |   | country      | ref    | Country       |           | country_code, continent |
    '''))

    app = create_client(rc, tmp_path, sqlite)

    sqlite.init({
        'COUNTRY': [
            sa.Column('NAME', sa.Text),
            sa.Column('CODE', sa.Text),
            sa.Column('CONTINENT', sa.Text),
        ],
        'CITY': [
            sa.Column('NAME', sa.Text),
            sa.Column('COUNTRY', sa.Text),
            sa.Column('CONTINENT', sa.Text),
        ],
    })

    sqlite.write('COUNTRY', [
        {'CONTINENT': 'eu', 'CODE': 'lt', 'NAME': 'Lithuania'},
        {'CONTINENT': 'eu', 'CODE': 'lv', 'NAME': 'Latvia'},
        {'CONTINENT': 'eu', 'CODE': 'ee', 'NAME': 'Estonia'},
    ])
    sqlite.write('CITY', [
        {'CONTINENT': 'eu', 'COUNTRY': 'lt', 'NAME': 'Vilnius'},
        {'CONTINENT': 'eu', 'COUNTRY': 'lt', 'NAME': 'Kaunas'},
        {'CONTINENT': 'eu', 'COUNTRY': 'lv', 'NAME': 'Riga'},
        {'CONTINENT': 'eu', 'COUNTRY': 'ee', 'NAME': 'Tallinn'},
    ])

    resp = app.get('/datasets/ds/Country')
    data = listdata(resp, '_id', 'continent', 'code', 'name', sort='name')
    country_key_map = {
        _id: (continent, code)
        for _id, continent, code, name in data
    }
    data = [
        (country_key_map.get(_id), continent, code, name)
        for _id, continent, code, name in data
    ]
    assert data == [
        (('eu', 'ee'), 'eu', 'ee', 'Estonia'),
        (('eu', 'lv'), 'eu', 'lv', 'Latvia'),
        (('eu', 'lt'), 'eu', 'lt', 'Lithuania'),
    ]

    resp = app.get('/datasets/ds/City')
    data = listdata(resp, 'country', 'name', sort='name')
    data = [
        (
            {
                **country,
                '_id': country_key_map.get(country.get('_id')),
            },
            name,
        )
        for country, name in data
    ]
    assert data == [
        ({'_id': ('eu', 'lt')}, 'Kaunas'),
        ({'_id': ('eu', 'lv')}, 'Riga'),
        ({'_id': ('eu', 'ee')}, 'Tallinn'),
        ({'_id': ('eu', 'lt')}, 'Vilnius'),
    ]


def test_composite_ref_keys(rc, tmp_path, sqlite):
    create_tabular_manifest(tmp_path / 'manifest.csv', striptable('''
    d | r | m | property     | type    | ref                     | source       | prepare                 | access
    datasets/ds              |         |                         |              |                         |
      | rs                   | sql     |                         |              |                         |
      |   | Continent        |         | id                      | CONTINENT    |                         | open
      |   |   | id           | integer |                         | ID           |                         |
      |   |   | name         | string  |                         | NAME         |                         |
      |   | Country          |         | id                      | COUNTRY      |                         | open
      |   |   | id           | integer |                         | ID           |                         |
      |   |   | name         | string  |                         | NAME         |                         |
      |   |   | code         | string  |                         | CODE         |                         |
      |   |   | continent    | ref     | Continent               | CONTINENT_ID |                         |
      |   | City             |         | id                      | CITY         |                         | open
      |   |   | id           | integer |                         | ID           |                         |
      |   |   | name         | string  |                         | NAME         |                         |
      |   |   | continent    | ref     | Continent               | CONTINENT_ID |                         |
      |   |   | country_code | string  |                         | COUNTRY_CODE |                         |
      |   |   | country      | ref     | Country[continent,code] |              | continent, country_code |
    '''))

    app = create_client(rc, tmp_path, sqlite)

    sqlite.init({
        'CONTINENT': [
            sa.Column('ID', sa.Integer, primary_key=True),
            sa.Column('NAME', sa.Text),
        ],
        'COUNTRY': [
            sa.Column('ID', sa.Integer, primary_key=True),
            sa.Column('CODE', sa.Text),
            sa.Column('CONTINENT_ID', sa.Integer, sa.ForeignKey('CONTINENT.ID')),
            sa.Column('NAME', sa.Text),
        ],
        'CITY': [
            sa.Column('ID', sa.Integer, primary_key=True),
            sa.Column('CONTINENT_ID', sa.Integer, sa.ForeignKey('CONTINENT.ID')),
            sa.Column('COUNTRY_CODE', sa.Text),
            sa.Column('NAME', sa.Text),
        ],
    })

    sqlite.write('CONTINENT', [
        {'ID': 1, 'NAME': 'Europe'},
        {'ID': 2, 'NAME': 'Africa'},
    ])
    sqlite.write('COUNTRY', [
        {'ID': 1, 'CONTINENT_ID': 1, 'CODE': 'lt', 'NAME': 'Lithuania'},
        {'ID': 2, 'CONTINENT_ID': 1, 'CODE': 'lv', 'NAME': 'Latvia'},
        {'ID': 3, 'CONTINENT_ID': 1, 'CODE': 'ee', 'NAME': 'Estonia'},
    ])
    sqlite.write('CITY', [
        {'ID': 1, 'CONTINENT_ID': 1, 'COUNTRY_CODE': 'lt', 'NAME': 'Vilnius'},
        {'ID': 2, 'CONTINENT_ID': 1, 'COUNTRY_CODE': 'lt', 'NAME': 'Kaunas'},
        {'ID': 3, 'CONTINENT_ID': 1, 'COUNTRY_CODE': 'lv', 'NAME': 'Riga'},
        {'ID': 4, 'CONTINENT_ID': 1, 'COUNTRY_CODE': 'ee', 'NAME': 'Tallinn'},
    ])

    resp = app.get('/datasets/ds/Continent')
    continents = dict(listdata(resp, '_id', 'name'))
    assert sorted(continents.values()) == [
        'Africa',
        'Europe',
    ]

    resp = app.get('/datasets/ds/Country')
    countries = dict(listdata(resp, '_id', 'name'))
    assert sorted(countries.values()) == [
        'Estonia',
        'Latvia',
        'Lithuania',
    ]

    resp = app.get('/datasets/ds/City')
    cities = listdata(resp, 'name', 'country', 'continent', sort='name')
    cities = [
        (
            name,
            countries[country['_id']],
            continents[continent['_id']],
        )
        for name, country, continent in cities
    ]
    assert cities == [
        ('Kaunas', 'Lithuania', 'Europe'),
        ('Riga', 'Latvia', 'Europe'),
        ('Tallinn', 'Estonia', 'Europe'),
        ('Vilnius', 'Lithuania', 'Europe'),
    ]


def test_composite_non_pk_keys(rc, tmp_path, sqlite):
    create_tabular_manifest(tmp_path / 'manifest.csv', striptable('''
    d | r | m | property     | type   | ref                     | source    | prepare                 | access
    datasets/ds              |        |                         |           |                         |
      | rs                   | sql    |                         |           |                         |
      |   | Country          |        | code                    | COUNTRY   |                         | open
      |   |   | name         | string |                         | NAME      |                         |
      |   |   | code         | string |                         | CODE      |                         |
      |   |   | continent    | string |                         | CONTINENT |                         |
      |   | City             |        | name, country           | CITY      |                         | open
      |   |   | name         | string |                         | NAME      |                         |
      |   |   | country_code | string |                         | COUNTRY   |                         |
      |   |   | continent    | string |                         | CONTINENT |                         |
      |   |   | country      | ref    | Country[continent,code] |           | continent, country_code |
    '''))

    app = create_client(rc, tmp_path, sqlite)

    sqlite.init({
        'COUNTRY': [
            sa.Column('NAME', sa.Text),
            sa.Column('CODE', sa.Text),
            sa.Column('CONTINENT', sa.Text),
        ],
        'CITY': [
            sa.Column('NAME', sa.Text),
            sa.Column('COUNTRY', sa.Text),
            sa.Column('CONTINENT', sa.Text),
        ],
    })

    sqlite.write('COUNTRY', [
        {'CONTINENT': 'eu', 'CODE': 'lt', 'NAME': 'Lithuania'},
        {'CONTINENT': 'eu', 'CODE': 'lv', 'NAME': 'Latvia'},
        {'CONTINENT': 'eu', 'CODE': 'ee', 'NAME': 'Estonia'},
    ])
    sqlite.write('CITY', [
        {'CONTINENT': 'eu', 'COUNTRY': 'lt', 'NAME': 'Vilnius'},
        {'CONTINENT': 'eu', 'COUNTRY': 'lt', 'NAME': 'Kaunas'},
        {'CONTINENT': 'eu', 'COUNTRY': 'lv', 'NAME': 'Riga'},
        {'CONTINENT': 'eu', 'COUNTRY': 'ee', 'NAME': 'Tallinn'},
    ])

    resp = app.get('/datasets/ds/Country')
    data = listdata(resp, '_id', 'continent', 'code', 'name', sort='name')
    country_key_map = {
        _id: (continent, code)
        for _id, continent, code, name in data
    }
    data = [
        (country_key_map.get(_id), continent, code, name)
        for _id, continent, code, name in data
    ]
    assert data == [
        (('eu', 'ee'), 'eu', 'ee', 'Estonia'),
        (('eu', 'lv'), 'eu', 'lv', 'Latvia'),
        (('eu', 'lt'), 'eu', 'lt', 'Lithuania'),
    ]

    resp = app.get('/datasets/ds/City')
    data = listdata(resp, 'country', 'name', sort='name')
    data = [
        (
            {
                **country,
                '_id': country_key_map.get(country.get('_id')),
            },
            name,
        )
        for country, name in data
    ]
    assert data == [
        ({'_id': ('eu', 'lt')}, 'Kaunas'),
        ({'_id': ('eu', 'lv')}, 'Riga'),
        ({'_id': ('eu', 'ee')}, 'Tallinn'),
        ({'_id': ('eu', 'lt')}, 'Vilnius'),
    ]


def test_composite_non_pk_keys_with_filter(rc, tmp_path, sqlite):
    create_tabular_manifest(tmp_path / 'manifest.csv', striptable('''
    d | r | m | property     | type   | ref                     | source    | prepare                 | access
    datasets/ds              |        |                         |           |                         |
      | rs                   | sql    |                         |           |                         |
      |   | Country          |        | code                    | COUNTRY   |                         | open
      |   |   | name         | string |                         | NAME      |                         |
      |   |   | code         | string |                         | CODE      |                         |
      |   |   | continent    | string |                         | CONTINENT |                         |
      |   | City             |        | name, country           | CITY      | country.code='lt'       | open
      |   |   | name         | string |                         | NAME      |                         |
      |   |   | country_code | string |                         | COUNTRY   |                         |
      |   |   | continent    | string |                         | CONTINENT |                         |
      |   |   | country      | ref    | Country[continent,code] |           | continent, country_code |
    '''))

    app = create_client(rc, tmp_path, sqlite)

    sqlite.init({
        'COUNTRY': [
            sa.Column('NAME', sa.Text),
            sa.Column('CODE', sa.Text),
            sa.Column('CONTINENT', sa.Text),
        ],
        'CITY': [
            sa.Column('NAME', sa.Text),
            sa.Column('COUNTRY', sa.Text),
            sa.Column('CONTINENT', sa.Text),
        ],
    })

    sqlite.write('COUNTRY', [
        {'CONTINENT': 'eu', 'CODE': 'lt', 'NAME': 'Lithuania'},
        {'CONTINENT': 'eu', 'CODE': 'lv', 'NAME': 'Latvia'},
        {'CONTINENT': 'eu', 'CODE': 'ee', 'NAME': 'Estonia'},
    ])
    sqlite.write('CITY', [
        {'CONTINENT': 'eu', 'COUNTRY': 'lt', 'NAME': 'Vilnius'},
        {'CONTINENT': 'eu', 'COUNTRY': 'lt', 'NAME': 'Kaunas'},
        {'CONTINENT': 'eu', 'COUNTRY': 'lv', 'NAME': 'Riga'},
        {'CONTINENT': 'eu', 'COUNTRY': 'ee', 'NAME': 'Tallinn'},
    ])

    resp = app.get('/datasets/ds/Country')
    data = listdata(resp, '_id', 'continent', 'code', 'name', sort='name')
    country_key_map = {
        _id: (continent, code)
        for _id, continent, code, name in data
    }
    data = [
        (country_key_map.get(_id), continent, code, name)
        for _id, continent, code, name in data
    ]
    assert data == [
        (('eu', 'ee'), 'eu', 'ee', 'Estonia'),
        (('eu', 'lv'), 'eu', 'lv', 'Latvia'),
        (('eu', 'lt'), 'eu', 'lt', 'Lithuania'),
    ]

    resp = app.get('/datasets/ds/City')
    data = listdata(resp, 'country', 'name', sort='name')
    data = [
        (
            {
                **country,
                '_id': country_key_map.get(country.get('_id')),
            },
            name,
        )
        for country, name in data
    ]
    assert data == [
        ({'_id': ('eu', 'lt')}, 'Kaunas'),
        ({'_id': ('eu', 'lt')}, 'Vilnius'),
    ]


def test_access_private_primary_key(rc, tmp_path, sqlite):
    create_tabular_manifest(tmp_path / 'manifest.csv', striptable('''
    d | r | m | property     | type   | ref     | source  | access
    datasets/ds              |        |         |         |
      | rs                   | sql    |         |         |
      |   | Country          |        | code    | COUNTRY |
      |   |   | name         | string |         | NAME    | open
      |   |   | code         | string |         | CODE    | private
      |   | City             |        | country | CITY    |
      |   |   | name         | string |         | NAME    | open
      |   |   | country      | ref    | Country | COUNTRY | open
    '''))

    app = create_client(rc, tmp_path, sqlite)

    sqlite.init({
        'COUNTRY': [
            sa.Column('NAME', sa.Text),
            sa.Column('CODE', sa.Text),
        ],
        'CITY': [
            sa.Column('NAME', sa.Text),
            sa.Column('COUNTRY', sa.Text),
        ],
    })

    sqlite.write('COUNTRY', [
        {'CODE': 'lt', 'NAME': 'Lithuania'},
        {'CODE': 'lv', 'NAME': 'Latvia'},
        {'CODE': 'ee', 'NAME': 'Estonia'},
    ])
    sqlite.write('CITY', [
        {'COUNTRY': 'lt', 'NAME': 'Vilnius'},
        {'COUNTRY': 'lt', 'NAME': 'Kaunas'},
        {'COUNTRY': 'lv', 'NAME': 'Riga'},
        {'COUNTRY': 'ee', 'NAME': 'Tallinn'},
    ])

    resp = app.get('/datasets/ds/Country')
    data = listdata(resp, '_id', 'code', 'name', sort='name')
    country_key_map = {_id: name for _id, code, name in data}
    data = [
        (country_key_map.get(_id), code, name)
        for _id, code, name in data
    ]
    assert data == [
        ('Estonia', NA, 'Estonia'),
        ('Latvia', NA, 'Latvia'),
        ('Lithuania', NA, 'Lithuania'),
    ]

    resp = app.get('/datasets/ds/City')
    data = listdata(resp, 'country', 'name', sort='name')
    data = [
        (
            {
                **country,
                '_id': country_key_map.get(country.get('_id')),
            },
            name,
        )
        for country, name in data
    ]
    assert data == [
        ({'_id': 'Lithuania'}, 'Kaunas'),
        ({'_id': 'Latvia'}, 'Riga'),
        ({'_id': 'Estonia'}, 'Tallinn'),
        ({'_id': 'Lithuania'}, 'Vilnius'),
    ]


def test_enum(rc, tmp_path, sqlite):
    create_tabular_manifest(tmp_path / 'manifest.csv', striptable('''
    d | r | m | property     | type   | ref     | source  | prepare | access
    datasets/gov/example     |        |         |         |         |
      | resource             | sql    |         |         |         |
      |   | Country          |        | name    | COUNTRY |         |
      |   |   | name         | string |         | NAME    |         | open
      |   |   | driving      | string |         | DRIVING |         | open
                             | enum   |         | l       | 'left'  | open
                             |        |         | r       | 'right' | open
    '''))

    sqlite.init({
        'COUNTRY': [
            sa.Column('NAME', sa.Text),
            sa.Column('DRIVING', sa.Text),
        ],
    })

    sqlite.write('COUNTRY', [
        {'DRIVING': 'r', 'NAME': 'Lithuania'},
        {'DRIVING': 'r', 'NAME': 'Latvia'},
        {'DRIVING': 'l', 'NAME': 'India'},
    ])

    app = create_client(rc, tmp_path, sqlite)
    resp = app.get('/datasets/gov/example/Country')
    assert listdata(resp) == [
        ('left', 'India'),
        ('right', 'Latvia'),
        ('right', 'Lithuania'),
    ]


def test_enum_ref(rc, tmp_path, sqlite):
    create_tabular_manifest(tmp_path / 'manifest.csv', striptable('''
    d | r | m | property | type   | ref  | source  | prepare | access
                         | enum   | side | l       | 'left'  | open
                         |        |      | r       | 'right' | open
                         |        |      |         |         |
    datasets/gov/example |        |      |         |         |
      | resource         | sql    |      |         |         |
      |   | Country      |        | name | COUNTRY |         |
      |   |   | name     | string |      | NAME    |         | open
      |   |   | driving  | string | side | DRIVING |         | open
    '''))

    sqlite.init({
        'COUNTRY': [
            sa.Column('NAME', sa.Text),
            sa.Column('DRIVING', sa.Text),
        ],
    })

    sqlite.write('COUNTRY', [
        {'DRIVING': 'r', 'NAME': 'Lithuania'},
        {'DRIVING': 'r', 'NAME': 'Latvia'},
        {'DRIVING': 'l', 'NAME': 'India'},
    ])

    app = create_client(rc, tmp_path, sqlite)
    resp = app.get('/datasets/gov/example/Country')
    assert listdata(resp) == [
        ('left', 'India'),
        ('right', 'Latvia'),
        ('right', 'Lithuania'),
    ]


def test_enum_no_prepare(rc, tmp_path, sqlite):
    create_tabular_manifest(tmp_path / 'manifest.csv', striptable('''
    d | r | m | property     | type   | ref     | source  | prepare | access
    datasets/gov/example     |        |         |         |         |
      | resource             | sql    |         |         |         |
      |   | Country          |        | name    | COUNTRY |         |
      |   |   | name         | string |         | NAME    |         | open
      |   |   | driving      | string |         | DRIVING |         | open
                             | enum   |         | l       |         | open
                             |        |         | r       |         | open
    '''))

    sqlite.init({
        'COUNTRY': [
            sa.Column('NAME', sa.Text),
            sa.Column('DRIVING', sa.Text),
        ],
    })

    sqlite.write('COUNTRY', [
        {'DRIVING': 'r', 'NAME': 'Lithuania'},
        {'DRIVING': 'r', 'NAME': 'Latvia'},
        {'DRIVING': 'l', 'NAME': 'India'},
    ])

    app = create_client(rc, tmp_path, sqlite)
    resp = app.get('/datasets/gov/example/Country')
    assert listdata(resp) == [
        ('l', 'India'),
        ('r', 'Latvia'),
        ('r', 'Lithuania'),
    ]


def test_enum_empty_source(rc, tmp_path, sqlite):
    create_tabular_manifest(tmp_path / 'manifest.csv', striptable('''
    d | r | m | property     | type   | ref     | source  | prepare       | access
    datasets/gov/example     |        |         |         |               |
      | resource             | sql    |         |         |               |
      |   | Country          |        | name    | COUNTRY |               |
      |   |   | name         | string |         | NAME    |               | open
      |   |   | driving      | string |         | DRIVING | swap('', '-') | open
                             | enum   |         | l       |               | open
                             |        |         | r       |               | open
                             |        |         | -       | null          | open
    '''))

    sqlite.init({
        'COUNTRY': [
            sa.Column('NAME', sa.Text),
            sa.Column('DRIVING', sa.Text),
        ],
    })

    sqlite.write('COUNTRY', [
        {'DRIVING': 'r', 'NAME': 'Lithuania'},
        {'DRIVING': 'r', 'NAME': 'Latvia'},
        {'DRIVING': '', 'NAME': 'Antarctica'},
    ])

    app = create_client(rc, tmp_path, sqlite)
    resp = app.get('/datasets/gov/example/Country')
    assert listdata(resp) == [
        ('r', 'Latvia'),
        ('r', 'Lithuania'),
        (None, 'Antarctica'),
    ]


def test_enum_ref_empty_source(rc, tmp_path, sqlite):
    create_tabular_manifest(tmp_path / 'manifest.csv', striptable('''
    d | r | m | property     | type   | ref     | source  | prepare       | access
                             | enum   | side    | l       |               | open
                             |        |         | r       |               | open
                             |        |         | -       | null          | open
    datasets/gov/example     |        |         |         |               |
      | resource             | sql    |         |         |               |
      |   | Country          |        | name    | COUNTRY |               |
      |   |   | name         | string |         | NAME    |               | open
      |   |   | driving      | string | side    | DRIVING | swap('', '-') | open
    '''))

    sqlite.init({
        'COUNTRY': [
            sa.Column('NAME', sa.Text),
            sa.Column('DRIVING', sa.Text),
        ],
    })

    sqlite.write('COUNTRY', [
        {'DRIVING': 'r', 'NAME': 'Lithuania'},
        {'DRIVING': 'r', 'NAME': 'Latvia'},
        {'DRIVING': '', 'NAME': 'Antarctica'},
    ])

    app = create_client(rc, tmp_path, sqlite)
    resp = app.get('/datasets/gov/example/Country')
    assert listdata(resp) == [
        ('r', 'Latvia'),
        ('r', 'Lithuania'),
        (None, 'Antarctica'),
    ]


def test_enum_empty_integer_source(rc, tmp_path, sqlite):
    create_tabular_manifest(tmp_path / 'manifest.csv', striptable('''
    d | r | m | property     | type   | ref     | source  | prepare | access
    datasets/gov/example     |        |         |         |         |
      | resource             | sql    |         |         |         |
      |   | Country          |        | name    | COUNTRY |         |
      |   |   | name         | string |         | NAME    |         | open
      |   |   | driving      | string |         | DRIVING |         | open
                             | enum   |         | 0       | 'l'     | open
                             |        |         | 1       | 'r'     | open
    '''))

    sqlite.init({
        'COUNTRY': [
            sa.Column('NAME', sa.Text),
            sa.Column('DRIVING', sa.Integer),
        ],
    })

    sqlite.write('COUNTRY', [
        {'DRIVING': 0, 'NAME': 'India'},
        {'DRIVING': 1, 'NAME': 'Lithuania'},
        {'DRIVING': 1, 'NAME': 'Latvia'},
    ])

    app = create_client(rc, tmp_path, sqlite)
    resp = app.get('/datasets/gov/example/Country')
    assert listdata(resp) == [
        ('l', 'India'),
        ('r', 'Latvia'),
        ('r', 'Lithuania'),
    ]


def test_filter_by_enum_access(rc, tmp_path, sqlite):
    create_tabular_manifest(tmp_path / 'manifest.csv', striptable('''
    d | r | m | property     | type   | ref     | source  | prepare | access
    datasets/gov/example     |        |         |         |         |
      | resource             | sql    |         |         |         |
      |   | Country          |        | name    | COUNTRY |         |
      |   |   | name         | string |         | NAME    |         | open
      |   |   | driving      | string |         | DRIVING |         | open
                             | enum   |         | 0       | 'l'     | private
                             |        |         | 1       | 'r'     | open
    '''))

    sqlite.init({
        'COUNTRY': [
            sa.Column('NAME', sa.Text),
            sa.Column('DRIVING', sa.Integer),
        ],
    })

    sqlite.write('COUNTRY', [
        {'DRIVING': 0, 'NAME': 'India'},
        {'DRIVING': 1, 'NAME': 'Lithuania'},
        {'DRIVING': 1, 'NAME': 'Latvia'},
    ])

    app = create_client(rc, tmp_path, sqlite)
    resp = app.get('/datasets/gov/example/Country')
    assert listdata(resp) == [
        ('r', 'Latvia'),
        ('r', 'Lithuania'),
    ]


def test_filter_by_ref_enum_access(rc, tmp_path, sqlite):
    create_tabular_manifest(tmp_path / 'manifest.csv', striptable('''
    d | r | m | property     | type   | ref     | source  | prepare | access
                             | enum   | side    | 0       | 'l'     | private
                             |        |         | 1       | 'r'     | open
    datasets/gov/example     |        |         |         |         |
      | resource             | sql    |         |         |         |
      |   | Country          |        | name    | COUNTRY |         |
      |   |   | name         | string |         | NAME    |         | open
      |   |   | driving      | string | side    | DRIVING |         | open
    '''))

    sqlite.init({
        'COUNTRY': [
            sa.Column('NAME', sa.Text),
            sa.Column('DRIVING', sa.Integer),
        ],
    })

    sqlite.write('COUNTRY', [
        {'DRIVING': 0, 'NAME': 'India'},
        {'DRIVING': 1, 'NAME': 'Lithuania'},
        {'DRIVING': 1, 'NAME': 'Latvia'},
    ])

    app = create_client(rc, tmp_path, sqlite)
    resp = app.get('/datasets/gov/example/Country')
    assert listdata(resp) == [
        ('r', 'Latvia'),
        ('r', 'Lithuania'),
    ]


def test_filter_by_enum(rc, tmp_path, sqlite):
    create_tabular_manifest(tmp_path / 'manifest.csv', striptable('''
    d | r | m | property     | type   | ref     | source  | prepare | access
    datasets/gov/example     |        |         |         |         |
      | resource             | sql    |         |         |         |
      |   | Country          |        | name    | COUNTRY |         |
      |   |   | name         | string |         | NAME    |         | open
      |   |   | driving      | string |         | DRIVING |         | open
                             | enum   |         | 0       | 'l'     | private
                             |        |         | 1       | 'r'     | open
    '''))

    sqlite.init({
        'COUNTRY': [
            sa.Column('NAME', sa.Text),
            sa.Column('DRIVING', sa.Integer),
        ],
    })

    sqlite.write('COUNTRY', [
        {'DRIVING': 0, 'NAME': 'India'},
        {'DRIVING': 1, 'NAME': 'Lithuania'},
        {'DRIVING': 1, 'NAME': 'Latvia'},
    ])

    app = create_client(rc, tmp_path, sqlite)
    resp = app.get('/datasets/gov/example/Country?driving="r"')
    assert listdata(resp) == [
        ('r', 'Latvia'),
        ('r', 'Lithuania'),
    ]


def test_filter_by_ref_enum(rc, tmp_path, sqlite):
    create_tabular_manifest(tmp_path / 'manifest.csv', striptable('''
    d | r | m | property     | type   | ref     | source  | prepare | access
                             | enum   | side    | 0       | 'l'     | private
                             |        |         | 1       | 'r'     | open
    datasets/gov/example     |        |         |         |         |
      | resource             | sql    |         |         |         |
      |   | Country          |        | name    | COUNTRY |         |
      |   |   | name         | string |         | NAME    |         | open
      |   |   | driving      | string | side    | DRIVING |         | open
    '''))

    sqlite.init({
        'COUNTRY': [
            sa.Column('NAME', sa.Text),
            sa.Column('DRIVING', sa.Integer),
        ],
    })

    sqlite.write('COUNTRY', [
        {'DRIVING': 0, 'NAME': 'India'},
        {'DRIVING': 1, 'NAME': 'Lithuania'},
        {'DRIVING': 1, 'NAME': 'Latvia'},
    ])

    app = create_client(rc, tmp_path, sqlite)
    resp = app.get('/datasets/gov/example/Country?driving="r"')
    assert listdata(resp) == [
        ('r', 'Latvia'),
        ('r', 'Lithuania'),
    ]


def test_filter_by_enum_multi_value(rc, tmp_path, sqlite):
    create_tabular_manifest(tmp_path / 'manifest.csv', striptable('''
    d | r | m | property     | type   | ref     | source  | prepare | access
    datasets/gov/example     |        |         |         |         |
      | resource             | sql    |         |         |         |
      |   | Country          |        | name    | COUNTRY |         |
      |   |   | name         | string |         | NAME    |         | open
      |   |   | driving      | string |         | DRIVING |         | open
                             | enum   |         | 0       | 'l'     |
                             |        |         | 1       | 'r'     |
                             |        |         | 2       | 'r'     |
    '''))

    sqlite.init({
        'COUNTRY': [
            sa.Column('NAME', sa.Text),
            sa.Column('DRIVING', sa.Integer),
        ],
    })

    sqlite.write('COUNTRY', [
        {'DRIVING': 0, 'NAME': 'India'},
        {'DRIVING': 1, 'NAME': 'Lithuania'},
        {'DRIVING': 2, 'NAME': 'Latvia'},
    ])

    app = create_client(rc, tmp_path, sqlite)
    resp = app.get('/datasets/gov/example/Country?driving="r"')
    assert listdata(resp) == [
        ('r', 'Latvia'),
        ('r', 'Lithuania'),
    ]


def test_filter_by_enum_list_value(rc, tmp_path, sqlite):
    create_tabular_manifest(tmp_path / 'manifest.csv', striptable('''
    d | r | m | property     | type   | ref     | source  | prepare | access
    datasets/gov/example     |        |         |         |         |
      | resource             | sql    |         |         |         |
      |   | Country          |        | name    | COUNTRY |         |
      |   |   | name         | string |         | NAME    |         | open
      |   |   | driving      | string |         | DRIVING |         | open
                             | enum   |         | 0       | 'l'     |
                             |        |         | 1       | 'r'     |
    '''))

    sqlite.init({
        'COUNTRY': [
            sa.Column('NAME', sa.Text),
            sa.Column('DRIVING', sa.Integer),
        ],
    })

    sqlite.write('COUNTRY', [
        {'DRIVING': 0, 'NAME': 'India'},
        {'DRIVING': 1, 'NAME': 'Lithuania'},
        {'DRIVING': 1, 'NAME': 'Latvia'},
    ])

    app = create_client(rc, tmp_path, sqlite)
    resp = app.get('/datasets/gov/example/Country?driving=["l","r"]')
    assert listdata(resp) == [
        ('l', 'India'),
        ('r', 'Latvia'),
        ('r', 'Lithuania'),
    ]


def test_implicit_filter(rc, tmp_path, sqlite):
    create_tabular_manifest(tmp_path / 'manifest.csv', striptable('''
    d | r | m | property     | type   | ref     | source    | prepare          | access
    datasets/gov/example     |        |         |           |                  |
      | resource             | sql    |         |           |                  |
      |   | Country          |        | code    | COUNTRY   | continent = 'eu' |
      |   |   | code         | string |         | CODE      |                  | open
      |   |   | continent    | string |         | CONTINENT |                  | open
      |   |   | name         | string |         | NAME      |                  | open
                             |        |         |           |                  |
      |   | City             |        | name    | CITY      |                  |
      |   |   | name         | string |         | NAME      |                  | open
      |   |   | country      | ref    | Country | COUNTRY   |                  | open
    '''))

    sqlite.init({
        'COUNTRY': [
            sa.Column('CODE', sa.String),
            sa.Column('CONTINENT', sa.String),
            sa.Column('NAME', sa.Text),
        ],
        'CITY': [
            sa.Column('NAME', sa.Text),
            sa.Column('COUNTRY', sa.String),
        ],
    })

    sqlite.write('COUNTRY', [
        {'CODE': 'in', 'CONTINENT': 'as', 'NAME': 'India'},
        {'CODE': 'lt', 'CONTINENT': 'eu', 'NAME': 'Lithuania'},
        {'CODE': 'lv', 'CONTINENT': 'eu', 'NAME': 'Latvia'},
    ])

    sqlite.write('CITY', [
        {'COUNTRY': 'in', 'NAME': 'Mumbai'},
        {'COUNTRY': 'in', 'NAME': 'Delhi'},
        {'COUNTRY': 'lt', 'NAME': 'Vilnius'},
        {'COUNTRY': 'lv', 'NAME': 'Ryga'},
    ])

    app = create_client(rc, tmp_path, sqlite)
    resp = app.get('/datasets/gov/example/City')
    assert listdata(resp, 'name') == [
        'Ryga',
        'Vilnius',
    ]


def test_implicit_filter_no_external_source(rc, tmp_path, sqlite):
    create_tabular_manifest(tmp_path / 'manifest.csv', striptable('''
    d | r | m | property     | type   | ref     | source    | prepare     | access
    datasets/gov/example     |        |         |           |             |
      | resource             | sql    |         |           |             |
      |   | Country          |        | code    | COUNTRY   | code = 'lt' |
      |   |   | code         | string |         | CODE      |             | open
      |   |   | name         | string |         | NAME      |             | open
                             |        |         |           |             |
      |   | City             |        | name    | CITY      |             |
      |   |   | name         | string |         | NAME      |             | open
      |   |   | country      | ref    | Country |           |             | open
    '''))

    sqlite.init({
        'COUNTRY': [
            sa.Column('CODE', sa.String),
            sa.Column('NAME', sa.Text),
        ],
        'CITY': [
            sa.Column('NAME', sa.Text),
            sa.Column('COUNTRY', sa.String),
        ],
    })

    sqlite.write('COUNTRY', [
        {'CODE': 'lt', 'NAME': 'Lithuania'},
        {'CODE': 'lv', 'NAME': 'Latvia'},
    ])

    sqlite.write('CITY', [
        {'COUNTRY': 'lt', 'NAME': 'Vilnius'},
        {'COUNTRY': 'lv', 'NAME': 'Ryga'},
    ])

    app = create_client(rc, tmp_path, sqlite)
    resp = app.get('/datasets/gov/example/City')
    assert listdata(resp, 'name') == [
        'Ryga',
        'Vilnius',
    ]


def test_implicit_filter_two_refs(rc, tmp_path, sqlite):
    create_tabular_manifest(tmp_path / 'manifest.csv', striptable('''
    d | r | b | m | property     | type    | ref                | source             | prepare | access
    example/standards            |         |                    |                    |         |
      | sql                      | sql     |                    | sqlite://          |         |
                                 |         |                    |                    |         |
      |   |   | StandardDocument |         | standard, document | STANDARD_DOCUMENTS |         |
      |   |   |   | standard     | ref     | Standard           | STANDARD_ID        |         | open
      |   |   |   | document     | ref     | Document           | DOCUMENT_ID        |         | open
                                 |         |                    |                    |         |
      |   |   | Standard         |         | id                 | STANDARD           |         |
      |   |   |   | id           | integer |                    | STANDARD_ID        |         | private
      |   |   |   | name         | string  |                    | STANDARD_NAME      |         | open
                                 |         |                    |                    |         |
      |   |   | Document         |         | id                 | DOCUMENT           | id=2    |
      |   |   |   | id           | integer |                    | DOCUMENT_ID        |         | private
      |   |   |   | name         | string  |                    | NAME               |         | open
    '''))

    sqlite.init({
        'STANDARD': [
            sa.Column('STANDARD_ID', sa.Integer),
            sa.Column('STANDARD_NAME', sa.Text),
        ],
        'DOCUMENT': [
            sa.Column('DOCUMENT_ID', sa.Integer),
            sa.Column('NAME', sa.Text),
        ],
        'STANDARD_DOCUMENTS': [
            sa.Column('STANDARD_ID', sa.Integer, sa.ForeignKey('STANDARD.STANDARD_ID')),
            sa.Column('DOCUMENT_ID', sa.Integer, sa.ForeignKey('DOCUMENT.DOCUMENT_ID')),
        ],
    })

    sqlite.write('STANDARD', [
        {'STANDARD_ID': 1, 'STANDARD_NAME': 'S1'},
        {'STANDARD_ID': 2, 'STANDARD_NAME': 'S2'},
    ])

    sqlite.write('DOCUMENT', [
        {'DOCUMENT_ID': 1, 'NAME': 'DOC1'},
        {'DOCUMENT_ID': 2, 'NAME': 'DOC2'},
    ])

    sqlite.write('STANDARD_DOCUMENTS', [
        {'STANDARD_ID': 1, 'DOCUMENT_ID': 1},
        {'STANDARD_ID': 2, 'DOCUMENT_ID': 2},
    ])

    app = create_client(rc, tmp_path, sqlite)

    resp = app.get(
        '/example/standards/StandardDocument'
        '?select(standard.name, document.name)'
    )
    assert listdata(resp, 'standard.name', 'document.name') == [
        ('S2', 'DOC2'),
    ]


def test_implicit_filter_by_enum(rc, tmp_path, sqlite):
    create_tabular_manifest(tmp_path / 'manifest.csv', striptable('''
    d | r | m | property     | type   | ref     | source  | prepare | access
    datasets/gov/example     |        |         |         |         |
      | resource             | sql    |         |         |         |
      |   | Country          |        | id      | COUNTRY |         |
      |   |   | id           | string |         | ID      |         | private
      |   |   | name         | string |         | NAME    |         | open
      |   |   | driving      | string |         | DRIVING |         | open
                             | enum   |         | 0       | 'l'     | protected
                             |        |         | 1       | 'r'     |
                             |        |         |         |         |
      |   | City             |        | name    | CITY    |         |
      |   |   | name         | string |         | NAME    |         | open
      |   |   | country      | ref    | Country | COUNTRY |         | open
    '''))

    sqlite.init({
        'COUNTRY': [
            sa.Column('ID', sa.Integer),
            sa.Column('NAME', sa.Text),
            sa.Column('DRIVING', sa.Integer),
        ],
        'CITY': [
            sa.Column('NAME', sa.Text),
            sa.Column('COUNTRY', sa.Integer),
        ],
    })

    sqlite.write('COUNTRY', [
        {'ID': 1, 'DRIVING': 0, 'NAME': 'India'},
        {'ID': 2, 'DRIVING': 1, 'NAME': 'Lithuania'},
        {'ID': 3, 'DRIVING': 1, 'NAME': 'Latvia'},
    ])

    sqlite.write('CITY', [
        {'COUNTRY': 1, 'NAME': 'Mumbai'},
        {'COUNTRY': 1, 'NAME': 'Delhi'},
        {'COUNTRY': 2, 'NAME': 'Vilnius'},
        {'COUNTRY': 3, 'NAME': 'Ryga'},
    ])

    app = create_client(rc, tmp_path, sqlite)
    resp = app.get('/datasets/gov/example/City')
    assert listdata(resp, 'name') == [
        'Ryga',
        'Vilnius',
    ]


def test_implicit_filter_by_enum_empty_access(rc, tmp_path, sqlite):
    create_tabular_manifest(tmp_path / 'manifest.csv', striptable('''
    d | r | m | property     | type   | ref     | source    | prepare          | access
    datasets/gov/example     |        |         |           |                  |
                             | enum   | Side    | 0         | 'l'              |
                             |        |         | 1         | 'r'              |
                             |        |         |           |                  |
      | resource             | sql    |         |           |                  |
      |   | Country          |        | id      | COUNTRY   | continent = "eu" |
      |   |   | id           | string |         | ID        |                  | private
      |   |   | name         | string |         | NAME      |                  | open
      |   |   | continent    | string |         | CONTINENT |                  | open
      |   |   | driving      | string | Side    | DRIVING   |                  | open
                             |        |         |           |                  |
      |   | City             |        | name    | CITY      |                  |
      |   |   | name         | string |         | NAME      |                  | open
      |   |   | country      | ref    | Country | COUNTRY   |                  | open
    '''))

    sqlite.init({
        'COUNTRY': [
            sa.Column('ID', sa.Integer),
            sa.Column('NAME', sa.Text),
            sa.Column('CONTINENT', sa.Text),
            sa.Column('DRIVING', sa.Integer),
        ],
        'CITY': [
            sa.Column('NAME', sa.Text),
            sa.Column('COUNTRY', sa.Integer),
        ],
    })

    sqlite.write('COUNTRY', [
        {'ID': 1, 'CONTINENT': 'az', 'DRIVING': 0, 'NAME': 'India'},
        {'ID': 2, 'CONTINENT': 'eu', 'DRIVING': 1, 'NAME': 'Lithuania'},
        {'ID': 3, 'CONTINENT': 'eu', 'DRIVING': 1, 'NAME': 'Latvia'},
    ])

    sqlite.write('CITY', [
        {'COUNTRY': 1, 'NAME': 'Mumbai'},
        {'COUNTRY': 1, 'NAME': 'Delhi'},
        {'COUNTRY': 2, 'NAME': 'Vilnius'},
        {'COUNTRY': 3, 'NAME': 'Ryga'},
    ])

    app = create_client(rc, tmp_path, sqlite)
    resp = app.get('/datasets/gov/example/City')
    assert listdata(resp, 'name') == [
        'Ryga',
        'Vilnius',
    ]


def test_file(rc, tmp_path, sqlite):
    create_tabular_manifest(tmp_path / 'manifest.csv', '''
    d | r | m | property  | type   | ref | source    | prepare                                   | access
    datasets/gov/example  |        |     |           |                                           |
      | resource          | sql    |     |           |                                           |
      |   | Country       |        | id  | COUNTRY   |                                           |
      |   |   | id        | string |     | ID        |                                           | private
      |   |   | name      | string |     | NAME      |                                           | open
      |   |   | flag_name | string |     | FLAG_FILE |                                           | private
      |   |   | flag_data | binary |     | FLAG_DATA |                                           | private
      |   |   | flag      | file   |     |           | file(name: flag_name, content: flag_data) | open
    ''')

    sqlite.init({
        'COUNTRY': [
            sa.Column('ID', sa.Integer),
            sa.Column('NAME', sa.Text),
            sa.Column('FLAG_FILE', sa.Text),
            sa.Column('FLAG_DATA', sa.LargeBinary),
        ],
    })

    sqlite.write('COUNTRY', [
        {
            'ID': 2,
            'NAME': 'Lithuania',
            'FLAG_FILE': 'lt.png',
            'FLAG_DATA': b'DATA',
        },
    ])

    app = create_client(rc, tmp_path, sqlite)
    resp = app.get('/datasets/gov/example/Country')
    assert listdata(resp, full=True) == [
        {
            'name': 'Lithuania',
            'flag._id': 'lt.png',
            'flag._content_type': None,  # FIXME: Should be 'image/png'.
        },
    ]


def test_push_file(
    postgresql,
    rc: RawConfig,
    cli: SpintaCliRunner,
    responses,
    tmp_path,
    sqlite: Sqlite,
    request,
):
    create_tabular_manifest(tmp_path / 'manifest.csv', '''
    d | r | m | property   | type   | ref | source    | prepare                                   | access
    datasets/gov/push/file |        |     |           |                                           |
      | resource           | sql    | sql |           |                                           |
      |   | Country        |        | id  | COUNTRY   |                                           |
      |   |   | id         | string |     | ID        |                                           | private
      |   |   | name       | string |     | NAME      |                                           | open
      |   |   | flag_name  | string |     | FLAG_FILE |                                           | private
      |   |   | flag_data  | binary |     | FLAG_DATA |                                           | private
      |   |   | flag       | file   |     |           | file(name: flag_name, content: flag_data) | open
    ''')

    # Configure local server with SQL backend
    sqlite.init({
        'COUNTRY': [
            sa.Column('ID', sa.Integer),
            sa.Column('NAME', sa.Text),
            sa.Column('FLAG_FILE', sa.Text),
            sa.Column('FLAG_DATA', sa.LargeBinary),
        ],
    })
    sqlite.write('COUNTRY', [
        {
            'ID': 2,
            'NAME': 'Lithuania',
            'FLAG_FILE': 'lt.png',
            'FLAG_DATA': b'DATA',
        },
    ])
    local_rc = create_rc(rc, tmp_path, sqlite)

    # Configure remote server
    remote = configure_remote_server(cli, local_rc, rc, tmp_path, responses)
    request.addfinalizer(remote.app.context.wipe_all)

    # Push data to the remote server
    cli.invoke(local_rc, [
        'push',
        str(tmp_path / 'manifest.csv'),
        '-o', remote.url,
        '--credentials', remote.credsfile,
    ])

    remote.app.authmodel('datasets/gov/push/file/Country', ['getall', 'getone'])
    resp = remote.app.get('/datasets/gov/push/file/Country')
    assert listdata(resp, full=True) == [
        {
            'name': 'Lithuania',
            'flag._id': 'lt.png',
            'flag._content_type': None,  # FIXME: Should be 'image/png'.
        },
    ]
    _id = resp.json()['_data'][0]['_id']
    resp = remote.app.get(f'/datasets/gov/push/file/Country/{_id}/flag')
    assert resp.status_code == 200
    assert resp.content == b'DATA'


def test_image(rc, tmp_path, sqlite):
    create_tabular_manifest(tmp_path / 'manifest.csv', '''
    d | r | m | property  | type   | ref | source    | prepare                                   | access
    datasets/gov/example  |        |     |           |                                           |
      | resource          | sql    |     |           |                                           |
      |   | Country       |        | id  | COUNTRY   |                                           |
      |   |   | id        | string |     | ID        |                                           | private
      |   |   | name      | string |     | NAME      |                                           | open
      |   |   | flag_name | string |     | FLAG_FILE |                                           | private
      |   |   | flag_data | binary |     | FLAG_DATA |                                           | private
      |   |   | flag      | image  |     |           | file(name: flag_name, content: flag_data) | open
    ''')

    sqlite.init({
        'COUNTRY': [
            sa.Column('ID', sa.Integer),
            sa.Column('NAME', sa.Text),
            sa.Column('FLAG_FILE', sa.Text),
            sa.Column('FLAG_DATA', sa.LargeBinary),
        ],
    })

    sqlite.write('COUNTRY', [
        {
            'ID': 2,
            'NAME': 'Lithuania',
            'FLAG_FILE': 'lt.png',
            'FLAG_DATA': b'DATA',
        },
    ])

    app = create_client(rc, tmp_path, sqlite)
    resp = app.get('/datasets/gov/example/Country')
    assert listdata(resp, full=True) == [
        {
            'name': 'Lithuania',
            'flag._id': 'lt.png',
            'flag._content_type': None,  # FIXME: Should be 'image/png'.
        },
    ]


def test_image_file(
    postgresql,
    rc: RawConfig,
    cli: SpintaCliRunner,
    responses,
    tmp_path,
    sqlite: Sqlite,
    request,
):
    create_tabular_manifest(tmp_path / 'manifest.csv', '''
    d | r | m | property   | type   | ref | source    | prepare                                   | access
    datasets/gov/push/file |        |     |           |                                           |
      | resource           | sql    | sql |           |                                           |
      |   | Country        |        | id  | COUNTRY   |                                           |
      |   |   | id         | string |     | ID        |                                           | private
      |   |   | name       | string |     | NAME      |                                           | open
      |   |   | flag_name  | string |     | FLAG_FILE |                                           | private
      |   |   | flag_data  | binary |     | FLAG_DATA |                                           | private
      |   |   | flag       | image  |     |           | file(name: flag_name, content: flag_data) | open
    ''')

    # Configure local server with SQL backend
    sqlite.init({
        'COUNTRY': [
            sa.Column('ID', sa.Integer),
            sa.Column('NAME', sa.Text),
            sa.Column('FLAG_FILE', sa.Text),
            sa.Column('FLAG_DATA', sa.LargeBinary),
        ],
    })
    sqlite.write('COUNTRY', [
        {
            'ID': 2,
            'NAME': 'Lithuania',
            'FLAG_FILE': 'lt.png',
            'FLAG_DATA': b'DATA',
        },
    ])
    local_rc = create_rc(rc, tmp_path, sqlite)

    # Configure remote server
    remote = configure_remote_server(cli, local_rc, rc, tmp_path, responses)
    request.addfinalizer(remote.app.context.wipe_all)

    # Push data to the remote server
    cli.invoke(local_rc, [
        'push',
        str(tmp_path / 'manifest.csv'),
        '-o', remote.url,
        '--credentials', remote.credsfile,
    ])

    remote.app.authmodel('datasets/gov/push/file/Country', ['getall', 'getone'])
    resp = remote.app.get('/datasets/gov/push/file/Country')
    assert listdata(resp, full=True) == [
        {
            'name': 'Lithuania',
            'flag._id': 'lt.png',
            'flag._content_type': None,  # FIXME: Should be 'image/png'.
        },
    ]
    _id = resp.json()['_data'][0]['_id']
    resp = remote.app.get(f'/datasets/gov/push/file/Country/{_id}/flag')
    assert resp.status_code == 200
    assert resp.content == b'DATA'


def test_push_null_foreign_key(
    postgresql,
    rc: RawConfig,
    cli: SpintaCliRunner,
    responses,
    tmp_path,
    sqlite: Sqlite,
    request,
):
    create_tabular_manifest(tmp_path / 'manifest.csv', '''
    d | r | b | m | property      | type     | ref          | source        | access
    example/null/fk               |          |              |               |
      | resource                  | sql      | sql          |               |
      |   |   | Country           |          | id           | COUNTRY       |
      |   |   |   | id            | integer  |              | ID            | private
      |   |   |   | name          | string   |              | NAME          | open
      |   |   | City              |          | id           | CITY          |
      |   |   |   | id            | integer  |              | ID            | private
      |   |   |   | name          | string   |              | NAME          | open
      |   |   |   | country       | ref      | Country      | COUNTRY       | open
      |   |   |   | embassy       | ref      | Country      | EMBASSY       | open
    ''')

    # Configure local server with SQL backend
    sqlite.init({
        'COUNTRY': [
            sa.Column('ID',           sa.Integer),
            sa.Column('NAME',         sa.String),
        ],
        'CITY': [
            sa.Column('ID',           sa.Integer),
            sa.Column('NAME',         sa.String),
            sa.Column('COUNTRY',      sa.Integer, sa.ForeignKey('COUNTRY.ID')),
            sa.Column('EMBASSY',      sa.Integer, sa.ForeignKey('COUNTRY.ID')),
        ],
    })
    sqlite.write('COUNTRY', [
        {
            'ID': 1,
            'NAME': 'Latvia',
        },
        {
            'ID': 2,
            'NAME': 'Lithuania',
        },
    ])
    sqlite.write('CITY', [
        {
            'ID': 1,
            'NAME': 'Ryga',
            'COUNTRY': 1,
            'EMBASSY': None,
        },
        {
            'ID': 2,
            'NAME': 'Vilnius',
            'COUNTRY': 2,
            'EMBASSY': 1,
        },
        {
            'ID': 3,
            'NAME': 'Winterfell',
            'COUNTRY': None,
            'EMBASSY': None,
        },
    ])
    local_rc = create_rc(rc, tmp_path, sqlite)

    # Configure remote server
    remote = configure_remote_server(cli, local_rc, rc, tmp_path, responses)
    request.addfinalizer(remote.app.context.wipe_all)

    # Push data from local to remote.
    cli.invoke(local_rc, [
        'push',
        '-o', 'spinta+' + remote.url,
        '--credentials', remote.credsfile,
    ])

    remote.app.authmodel('example/null/fk', ['getall'])

    resp = remote.app.get('/example/null/fk/Country')
    countries = dict(listdata(resp, 'name', '_id'))

    resp = remote.app.get('/example/null/fk/City')
    assert listdata(resp, full=True, sort='name') == [
        {
            'name': 'Ryga',
            'country._id': countries['Latvia'],
            'embassy': None,
        },
        {
            'name': 'Vilnius',
            'country._id': countries['Lithuania'],
            'embassy._id': countries['Latvia'],
        },
        {
            'name': 'Winterfell',
            'country': None,
            'embassy': None,
        },
    ]


def test_push_self_ref(
    postgresql,
    rc: RawConfig,
    cli: SpintaCliRunner,
    responses,
    tmp_path,
    sqlite: Sqlite,
    request,
):
    create_tabular_manifest(tmp_path / 'manifest.csv', '''
    d | r | b | m | property      | type     | ref          | source        | access
    example/self/ref              |          |              |               |
      | resource                  | sql      | sql          |               |
      |   |   | City              |          | id           | CITY          |
      |   |   |   | id            | integer  |              | ID            | private
      |   |   |   | name          | string   |              | NAME          | open
      |   |   |   | governance    | ref      | City         | GOVERNANCE    | open
    ''')

    # Configure local server with SQL backend
    sqlite.init({
        'CITY': [
            sa.Column('ID',           sa.Integer),
            sa.Column('NAME',         sa.String),
            sa.Column('GOVERNANCE',   sa.Integer, sa.ForeignKey('CITY.ID')),
        ],
    })
    sqlite.write('CITY', [
        {
            'ID': 1,
            'NAME': 'Vilnius',
            'GOVERNANCE': None,
        },
        {
            'ID': 2,
            'NAME': 'Trakai',
            'GOVERNANCE': 1,
        },
    ])
    local_rc = create_rc(rc, tmp_path, sqlite)

    # Configure remote server
    remote = configure_remote_server(cli, local_rc, rc, tmp_path, responses)
    request.addfinalizer(remote.app.context.wipe_all)

    # Push data from local to remote.
    cli.invoke(local_rc, [
        'push',
        '-o', 'spinta+' + remote.url,
        '--credentials', remote.credsfile,
    ])

    remote.app.authmodel('example/self/ref', ['getall'])

    resp = remote.app.get('/example/self/ref/City')
    cities = dict(listdata(resp, 'name', '_id'))
    assert listdata(resp, full=True) == [
        {
            'name': 'Vilnius',
            'governance': None,
        },
        {
            'name': 'Trakai',
            'governance._id': cities['Vilnius'],
        },
    ]


def _prep_error_handling(
    tmp_path: pathlib.Path,
    sqlite: Sqlite,
    rc: RawConfig,
    responses: RequestsMock,
    *,
    response: Tuple[int, Dict[str, str], str] = None,
    exception: Exception = None,
) -> RawConfig:
    create_tabular_manifest(tmp_path / 'manifest.csv', '''
    d | r | b | m | property      | type     | ref          | source        | access
    example/errors                |          |              |               |
      | resource                  | sql      | sql          |               |
      |   |   | City              |          | id           | CITY          |
      |   |   |   | id            | integer  |              | ID            | private
      |   |   |   | name          | string   |              | NAME          | open
    ''')

    # Configure local server with SQL backend
    sqlite.init({
        'CITY': [
            sa.Column('ID',           sa.Integer),
            sa.Column('NAME',         sa.String),
        ],
    })
    sqlite.write('CITY', [
        {'ID': 1, 'NAME': 'Vilnius'},
        {'ID': 2, 'NAME': 'Kaunas'},
    ])
    rc = create_rc(rc, tmp_path, sqlite)

    # Configure remote server
    def handler(request: PreparedRequest):
        if request.url.endswith('/auth/token'):
            return (
                200,
                {'content-type': 'application/json'},
                '{"access_token":"TOKEN"}',
            )
        elif exception:
            raise exception
        else:
            return response

    responses.add_callback(
        POST, re.compile(r'https://example.com/.*'),
        callback=handler,
        content_type='application/json',
    )

    add_client_credentials(
        tmp_path / 'credentials.cfg',
        'https://example.com',
        client='test',
        secret='secret',
        scopes=['spinta_insert'],
    )

    return rc


def test_error_handling_server_error(
    rc: RawConfig,
    cli: SpintaCliRunner,
    responses: RequestsMock,
    tmp_path: pathlib.Path,
    sqlite: Sqlite,
    caplog: LogCaptureFixture,
):
    rc = _prep_error_handling(tmp_path, sqlite, rc, responses, response=(
        400,
        {'content-type': 'application/json'},
        '{"errors":[{"type": "system", "message": "ERROR"}]}',
    ))

    # Push data from local to remote.
    with caplog.at_level(logging.ERROR):
        cli.invoke(rc, [
            'push',
            '-o', 'spinta+https://example.com',
            '--credentials', tmp_path / 'credentials.cfg',
        ], fail=False)

    message = (
        'Error when sending and receiving data. Model example/errors/City, '
        'items in chunk: 2, first item in chunk:'
    )
    assert message in caplog.text
    assert 'Server response (status=400):' in caplog.text


def test_error_handling_io_error(
    rc: RawConfig,
    cli: SpintaCliRunner,
    responses: RequestsMock,
    tmp_path,
    sqlite: Sqlite,
    caplog: LogCaptureFixture,
):
    rc = _prep_error_handling(
        tmp_path, sqlite, rc, responses,
        exception=IOError('I/O error.'),
    )

    # Push data from local to remote.
    with caplog.at_level(logging.ERROR):
        cli.invoke(rc, [
            'push',
            '-o', 'spinta+https://example.com',
            '--credentials', tmp_path / 'credentials.cfg',
        ], fail=False)

    message = (
        'Error when sending and receiving data. Model example/errors/City, '
        'items in chunk: 2, first item in chunk:'
    )
    assert message in caplog.text
    assert 'Error: I/O error.' in caplog.text


def test_sql_views(rc: RawConfig, tmp_path: pathlib.Path, sqlite: Sqlite):
    create_tabular_manifest(tmp_path / 'manifest.csv', '''
    d | r | b | m | property      | type     | ref          | source        | access
    example/views                 |          |              |               |
      | resource                  | sql      | sql          |               |
      |   |   | City              |          | id           | CITY_VIEW     |
      |   |   |   | id            | integer  |              | ID            | private
      |   |   |   | name          | string   |              | NAME          | open
    ''')

    # Configure local server with SQL backend
    sqlite.init({
        'CITY': [
            sa.Column('ID', sa.Integer),
            sa.Column('NAME', sa.String),
        ],
    })
    sqlite.write('CITY', [
        {'ID': 1, 'NAME': 'Vilnius'},
        {'ID': 2, 'NAME': 'Kaunas'},
    ])
    sqlite.engine.execute(
        'CREATE VIEW CITY_VIEW AS '
        'SELECT * FROM CITY'
    )

    app = create_client(rc, tmp_path, sqlite)

    resp = app.get('/example/views/City')
    assert listdata(resp) == ['Kaunas', 'Vilnius']


@pytest.mark.skip('TODO')
def test_params(
    postgresql,
    rc: RawConfig,
    cli: SpintaCliRunner,
    responses,
    tmp_path,
    sqlite: Sqlite,
):
    create_tabular_manifest(tmp_path / 'manifest.csv', '''
    d | r | b | m | property | type    | ref      | source   | prepare
    example/self/ref/param   |         |          |          |
      | resource             | sql     | sql      |          |
      |   |   | Category     |         | id       | CATEGORY | parent = param(parent)
      |   |   |   |          | param   | parent   |          | null
      |   |   |   |          |         |          | Category | select(id).id
      |   |   |   | id       | integer |          | ID       |
      |   |   |   | name     | string  |          | NAME     |
      |   |   |   | parent   | ref     | Category | PARENT   |
    ''')

    # Configure local server with SQL backend
    sqlite.init({
        'CATEGORY': [
            sa.Column('ID',     sa.Integer),
            sa.Column('NAME',   sa.String),
            sa.Column('PARENT', sa.Integer, sa.ForeignKey('CATEGORY.ID')),
        ],
    })
    sqlite.write('CATEGORY', [
        {
            'ID': 1,
            'NAME': 'Cat 1',
            'PARENT': None,
        },
        {
            'ID': 2,
            'NAME': 'Cat 1.1',
            'PARENT': 1,
        },
    ])

    app = create_client(rc, tmp_path, sqlite)
    app.authmodel('example/self/ref/param', ['search'])

    resp = app.get('/example/self/ref/param/Category?select(name)')
    assert listdata(resp, sort=False) == ['Cat 1', 'Cat 1.1']


def test_cast_string(
    postgresql,
    rc: RawConfig,
    cli: SpintaCliRunner,
    responses,
    tmp_path,
    sqlite: Sqlite,
):
    dataset = 'example/func/cast/string'
    create_tabular_manifest(tmp_path / 'manifest.csv', f'''
    d | r | b | m | property  | type    | ref      | source   | prepare
    {dataset}                 |         |          |          |
      | resource              | sql     | sql      |          |
      |   |   | Data          |         | id       | DATA     |
      |   |   |   | id        | string  |          | ID       | cast()
    ''')

    # Configure local server with SQL backend
    sqlite.init({
        'DATA': [
            sa.Column('ID', sa.Integer),
        ],
    })
    sqlite.write('DATA', [{'ID': 1}])

    app = create_client(rc, tmp_path, sqlite)
    app.authmodel(dataset, ['getall'])

    resp = app.get(f'/{dataset}/Data')
    assert listdata(resp) == ['1']


def test_cast_integer(
    postgresql,
    rc: RawConfig,
    cli: SpintaCliRunner,
    responses,
    tmp_path,
    sqlite: Sqlite,
):
    dataset = 'example/func/cast/integer'
    create_tabular_manifest(tmp_path / 'manifest.csv', f'''
    d | r | b | m | property  | type    | ref      | source   | prepare
    {dataset}                 |         |          |          |
      | resource              | sql     | sql      |          |
      |   |   | Data          |         | id       | DATA     |
      |   |   |   | id        | integer |          | ID       | cast()
    ''')

    # Configure local server with SQL backend
    sqlite.init({
        'DATA': [
            sa.Column('ID', sa.Float),
        ],
    })
    sqlite.write('DATA', [{'ID': 1.0}])

    app = create_client(rc, tmp_path, sqlite)
    app.authmodel(dataset, ['getall'])

    resp = app.get(f'/{dataset}/Data')
    assert listdata(resp) == [1]


def test_cast_integer_error(
    postgresql,
    rc: RawConfig,
    cli: SpintaCliRunner,
    responses,
    tmp_path,
    sqlite: Sqlite,
):
    dataset = 'example/func/cast/integer/error'
    create_tabular_manifest(tmp_path / 'manifest.csv', f'''
    d | r | b | m | property  | type    | ref      | source   | prepare
    {dataset}                 |         |          |          |
      | resource              | sql     | sql      |          |
      |   |   | Data          |         | id       | DATA     |
      |   |   |   | id        | integer |          | ID       | cast()
    ''')

    # Configure local server with SQL backend
    sqlite.init({
        'DATA': [
            sa.Column('ID', sa.Float),
        ],
    })
    sqlite.write('DATA', [{'ID': 1.1}])

    app = create_client(rc, tmp_path, sqlite)
    app.authmodel(dataset, ['getall'])

    resp = app.get(f'/{dataset}/Data')
    assert error(resp) == 'UnableToCast'


def test_point(
    postgresql,
    rc: RawConfig,
    cli: SpintaCliRunner,
    responses,
    tmp_path,
    sqlite: Sqlite,
):
    dataset = 'example/func/point'
    create_tabular_manifest(tmp_path / 'manifest.csv', f'''
    d | r | b | m | property | type     | ref | source | prepare     | access
    {dataset}                |          |     |        |             |
      | resource             | sql      | sql |        |             |
      |   |   | Data         |          | id  | data   |             |
      |   |   |   | id       | integer  |     | id     |             | open
      |   |   |   | x        | number   |     | x      |             | private
      |   |   |   | y        | number   |     | y      |             | private
      |   |   |   | point    | geometry |     |        | point(x, y) | open
    ''')

    # Configure local server with SQL backend
    sqlite.init({
        'data': [
            sa.Column('id', sa.Integer),
            sa.Column('x', sa.Float),
            sa.Column('y', sa.Float),
        ],
    })
    sqlite.write('data', [{
        'id': 1,
        'x': 4.5,
        'y': 2.5,
    }])

    app = create_client(rc, tmp_path, sqlite)
    app.authmodel(dataset, ['getall'])

    resp = app.get(f'/{dataset}/Data')
<<<<<<< HEAD
    assert listdata(resp) == [(1, 'POINT (4.5 2.5)')]
=======
    assert listdata(resp) == [(1, 'POINT (4.0 2.0)')]


def test_swap_single(rc, tmp_path, geodb):
    create_tabular_manifest(tmp_path / 'manifest.csv', striptable('''
    id | d | r | b | m | property | source      | type   | ref     | access | prepare
       | datasets/gov/example     |             |        |         |        |
       |   | data                 |             | sql    |         |        |
       |   |   |                  |             |        |         |        |
       |   |   |   | country      | salis       |        | code    | open   |
       |   |   |   |   | code     | kodas       | string |         |        | swap('lt', 'LT')
       |   |   |   |   | name     | pavadinimas | string |         |        |
    '''))

    app = create_client(rc, tmp_path, geodb)

    resp = app.get('/datasets/gov/example/country')
    assert listdata(resp, 'code', 'name') == [
        ('LT', 'Lietuva'),
        ('ee', 'Estija'),
        ('lv', 'Latvija')
    ]


def test_swap_multi_with_dot(rc, tmp_path, geodb):
    create_tabular_manifest(tmp_path / 'manifest.csv', striptable('''
    id | d | r | b | m | property | source      | type   | ref     | access | prepare
       | datasets/gov/example     |             |        |         |        |
       |   | data                 |             | sql    |         |        |
       |   |   |                  |             |        |         |        |
       |   |   |   | country      | salis       |        | code    | open   |
       |   |   |   |   | code     | kodas       | string |         |        | swap('lt', 'LT').swap('lv', 'LV')
       |   |   |   |   | name     | pavadinimas | string |         |        |
    '''))

    app = create_client(rc, tmp_path, geodb)

    resp = app.get('/datasets/gov/example/country')
    assert listdata(resp, 'code', 'name') == [
        ('LT', 'Lietuva'),
        ('LV', 'Latvija'),
        ('ee', 'Estija')
    ]


def test_swap_multi_with_multi_lines(rc, tmp_path, geodb):
    create_tabular_manifest(tmp_path / 'manifest.csv', striptable('''
    id | d | r | b | m | property | source      | type   | ref     | access | prepare
       | datasets/gov/example     |             |        |         |        |
       |   | data                 |             | sql    |         |        |
       |   |   |                  |             |        |         |        |
       |   |   |   | country      | salis       |        | code    | open   |
       |   |   |   |   | code     | kodas       | string |         |        | swap('lt', 'LT')
       |   |   |   |   |          | lv        |        |         |        | swap('LV')
       |   |   |   |   | name     | pavadinimas | string |         |        |
    '''))

    app = create_client(rc, tmp_path, geodb)

    resp = app.get('/datasets/gov/example/country')
    assert listdata(resp, 'code', 'name') == [
        ('LT', 'Lietuva'),
        ('LV', 'Latvija'),
        ('ee', 'Estija')
    ]


def test_swap_multi_with_multi_lines_all_to_same(rc, tmp_path, geodb):
    create_tabular_manifest(tmp_path / 'manifest.csv', striptable('''
    id | d | r | b | m | property | source      | type   | ref     | access | prepare
       | datasets/gov/example     |             |        |         |        |
       |   | data                 |             | sql    |         |        |
       |   |   |                  |             |        |         |        |
       |   |   |   | country      | salis       |        | code    | open   |
       |   |   |   |   | code     | kodas       | string |         |        | swap('lt', 'CODE')
       |   |   |   |   |          | lv          |        |         |        | swap('CODE')
       |   |   |   |   |          |             |        |         |        | swap('ee', 'CODE')
       |   |   |   |   | name     | pavadinimas | string |         |        |
    '''))

    app = create_client(rc, tmp_path, geodb)

    resp = app.get('/datasets/gov/example/country')
    assert listdata(resp, 'code', 'name') == [
        ('CODE', 'Estija'),
        ('CODE', 'Latvija'),
        ('CODE', 'Lietuva')
    ]
>>>>>>> 4e9f5296
<|MERGE_RESOLUTION|>--- conflicted
+++ resolved
@@ -2546,10 +2546,7 @@
     app.authmodel(dataset, ['getall'])
 
     resp = app.get(f'/{dataset}/Data')
-<<<<<<< HEAD
     assert listdata(resp) == [(1, 'POINT (4.5 2.5)')]
-=======
-    assert listdata(resp) == [(1, 'POINT (4.0 2.0)')]
 
 
 def test_swap_single(rc, tmp_path, geodb):
@@ -2636,5 +2633,4 @@
         ('CODE', 'Estija'),
         ('CODE', 'Latvija'),
         ('CODE', 'Lietuva')
-    ]
->>>>>>> 4e9f5296
+    ]