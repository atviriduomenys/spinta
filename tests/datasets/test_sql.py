--- conflicted
+++ resolved
@@ -22,11 +22,8 @@
 from spinta.testing.client import create_client, create_rc, configure_remote_server
 from spinta.testing.datasets import Sqlite
 from spinta.testing.datasets import create_sqlite_db
-<<<<<<< HEAD
 from spinta.manifests.tabular.helpers import striptable
 from spinta.testing.manifest import bootstrap_manifest
-=======
->>>>>>> 5efe3528
 from spinta.testing.tabular import create_tabular_manifest
 from spinta.testing.utils import error
 
@@ -236,7 +233,6 @@
     ]
 
 
-<<<<<<< HEAD
 def test_join_with_base(
     rc: RawConfig,
     postgresql: str,
@@ -367,8 +363,6 @@
 
 
 @pytest.mark.skip('todo')
-=======
->>>>>>> 5efe3528
 def test_filter_multi_column_pk(rc, tmp_path, geodb):
     create_tabular_manifest(tmp_path / 'manifest.csv', striptable('''
     id | d | r | b | m | property | source      | prepare            | type    | ref            | level | access | uri | title   | description
