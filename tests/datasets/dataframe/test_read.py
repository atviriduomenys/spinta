--- conflicted
+++ resolved
@@ -1564,7 +1564,166 @@
     ]
 
 
-<<<<<<< HEAD
+def test_json_keymap_ref_keys_valid_order(context, rc, tmp_path, sqlite):
+    json_manifest = {
+        "planets": [
+            {
+                "code": "ER",
+                "name": "Earth",
+                "countries": [
+                    {
+                        "code": "LT",
+                        "name": "Lithuania"
+                    },
+                    {
+                        "code": "LV",
+                        "name": "Latvia"
+                    }
+                ]
+            },
+            {
+                "code": "MS",
+                "name": "Mars",
+                "countries": [
+                    {
+                        "code": "S5",
+                        "name": "s58467"
+                    }
+                ]
+            }
+        ]
+    }
+    path = tmp_path / 'countries.json'
+    path.write_text(json.dumps(json_manifest))
+
+    context, manifest = prepare_manifest(rc, f'''                   
+            d | r | m | property        | type    | ref                | source              | prepare             | access
+        datasets/json/keymap            |         |                    |                     |                     |
+          | rs                          | json    |                    | {path}              |                     |
+          |   | Planet                  |         | code               | planets             |                     | open
+          |   |   | code                | string  |                    | code                |                     |
+          |   |   | name                | string  |                    | name                |                     |
+          |   | Country                 |         | code               | planets[].countries |                     | open
+          |   |   | code                | string  |                    | code                |                     |
+          |   |   | name                | string  |                    | name                |                     |
+          |   |   | planet              | ref     | Planet             | ..                  |                     |
+          |   |   | planet_name         | ref     | Planet[name]       | ..name              |                     |
+          ''', mode=Mode.external)
+    context.loaded = True
+    app = create_test_client(context)
+    app.authmodel('datasets/json/keymap', ['getall'])
+
+    resp = app.get('/datasets/json/keymap/Planet')
+    id_mapping = {data['code']: data['_id'] for data in resp.json()['_data']}
+    assert listdata(resp, '_id', 'code', 'name', sort='code', full=True) == [{
+        '_id': id_mapping['ER'],
+        'code': 'ER',
+        'name': 'Earth'
+    }, {
+        '_id': id_mapping['MS'],
+        'code': 'MS',
+        'name': 'Mars'
+    }]
+
+    resp = app.get('/datasets/json/keymap/Country')
+    assert listdata(resp, 'code', 'name', 'planet._id', 'planet_name._id', 'planet_combine._id', sort='code', full=True) == [
+        {
+            'code': 'LT',
+            'name': 'Lithuania',
+            'planet._id': id_mapping['ER'],
+            'planet_name._id': id_mapping['ER'],
+        },
+        {
+            'code': 'LV',
+            'name': 'Latvia',
+            'planet._id': id_mapping['ER'],
+            'planet_name._id': id_mapping['ER'],
+        },
+        {
+            'code': 'S5',
+            'name': 's58467',
+            'planet._id': id_mapping['MS'],
+            'planet_name._id': id_mapping['MS'],
+        }
+    ]
+
+
+def test_json_keymap_ref_keys_invalid_order(context, rc, tmp_path, sqlite):
+    json_manifest = {
+        "planets": [
+            {
+                "code": "ER",
+                "name": "Earth",
+                "countries": [
+                    {
+                        "code": "LT",
+                        "name": "Lithuania"
+                    },
+                    {
+                        "code": "LV",
+                        "name": "Latvia"
+                    }
+                ]
+            },
+            {
+                "code": "MS",
+                "name": "Mars",
+                "countries": [
+                    {
+                        "code": "S5",
+                        "name": "s58467"
+                    }
+                ]
+            }
+        ]
+    }
+    path = tmp_path / 'countries.json'
+    path.write_text(json.dumps(json_manifest))
+
+    context, manifest = prepare_manifest(rc, f'''                   
+                d | r | m | property        | type    | ref                | source              | prepare             | access
+            datasets/json/keymap            |         |                    |                     |                     |
+              | rs                          | json    |                    | {path}              |                     |
+              |   | Planet                  |         | code               | planets             |                     | open
+              |   |   | code                | string  |                    | code                |                     |
+              |   |   | name                | string  |                    | name                |                     |
+              |   | Country                 |         | code               | planets[].countries |                     | open
+              |   |   | code                | string  |                    | code                |                     |
+              |   |   | name                | string  |                    | name                |                     |
+              |   |   | planet              | ref     | Planet             | ..                  |                     |
+              |   |   | planet_name         | ref     | Planet[name]       | ..name              |                     |
+              ''', mode=Mode.external)
+    context.loaded = True
+    app = create_test_client(context)
+    app.authmodel('datasets/json/keymap', ['getall'])
+    resp = app.get('datasets/json/keymap/Country')
+    data = resp.json()['_data']
+    id_mapping = {
+        'ER': data[0]['planet']['_id'],
+        'MS': data[2]['planet']['_id']
+    }
+    assert listdata(resp, 'code', 'name', 'planet._id', 'planet_name._id', 'planet_combine._id', sort='code', full=True) == [
+        {
+            'code': 'LT',
+            'name': 'Lithuania',
+            'planet._id': id_mapping['ER'],
+            'planet_name._id': id_mapping['ER'],
+        },
+        {
+            'code': 'LV',
+            'name': 'Latvia',
+            'planet._id': id_mapping['ER'],
+            'planet_name._id': id_mapping['ER'],
+        },
+        {
+            'code': 'S5',
+            'name': 's58467',
+            'planet._id': id_mapping['MS'],
+            'planet_name._id': id_mapping['MS'],
+        }
+    ]
+
+
 def test_soap(rc: RawConfig, tmp_path: Path, responses: RequestsMock):
     response = """
     <soap:Envelope
@@ -1702,163 +1861,3 @@
 
         "response": {"code": 10, "data": """<PAIESKA><PAIESKOS_KRITERIJAI data="2024-05-06" pozymis="1" formavimo_laikas="2024-05-06:12:12:12"/><JA_SARASAS><JUR_ASMUO OBJ_KODAS="5" OBJ_PAV="TEST" FORM_KODAS="7" STAT_STATUSAS="9"/></JA_SARASAS></PAIESKA>"""}}]}
 
-=======
-def test_json_keymap_ref_keys_valid_order(context, rc, tmp_path, sqlite):
-    json_manifest = {
-        "planets": [
-            {
-                "code": "ER",
-                "name": "Earth",
-                "countries": [
-                    {
-                        "code": "LT",
-                        "name": "Lithuania"
-                    },
-                    {
-                        "code": "LV",
-                        "name": "Latvia"
-                    }
-                ]
-            },
-            {
-                "code": "MS",
-                "name": "Mars",
-                "countries": [
-                    {
-                        "code": "S5",
-                        "name": "s58467"
-                    }
-                ]
-            }
-        ]
-    }
-    path = tmp_path / 'countries.json'
-    path.write_text(json.dumps(json_manifest))
-
-    context, manifest = prepare_manifest(rc, f'''                   
-            d | r | m | property        | type    | ref                | source              | prepare             | access
-        datasets/json/keymap            |         |                    |                     |                     |
-          | rs                          | json    |                    | {path}              |                     |
-          |   | Planet                  |         | code               | planets             |                     | open
-          |   |   | code                | string  |                    | code                |                     |
-          |   |   | name                | string  |                    | name                |                     |
-          |   | Country                 |         | code               | planets[].countries |                     | open
-          |   |   | code                | string  |                    | code                |                     |
-          |   |   | name                | string  |                    | name                |                     |
-          |   |   | planet              | ref     | Planet             | ..                  |                     |
-          |   |   | planet_name         | ref     | Planet[name]       | ..name              |                     |
-          ''', mode=Mode.external)
-    context.loaded = True
-    app = create_test_client(context)
-    app.authmodel('datasets/json/keymap', ['getall'])
-
-    resp = app.get('/datasets/json/keymap/Planet')
-    id_mapping = {data['code']: data['_id'] for data in resp.json()['_data']}
-    assert listdata(resp, '_id', 'code', 'name', sort='code', full=True) == [{
-        '_id': id_mapping['ER'],
-        'code': 'ER',
-        'name': 'Earth'
-    }, {
-        '_id': id_mapping['MS'],
-        'code': 'MS',
-        'name': 'Mars'
-    }]
-
-    resp = app.get('/datasets/json/keymap/Country')
-    assert listdata(resp, 'code', 'name', 'planet._id', 'planet_name._id', 'planet_combine._id', sort='code', full=True) == [
-        {
-            'code': 'LT',
-            'name': 'Lithuania',
-            'planet._id': id_mapping['ER'],
-            'planet_name._id': id_mapping['ER'],
-        },
-        {
-            'code': 'LV',
-            'name': 'Latvia',
-            'planet._id': id_mapping['ER'],
-            'planet_name._id': id_mapping['ER'],
-        },
-        {
-            'code': 'S5',
-            'name': 's58467',
-            'planet._id': id_mapping['MS'],
-            'planet_name._id': id_mapping['MS'],
-        }
-    ]
-
-
-def test_json_keymap_ref_keys_invalid_order(context, rc, tmp_path, sqlite):
-    json_manifest = {
-        "planets": [
-            {
-                "code": "ER",
-                "name": "Earth",
-                "countries": [
-                    {
-                        "code": "LT",
-                        "name": "Lithuania"
-                    },
-                    {
-                        "code": "LV",
-                        "name": "Latvia"
-                    }
-                ]
-            },
-            {
-                "code": "MS",
-                "name": "Mars",
-                "countries": [
-                    {
-                        "code": "S5",
-                        "name": "s58467"
-                    }
-                ]
-            }
-        ]
-    }
-    path = tmp_path / 'countries.json'
-    path.write_text(json.dumps(json_manifest))
-
-    context, manifest = prepare_manifest(rc, f'''                   
-                d | r | m | property        | type    | ref                | source              | prepare             | access
-            datasets/json/keymap            |         |                    |                     |                     |
-              | rs                          | json    |                    | {path}              |                     |
-              |   | Planet                  |         | code               | planets             |                     | open
-              |   |   | code                | string  |                    | code                |                     |
-              |   |   | name                | string  |                    | name                |                     |
-              |   | Country                 |         | code               | planets[].countries |                     | open
-              |   |   | code                | string  |                    | code                |                     |
-              |   |   | name                | string  |                    | name                |                     |
-              |   |   | planet              | ref     | Planet             | ..                  |                     |
-              |   |   | planet_name         | ref     | Planet[name]       | ..name              |                     |
-              ''', mode=Mode.external)
-    context.loaded = True
-    app = create_test_client(context)
-    app.authmodel('datasets/json/keymap', ['getall'])
-    resp = app.get('datasets/json/keymap/Country')
-    data = resp.json()['_data']
-    id_mapping = {
-        'ER': data[0]['planet']['_id'],
-        'MS': data[2]['planet']['_id']
-    }
-    assert listdata(resp, 'code', 'name', 'planet._id', 'planet_name._id', 'planet_combine._id', sort='code', full=True) == [
-        {
-            'code': 'LT',
-            'name': 'Lithuania',
-            'planet._id': id_mapping['ER'],
-            'planet_name._id': id_mapping['ER'],
-        },
-        {
-            'code': 'LV',
-            'name': 'Latvia',
-            'planet._id': id_mapping['ER'],
-            'planet_name._id': id_mapping['ER'],
-        },
-        {
-            'code': 'S5',
-            'name': 's58467',
-            'planet._id': id_mapping['MS'],
-            'planet_name._id': id_mapping['MS'],
-        }
-    ]
->>>>>>> 9597581e
