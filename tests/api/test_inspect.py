import json
import pathlib

import sqlalchemy as sa

from spinta.components import Context
from spinta.testing.client import TestClient
from spinta.testing.datasets import Sqlite
from spinta.testing.tabular import create_tabular_manifest
from spinta.testing.utils import get_error_codes


def test_inspect_unauthorized(
    context: Context,
    app: TestClient,
):
    form_data = {
        "resource.source": "http://www.example.com",
        "dataset": "test"
    }
    resp = app.post(
        '/:inspect',
        data=form_data,
        headers={
            'Content-Type': 'application/x-www-form-urlencoded'
        })
    assert resp.status_code == 403


def test_inspect_empty(
    context: Context,
    app: TestClient,
):
    app.authorize(["spinta_inspect"])
    form_data = {
    }
    resp = app.post(
        '/:inspect',
        data=form_data,
        headers={
            'Content-Type': 'application/x-www-form-urlencoded'
        })
    assert resp.status_code == 400
    assert get_error_codes(resp.json()) == ["MissingFormKeys"]


def test_inspect_resource_missing_dataset(
    context: Context,
    app: TestClient,
):
    app.authorize(["spinta_inspect"])
    form_data = {
        "resource.source": "http://www.example.com"
    }
    resp = app.post(
        '/:inspect',
        data=form_data,
        headers={
            'Content-Type': 'application/x-www-form-urlencoded'
        })
    assert resp.status_code == 400
    assert get_error_codes(resp.json()) == ["RequiredFormKeyWithCondition"]


def test_inspect_source_not_url(
    context: Context,
    app: TestClient,
):
    app.authorize(["spinta_inspect"])
    form_data = {
        "resource.source": "C:/test.db"
    }
    resp = app.post(
        '/:inspect',
        data=form_data,
        headers={
            'Content-Type': 'application/x-www-form-urlencoded'
        })
    assert resp.status_code == 400
    assert get_error_codes(resp.json()) == ["InvalidInputData"]

    form_data = {
        "manifest.source": "C:/test.db"
    }
    resp = app.post(
        '/:inspect',
        data=form_data,
        headers={
            'Content-Type': 'application/x-www-form-urlencoded'
        })
    assert resp.status_code == 400
    assert get_error_codes(resp.json()) == ["InvalidInputData"]


def test_inspect_type_not_given(
    context: Context,
    app: TestClient,
):
    app.authorize(["spinta_inspect"])
    form_data = {
        "resource.source": "http://www.example.com",
        "dataset": "test"
    }
    resp = app.post(
        '/:inspect',
        data=form_data,
        headers={
            'Content-Type': 'application/x-www-form-urlencoded'
        })
    assert resp.status_code == 400
    assert get_error_codes(resp.json()) == ["RequiredFormKeyWithCondition"]

    form_data = {
        "manifest.source": "http://www.example.com",
    }
    resp = app.post(
        '/:inspect',
        data=form_data,
        headers={
            'Content-Type': 'application/x-www-form-urlencoded'
        })
    assert resp.status_code == 400
    assert get_error_codes(resp.json()) == ["RequiredFormKeyWithCondition"]


def test_inspect_file_and_source_given(
    context: Context,
    app: TestClient,
):
    app.authorize(["spinta_inspect"])
    form_data = {
        "resource.file": b'',
        "resource.source": "http://www.example.com",
        "dataset": "test"
    }
    resp = app.post(
        '/:inspect',
        data=form_data,
        headers={
            'Content-Type': 'application/x-www-form-urlencoded'
        })
    assert resp.status_code == 400
    assert get_error_codes(resp.json()) == ["InvalidFormKeyCombination"]

    form_data = {
        'manifest.file': b'',
        "manifest.source": "http://www.example.com",
    }
    resp = app.post(
        '/:inspect',
        data=form_data,
        headers={
            'Content-Type': 'application/x-www-form-urlencoded'
        })
    assert resp.status_code == 400
    assert get_error_codes(resp.json()) == ["InvalidFormKeyCombination"]


def test_inspect_manifest_resource_with_non_url_path(
    context: Context,
    app: TestClient,
    tmp_path: pathlib.Path,
    sqlite: Sqlite,
):
    sqlite.init({
        'COUNTRY': [
            sa.Column('NAME', sa.Text),
        ],
    })

    table = f'''
       d | r | m | property | type    | ref | source  | prepare | access  | title
       datasets/gov/example |         |     |         |         |         | Example
         | schema           | sql     |     | {sqlite.dsn} |         |         |
                            |         |     |         |         |         |
         |   | Country      |         |     | COUNTRY |         |         | Country
         |   |   | name     | string  |     | NAME    |         | open    | Country name
         |   |   | code     | string  |     | CODE    |         | open    | Country code
       '''

    create_tabular_manifest(context, tmp_path / 'manifest.csv', table)
    app.authorize(["spinta_inspect"])
    with open(tmp_path / 'manifest.csv', "rb") as f:
        form_data = {
            "manifest.type": "tabular"
        }
        files = {
            "manifest.file": ("manifest.csv", f, "text/csv")
        }
        resp = app.post(
            '/:inspect',
            data=form_data,
            files=files)
    assert resp.status_code == 400
    assert get_error_codes(resp.json()) == ["InvalidResourceSource"]


def test_inspect_resource_file(
    context: Context,
    app: TestClient,
    tmp_path: pathlib.Path,
):
    json_manifest = [
        {
            "name": "Lithuania",
            "code": "LT",
            "location": {
                "latitude": 54.5,
                "longitude": 12.6
            },
            "cities": [
                {
                    "name": "Vilnius",
                    "weather": {
                        "temperature": 24.7,
                        "wind_speed": 12.4
                    }
                },
                {
                    "name": "Kaunas",
                    "weather": {
                        "temperature": 29.7,
                        "wind_speed": 11.4
                    }
                }
            ]
        },
        {
            "name": "Latvia",
            "code": "LV",
            "cities": [
                {
                    "name": "Riga"
                }
            ]
        }
    ]
    path = tmp_path / 'manifest.json'
    path.write_text(json.dumps(json_manifest))

    app.authorize(["spinta_inspect"])
    with open(tmp_path / 'manifest.json', "rb") as f:
        form_data = {
            "resource.type": "dask/json",
            "dataset": "datasets/gov/aaa/atlieku_tvarkymas"
        }
        files = {
            "resource.file": ("manifest.json", f, "application/json")
        }
        resp = app.post(
            '/:inspect',
            data=form_data,
            files=files)
    assert resp.status_code == 200
    assert "text/csv" in resp.headers["Content-Type"]
<<<<<<< HEAD
    assert ('id,dataset,resource,base,model,property,type,ref,source,source.type,prepare,level,access,uri,title,description,status,visibility,eli,count,origin\r\n'
            ',datasets/gov/aaa/atlieku_tvarkymas,,,,,,,,,,,,,,,,,,,\r\n'
            ',,resource,,,,json,,https://get.data.gov.lt/datasets/gov/aaa/atlieku_tvarkymas,,,,,,,,,,,,\r\n'
            ',,,,,,,,,,,,,,,,,,,,\r\n'
             ',,,,Model1,,,,.,,,,,,,,develop,private,,,\r\n'
            ',,,,,name,string required unique,,name,,,,,,,,develop,private,,,\r\n'
            ',,,,,code,string required unique,,code,,,,,,,,develop,private,,,\r\n'
            ',,,,,location_latitude,number unique,,location.latitude,,,,,,,,develop,private,,,\r\n'
            ',,,,,location_longitude,number unique,,location.longitude,,,,,,,,develop,private,,,\r\n'
            ',,,,,,,,,,,,,,,,,,,,\r\n'
            ',,,,Cities,,,,cities,,,,,,,,develop,private,,,\r\n'
            ',,,,,name,string required unique,,name,,,,,,,,develop,private,,,\r\n'
            ',,,,,weather_temperature,number unique,,weather.temperature,,,,,,,,develop,private,,,\r\n'
            ',,,,,weather_wind_speed,number unique,,weather.wind_speed,,,,,,,,develop,private,,,\r\n'
            ',,,,,parent,ref,Model1,..,,,,,,,,develop,private,,,\r\n') in resp.text
=======
    assert ('id,dataset,resource,base,model,property,type,ref,source,prepare,level,access,uri,title,description\r\n'
            ',datasets/gov/aaa/atlieku_tvarkymas,,,,,,,,,,,,,\r\n'
            ',,resource,,,,dask/json,,https://get.data.gov.lt/datasets/gov/aaa/atlieku_tvarkymas,,,,,,\r\n'
            ',,,,,,,,,,,,,,\r\n'
            ',,,,Model1,,,,.,,,,,,\r\n'
            ',,,,,name,string required unique,,name,,,,,,\r\n'
            ',,,,,code,string required unique,,code,,,,,,\r\n'
            ',,,,,location_latitude,number unique,,location.latitude,,,,,,\r\n'
            ',,,,,location_longitude,number unique,,location.longitude,,,,,,\r\n'
            ',,,,,,,,,,,,,,\r\n'
            ',,,,Cities,,,,cities,,,,,,\r\n'
            ',,,,,name,string required unique,,name,,,,,,\r\n'
            ',,,,,weather_temperature,number unique,,weather.temperature,,,,,,\r\n'
            ',,,,,weather_wind_speed,number unique,,weather.wind_speed,,,,,,\r\n'
            ',,,,,parent,ref,Model1,..,,,,,,\r\n') in resp.text
>>>>>>> f66f21ae


def test_inspect_resource_file_format_xlsx(
    context: Context,
    app: TestClient,
    tmp_path: pathlib.Path,
):
    json_manifest = [
        {
            "name": "Lithuania",
            "code": "LT",
            "location": {
                "latitude": 54.5,
                "longitude": 12.6
            },
            "cities": [
                {
                    "name": "Vilnius",
                    "weather": {
                        "temperature": 24.7,
                        "wind_speed": 12.4
                    }
                },
                {
                    "name": "Kaunas",
                    "weather": {
                        "temperature": 29.7,
                        "wind_speed": 11.4
                    }
                }
            ]
        },
        {
            "name": "Latvia",
            "code": "LV",
            "cities": [
                {
                    "name": "Riga"
                }
            ]
        }
    ]
    path = tmp_path / 'manifest.json'
    path.write_text(json.dumps(json_manifest))

    app.authorize(["spinta_inspect"])
    with open(tmp_path / 'manifest.json', "rb") as f:
        form_data = {
            "resource.type": "dask/json",
            "dataset": "new/dataset"
        }
        files = {
            "resource.file": ("manifest.json", f, "application/json")
        }
        resp = app.post(
            '/:inspect?format(xlsx)',
            data=form_data,
            files=files)
    assert resp.status_code == 200
    assert "application/vnd.openxmlformats-officedocument.spreadsheetml.sheet" in resp.headers["Content-Type"]<|MERGE_RESOLUTION|>--- conflicted
+++ resolved
@@ -253,10 +253,9 @@
             files=files)
     assert resp.status_code == 200
     assert "text/csv" in resp.headers["Content-Type"]
-<<<<<<< HEAD
     assert ('id,dataset,resource,base,model,property,type,ref,source,source.type,prepare,level,access,uri,title,description,status,visibility,eli,count,origin\r\n'
             ',datasets/gov/aaa/atlieku_tvarkymas,,,,,,,,,,,,,,,,,,,\r\n'
-            ',,resource,,,,json,,https://get.data.gov.lt/datasets/gov/aaa/atlieku_tvarkymas,,,,,,,,,,,,\r\n'
+            ',,resource,,,,dask/json,,https://get.data.gov.lt/datasets/gov/aaa/atlieku_tvarkymas,,,,,,,,,,,,\r\n'
             ',,,,,,,,,,,,,,,,,,,,\r\n'
              ',,,,Model1,,,,.,,,,,,,,develop,private,,,\r\n'
             ',,,,,name,string required unique,,name,,,,,,,,develop,private,,,\r\n'
@@ -269,23 +268,6 @@
             ',,,,,weather_temperature,number unique,,weather.temperature,,,,,,,,develop,private,,,\r\n'
             ',,,,,weather_wind_speed,number unique,,weather.wind_speed,,,,,,,,develop,private,,,\r\n'
             ',,,,,parent,ref,Model1,..,,,,,,,,develop,private,,,\r\n') in resp.text
-=======
-    assert ('id,dataset,resource,base,model,property,type,ref,source,prepare,level,access,uri,title,description\r\n'
-            ',datasets/gov/aaa/atlieku_tvarkymas,,,,,,,,,,,,,\r\n'
-            ',,resource,,,,dask/json,,https://get.data.gov.lt/datasets/gov/aaa/atlieku_tvarkymas,,,,,,\r\n'
-            ',,,,,,,,,,,,,,\r\n'
-            ',,,,Model1,,,,.,,,,,,\r\n'
-            ',,,,,name,string required unique,,name,,,,,,\r\n'
-            ',,,,,code,string required unique,,code,,,,,,\r\n'
-            ',,,,,location_latitude,number unique,,location.latitude,,,,,,\r\n'
-            ',,,,,location_longitude,number unique,,location.longitude,,,,,,\r\n'
-            ',,,,,,,,,,,,,,\r\n'
-            ',,,,Cities,,,,cities,,,,,,\r\n'
-            ',,,,,name,string required unique,,name,,,,,,\r\n'
-            ',,,,,weather_temperature,number unique,,weather.temperature,,,,,,\r\n'
-            ',,,,,weather_wind_speed,number unique,,weather.wind_speed,,,,,,\r\n'
-            ',,,,,parent,ref,Model1,..,,,,,,\r\n') in resp.text
->>>>>>> f66f21ae
 
 
 def test_inspect_resource_file_format_xlsx(
