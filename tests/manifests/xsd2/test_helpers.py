--- conflicted
+++ resolved
@@ -400,7 +400,6 @@
 
     assert result.type.name == 'backref'
 
-<<<<<<< HEAD
 # tests for process_complex_type
 
 
@@ -434,7 +433,7 @@
     assert len(reader.models) == 1
 
     assert len(models[0].properties) == 2
-=======
+
 
 # Test process_choice
 @pytest.fixture
@@ -505,4 +504,3 @@
         # Ensure comments are ignored and element is processed
         mock_process_element.assert_called_once_with(root.find(".//{http://www.w3.org/2001/XMLSchema}element"), state)
         assert result == [['element_property']]
->>>>>>> 2c411830
