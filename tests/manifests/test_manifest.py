--- conflicted
+++ resolved
@@ -1661,7 +1661,6 @@
                   |   |   |   | language    | ref     | Language        | open   |
             ''', manifest_type)
 
-<<<<<<< HEAD
 @pytest.mark.manifests('internal_sql', 'csv')
 def test_partial_model_getall(manifest_type, tmp_path, rc):
     check(tmp_path, rc, '''
@@ -1740,7 +1739,7 @@
       |   |   | City/:part     |         | name    | cities |
       |   |   |   | name       | string  |         |        |
     ''', manifest_type)
-=======
+
 
 @pytest.mark.manifests('internal_sql', 'csv')
 def test_property_error(manifest_type, tmp_path, rc):
@@ -1771,5 +1770,4 @@
             second_example           |         |     |        |
                                      |         |     |        |
               |   |   |   | id       | integer |     | open   |
-        ''')
->>>>>>> a8685254
+        ''')