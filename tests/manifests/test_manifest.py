--- conflicted
+++ resolved
@@ -2085,8 +2085,8 @@
             second_example           |         |     |        |
                                      |         |     |        |
               |   |   |   | id       | integer |     | open   |
-<<<<<<< HEAD
-        ''')
+        """,
+        )
 
 
 @pytest.mark.manifests('internal_sql', 'csv')
@@ -2287,8 +2287,4 @@
       |   |   |   | name        | string  |           |           |
       |   |   |   | country     | ref     | Country   |           |
 
-    ''', manifest_type)
-=======
-        """,
-        )
->>>>>>> 3ade3c0f
+    ''', manifest_type)