--- conflicted
+++ resolved
@@ -1081,7 +1081,6 @@
 
 
 @pytest.mark.manifests('internal_sql', 'csv')
-<<<<<<< HEAD
 def test_enum_level(
     manifest_type: str,
     tmp_path,
@@ -1096,7 +1095,9 @@
                                  | enum    | 1       | 3     | Positive
                                  |         | 2       | 3     | Negative
     ''', manifest_type=manifest_type)
-=======
+
+
+@pytest.mark.manifests('internal_sql', 'csv')
 def test_text_prop_as_reference(manifest_type, tmp_path, rc):
     check(tmp_path, rc, '''
         d | r | b | m | property | type | ref     | level | access
@@ -1109,4 +1110,3 @@
           |   |   |   | name@en  | text |         | 4     | open
           |   |   |   | country  | ref  | Country | 3     | open
     ''', manifest_type)
->>>>>>> 73ef32e5
