import pytest

from spinta.exceptions import InvalidManifestFile
from spinta.testing.tabular import create_tabular_manifest
from spinta.testing.manifest import load_manifest


def check(tmp_path, rc, table):
    create_tabular_manifest(tmp_path / 'manifest.csv', table)
    manifest = load_manifest(rc, tmp_path / 'manifest.csv')
    assert manifest == table


def test_loading(tmp_path, rc):
    check(tmp_path, rc, '''
    id | d | r | b | m | property | source      | prepare   | type       | ref     | level | access | uri | title   | description
       | datasets/gov/example     |             |           |            |         |       | open   |     | Example |
       |   | data                 |             |           | postgresql | default |       | open   |     | Data    |
       |                          |             |           |            |         |       |        |     |         |
       |   |   |   | country      |             | code='lt' |            | code    |       | open   |     | Country |
       |   |   |   |   | code     | kodas       | lower()   | string     |         | 3     | open   |     | Code    |
       |   |   |   |   | name     | pavadinimas |           | string     |         | 3     | open   |     | Name    |
       |                          |             |           |            |         |       |        |     |         |
       |   |   |   | city         |             |           |            | name    |       | open   |     | City    |
       |   |   |   |   | name     | pavadinimas |           | string     |         | 3     | open   |     | Name    |
       |   |   |   |   | country  | šalis       |           | ref        | country | 4     | open   |     | Country |
    ''')


def test_uri(tmp_path, rc):
    check(tmp_path, rc, '''
    d | r | b | m | property | type       | ref     | uri
    datasets/gov/example     |            |         |
                             | prefix     | locn    | http://www.w3.org/ns/locn#
                             |            | ogc     | http://www.opengis.net/rdf#
                             |            |         |
      | data                 | postgresql | default |
                             |            |         |
      |   |   | Country      |            | code    |
      |   |   |   | code     | string     |         |
      |   |   |   | name     | string     |         | locn:geographicName
                             |            |         |
      |   |   | City         |            | name    |
      |   |   |   | name     | string     |         | locn:geographicName
      |   |   |   | country  | ref        | Country |
    ''')


def test_backends(tmp_path, rc):
    check(tmp_path, rc, f'''
    d | r | b | m | property | type | ref | source
      | default              | sql  |     | sqlite:///{tmp_path}/db
                             |      |     |
    ''')


def test_backends_with_models(tmp_path, rc):
    check(tmp_path, rc, f'''
    d | r | b | m | property | type   | ref | source
      | default              | sql    |     | sqlite:///{tmp_path}/db
                             |        |     |
      |   |   | country      |        |     | code
      |   |   |   | code     | string |     |
      |   |   |   | name     | string |     |
    ''')


def test_ns(tmp_path, rc):
    check(tmp_path, rc, '''
    d | r | b | m | property | type | ref                  | title               | description
                             | ns   | datasets             | All datasets        | All external datasets.
                             |      | datasets/gov         | Government datasets | All government datasets.
                             |      | datasets/gov/example | Example             |
                             |      |                      |                     |
    ''')


def test_ns_with_models(tmp_path, rc):
    check(tmp_path, rc, '''
    d | r | b | m | property | type   | ref                  | title               | description
                             | ns     | datasets             | All datasets        | All external datasets.
                             |        | datasets/gov         | Government datasets | All government datasets.
                             |        | datasets/gov/example | Example             |
                             |        |                      |                     |
    datasets/gov/example     |        |                      |                     |
      | data                 |        | default              |                     |
                             |        |                      |                     |
      |   |   | Country      |        |                      |                     |
      |   |   |   | name     | string |                      |                     |
    ''')


def test_enum(tmp_path, rc):
    check(tmp_path, rc, '''
    d | r | b | m | property     | type   | source | prepare | access  | title | description
    datasets/gov/example         |        |        |         |         |       |
      | data                     |        |        |         |         |       |
                                 |        |        |         |         |       |
      |   |   | Country          |        |        |         |         |       |
      |   |   |   | name         | string |        |         |         |       |
      |   |   |   | driving_side | string |        |         |         |       |
                                 | enum   | l      | 'left'  | open    | Left  | Left side.
                                 |        | r      | 'right' | private | Right | Right side.
    ''')


def test_enum_ref(tmp_path, rc):
    check(tmp_path, rc, '''
    d | r | b | m | property     | type   | ref     | source | prepare | access  | title | description
                                 | enum   | side    | l      | 'left'  | open    | Left  | Left side.
                                 |        |         | r      | 'right' | private | Right | Right side.
                                 |        |         |        |         |         |       |
    datasets/gov/example         |        |         |        |         |         |       |
      | data                     |        | default |        |         |         |       |
                                 |        |         |        |         |         |       |
      |   |   | Country          |        |         |        |         |         |       |
      |   |   |   | name         | string |         |        |         |         |       |
      |   |   |   | driving_side | string | side    |        |         |         |       |
    ''')


def test_lang(tmp_path, rc):
    check(tmp_path, rc, '''
    d | r | b | m | property | type   | ref     | prepare | title       | description
    datasets/gov/example     |        |         |         | Example     | Example dataset.
                             | lang   | lt      |         | Pavyzdys    | Pavyzdinis duomenų rinkinys.
      | data                 |        | default |         |             |
                             |        |         |         |             |
      |   |   | Country      |        |         |         | Country     | Country data model.
                             | lang   | lt      |         | Šalis       | Šalies duomenų modelis.
      |   |   |   | name     | string |         |         | Name        | Country name.
                             | lang   | lt      |         | Pavadinimas | Šalies pavadinimas.
      |   |   |   | driving  | string |         |         | Driving     | Driving side.
                             | lang   | lt      |         | Vairavimas  | Eismo pusė kelyje.
                             | enum   |         | 'left'  | Left        | Left side.
                             | lang   | lt      |         | Kairė       | Kairė pusė.
                             | enum   |         | 'right' | Right       | Right side.
                             | lang   | lt      |         | Dešinė      | Dešinė pusė.
    ''')


def test_enum_negative(tmp_path, rc):
    check(tmp_path, rc, '''
    d | r | b | m | property | type    | prepare | title
    datasets/gov/example     |         |         |
                             |         |         |
      |   |   | Data         |         |         |
      |   |   |   | value    | integer |         |
                             | enum    | 1       | Positive
                             |         | -1      | Negative
    ''')


def test_units(tmp_path, rc):
    check(tmp_path, rc, '''
    d | r | b | m | property | type    | ref
    datasets/gov/example     |         |
                             |         |
      |   |   | City         |         |
      |   |   |   | founded  | date    | 1Y
    ''')


def test_boolean_enum(tmp_path, rc):
    check(tmp_path, rc, '''
    d | r | b | m | property | type    | ref   | source | prepare
    datasets/gov/example     |         |       |        |
                             | enum    | bool  |        | null
                             |         |       | no     | false
                             |         |       | yes    | true
                             |         |       |        |
      |   |   | Bool         |         |       |        |
      |   |   |   | value    | boolean | bool  |        |
    ''')


def test_enum_with_unit_name(tmp_path, rc):
    check(tmp_path, rc, '''
    d | r | b | m | property | type    | ref   | source | prepare
    datasets/gov/example     |         |       |        |
                             | enum    | m     | no     | 0
                             |         |       | yes    | 1
                             |         |       |        |
      |   |   | Bool         |         |       |        |
      |   |   |   | value    | integer | m     |        |
    ''')


def test_comment(tmp_path, rc):
    check(tmp_path, rc, '''
    d | r | b | m | property | type    | source | prepare | access  | title      | description
    datasets/gov/example     |         |        |         |         |            |
                             | enum    | no     | 0       |         |            |
                             |         | yes    | 1       |         |            |
      | resource1            | sql     |        |         |         |            |
                             | comment | Name1  |         | private | 2022-01-01 | Comment 1.
                             |         |        |         |         |            |
      |   |   | Bool         |         |        |         |         |            |
                             | comment | Name1  |         | private | 2022-01-01 | Comment 1.
      |   |   |   | value    | integer |        |         |         |            |
                             | comment | Name2  |         |         | 2022-01-02 | Comment 2.
    ''')


def test_prop_type_not_given(tmp_path, rc):
    with pytest.raises(InvalidManifestFile) as e:
        check(tmp_path, rc, '''
        d | r | b | m | property | type
        datasets/gov/example     |
          |   |   | Bool         |
          |   |   |   | value    |
        ''')
    assert e.value.context['error'] == (
        "Type is not given for 'value' property in "
        "'datasets/gov/example/Bool' model."
    )


def test_time_type(tmp_path, rc):
    check(tmp_path, rc, '''
    d | r | b | m | property | type
    example                  |
                             |
      |   |   | Time         |
      |   |   |   | prop     | time
    ''')


<<<<<<< HEAD
def test_explicit_ref(tmp_path, rc):
    check(tmp_path, rc, '''
    d | r | b | m | property | type       | ref
    datasets/gov/example     |            |
      | data                 | postgresql | default
                             |            |
      |   |   | Country      |            | id
      |   |   |   | id       | integer    |
      |   |   |   | code     | string     |
      |   |   |   | name     | string     |
                             |            |
      |   |   | City         |            | name
      |   |   |   | name     | string     |
      |   |   |   | country  | ref        | Country[code]
=======
def test_with_denormalized_data(tmp_path, rc):
    check(tmp_path, rc, '''
    d | r | b | m | property               | type   | ref       | access
    example                                |        |           |
                                           |        |           |
      |   |   | Continent                  |        |           |
      |   |   |   | name                   | string |           | open
                                           |        |           |
      |   |   | Country                    |        |           |
      |   |   |   | name                   | string |           | open
      |   |   |   | continent              | ref    | Continent | open
                                           |        |           |
      |   |   | City                       |        |           |
      |   |   |   | name                   | string |           | open
      |   |   |   | country                | ref    | Country   | open
      |   |   |   | country.name           |        |           | open
      |   |   |   | country.continent.name |        |           | open
>>>>>>> bb34a005
    ''')<|MERGE_RESOLUTION|>--- conflicted
+++ resolved
@@ -226,7 +226,7 @@
     ''')
 
 
-<<<<<<< HEAD
+
 def test_explicit_ref(tmp_path, rc):
     check(tmp_path, rc, '''
     d | r | b | m | property | type       | ref
@@ -241,7 +241,8 @@
       |   |   | City         |            | name
       |   |   |   | name     | string     |
       |   |   |   | country  | ref        | Country[code]
-=======
+      ''')
+
 def test_with_denormalized_data(tmp_path, rc):
     check(tmp_path, rc, '''
     d | r | b | m | property               | type   | ref       | access
@@ -259,5 +260,4 @@
       |   |   |   | country                | ref    | Country   | open
       |   |   |   | country.name           |        |           | open
       |   |   |   | country.continent.name |        |           | open
->>>>>>> bb34a005
     ''')