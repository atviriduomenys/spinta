import pytest

from spinta.exceptions import InvalidManifestFile, NoRefPropertyForDenormProperty, ReferencedPropertyNotFound
from spinta.testing.tabular import create_tabular_manifest
from spinta.testing.manifest import load_manifest


def check(tmp_path, rc, table):
    create_tabular_manifest(tmp_path / 'manifest.csv', table)
    manifest = load_manifest(rc, tmp_path / 'manifest.csv')
    assert manifest == table


def test_loading(tmp_path, rc):
    check(tmp_path, rc, '''
    id | d | r | b | m | property | source      | prepare   | type       | ref     | level | access | uri | title   | description
       | datasets/gov/example     |             |           |            |         |       | open   |     | Example |
       |   | data                 |             |           | postgresql | default |       | open   |     | Data    |
       |                          |             |           |            |         |       |        |     |         |
       |   |   |   | country      |             | code='lt' |            | code    |       | open   |     | Country |
       |   |   |   |   | code     | kodas       | lower()   | string     |         | 3     | open   |     | Code    |
       |   |   |   |   | name     | pavadinimas |           | string     |         | 3     | open   |     | Name    |
       |                          |             |           |            |         |       |        |     |         |
       |   |   |   | city         |             |           |            | name    |       | open   |     | City    |
       |   |   |   |   | name     | pavadinimas |           | string     |         | 3     | open   |     | Name    |
       |   |   |   |   | country  | šalis       |           | ref        | country | 4     | open   |     | Country |
    ''')


def test_uri(tmp_path, rc):
    check(tmp_path, rc, '''
    d | r | b | m | property | type       | ref     | uri
    datasets/gov/example     |            |         |
                             | prefix     | locn    | http://www.w3.org/ns/locn#
                             |            | ogc     | http://www.opengis.net/rdf#
                             |            |         |
      | data                 | postgresql | default |
                             |            |         |
      |   |   | Country      |            | code    |
      |   |   |   | code     | string     |         |
      |   |   |   | name     | string     |         | locn:geographicName
                             |            |         |
      |   |   | City         |            | name    |
      |   |   |   | name     | string     |         | locn:geographicName
      |   |   |   | country  | ref        | Country |
    ''')


def test_backends(tmp_path, rc):
    check(tmp_path, rc, f'''
    d | r | b | m | property | type | ref | source
      | default              | sql  |     | sqlite:///{tmp_path}/db
                             |      |     |
    ''')


def test_backends_with_models(tmp_path, rc):
    check(tmp_path, rc, f'''
    d | r | b | m | property | type   | ref | source
      | default              | sql    |     | sqlite:///{tmp_path}/db
                             |        |     |
      |   |   | country      |        |     | code
      |   |   |   | code     | string |     |
      |   |   |   | name     | string |     |
    ''')


def test_ns(tmp_path, rc):
    check(tmp_path, rc, '''
    d | r | b | m | property | type | ref                  | title               | description
                             | ns   | datasets             | All datasets        | All external datasets.
                             |      | datasets/gov         | Government datasets | All government datasets.
                             |      | datasets/gov/example | Example             |
                             |      |                      |                     |
    ''')


def test_ns_with_models(tmp_path, rc):
    check(tmp_path, rc, '''
    d | r | b | m | property | type   | ref                  | title               | description
                             | ns     | datasets             | All datasets        | All external datasets.
                             |        | datasets/gov         | Government datasets | All government datasets.
                             |        | datasets/gov/example | Example             |
                             |        |                      |                     |
    datasets/gov/example     |        |                      |                     |
      | data                 |        | default              |                     |
                             |        |                      |                     |
      |   |   | Country      |        |                      |                     |
      |   |   |   | name     | string |                      |                     |
    ''')


def test_enum(tmp_path, rc):
    check(tmp_path, rc, '''
    d | r | b | m | property     | type   | source | prepare | access  | title | description
    datasets/gov/example         |        |        |         |         |       |
      | data                     |        |        |         |         |       |
                                 |        |        |         |         |       |
      |   |   | Country          |        |        |         |         |       |
      |   |   |   | name         | string |        |         |         |       |
      |   |   |   | driving_side | string |        |         |         |       |
                                 | enum   | l      | 'left'  | open    | Left  | Left side.
                                 |        | r      | 'right' | private | Right | Right side.
    ''')


def test_enum_ref(tmp_path, rc):
    check(tmp_path, rc, '''
    d | r | b | m | property     | type   | ref     | source | prepare | access  | title | description
                                 | enum   | side    | l      | 'left'  | open    | Left  | Left side.
                                 |        |         | r      | 'right' | private | Right | Right side.
                                 |        |         |        |         |         |       |
    datasets/gov/example         |        |         |        |         |         |       |
      | data                     |        | default |        |         |         |       |
                                 |        |         |        |         |         |       |
      |   |   | Country          |        |         |        |         |         |       |
      |   |   |   | name         | string |         |        |         |         |       |
      |   |   |   | driving_side | string | side    |        |         |         |       |
    ''')


def test_lang(tmp_path, rc):
    check(tmp_path, rc, '''
    d | r | b | m | property | type   | ref     | prepare | title       | description
    datasets/gov/example     |        |         |         | Example     | Example dataset.
                             | lang   | lt      |         | Pavyzdys    | Pavyzdinis duomenų rinkinys.
      | data                 |        | default |         |             |
                             |        |         |         |             |
      |   |   | Country      |        |         |         | Country     | Country data model.
                             | lang   | lt      |         | Šalis       | Šalies duomenų modelis.
      |   |   |   | name     | string |         |         | Name        | Country name.
                             | lang   | lt      |         | Pavadinimas | Šalies pavadinimas.
      |   |   |   | driving  | string |         |         | Driving     | Driving side.
                             | lang   | lt      |         | Vairavimas  | Eismo pusė kelyje.
                             | enum   |         | 'left'  | Left        | Left side.
                             | lang   | lt      |         | Kairė       | Kairė pusė.
                             | enum   |         | 'right' | Right       | Right side.
                             | lang   | lt      |         | Dešinė      | Dešinė pusė.
    ''')


def test_enum_negative(tmp_path, rc):
    check(tmp_path, rc, '''
    d | r | b | m | property | type    | prepare | title
    datasets/gov/example     |         |         |
                             |         |         |
      |   |   | Data         |         |         |
      |   |   |   | value    | integer |         |
                             | enum    | 1       | Positive
                             |         | -1      | Negative
    ''')


def test_units(tmp_path, rc):
    check(tmp_path, rc, '''
    d | r | b | m | property | type    | ref
    datasets/gov/example     |         |
                             |         |
      |   |   | City         |         |
      |   |   |   | founded  | date    | 1Y
    ''')


def test_boolean_enum(tmp_path, rc):
    check(tmp_path, rc, '''
    d | r | b | m | property | type    | ref   | source | prepare
    datasets/gov/example     |         |       |        |
                             | enum    | bool  |        | null
                             |         |       | no     | false
                             |         |       | yes    | true
                             |         |       |        |
      |   |   | Bool         |         |       |        |
      |   |   |   | value    | boolean | bool  |        |
    ''')


def test_enum_with_unit_name(tmp_path, rc):
    check(tmp_path, rc, '''
    d | r | b | m | property | type    | ref   | source | prepare
    datasets/gov/example     |         |       |        |
                             | enum    | m     | no     | 0
                             |         |       | yes    | 1
                             |         |       |        |
      |   |   | Bool         |         |       |        |
      |   |   |   | value    | integer | m     |        |
    ''')


def test_comment(tmp_path, rc):
    check(tmp_path, rc, '''
    d | r | b | m | property | type    | source | prepare | access  | title      | description
    datasets/gov/example     |         |        |         |         |            |
                             | enum    | no     | 0       |         |            |
                             |         | yes    | 1       |         |            |
      | resource1            | sql     |        |         |         |            |
                             | comment | Name1  |         | private | 2022-01-01 | Comment 1.
                             |         |        |         |         |            |
      |   |   | Bool         |         |        |         |         |            |
                             | comment | Name1  |         | private | 2022-01-01 | Comment 1.
      |   |   |   | value    | integer |        |         |         |            |
                             | comment | Name2  |         |         | 2022-01-02 | Comment 2.
    ''')


def test_prop_type_not_given(tmp_path, rc):
    with pytest.raises(InvalidManifestFile) as e:
        check(tmp_path, rc, '''
        d | r | b | m | property | type
        datasets/gov/example     |
          |   |   | Bool         |
          |   |   |   | value    |
        ''')
    assert e.value.context['error'] == (
        "Type is not given for 'value' property in "
        "'datasets/gov/example/Bool' model."
    )


def test_time_type(tmp_path, rc):
    check(tmp_path, rc, '''
    d | r | b | m | property | type
    example                  |
                             |
      |   |   | Time         |
      |   |   |   | prop     | time
    ''')


def test_with_denormalized_data(tmp_path, rc):
    check(tmp_path, rc, '''
    d | r | b | m | property               | type   | ref       | access
    example                                |        |           |
                                           |        |           |
      |   |   | Continent                  |        |           |
      |   |   |   | name                   | string |           | open
                                           |        |           |
      |   |   | Country                    |        |           |
      |   |   |   | name                   | string |           | open
      |   |   |   | continent              | ref    | Continent | open
                                           |        |           |
      |   |   | City                       |        |           |
      |   |   |   | name                   | string |           | open
      |   |   |   | country                | ref    | Country   | open
      |   |   |   | country.name           |        |           | open
      |   |   |   | country.continent.name |        |           | open
    ''')


<<<<<<< HEAD
def test_with_denormalized_data_ref_error(tmp_path, rc):
    with pytest.raises(NoRefPropertyForDenormProperty) as e:
        check(tmp_path, rc, '''
        d | r | b | m | property               | type   | ref       | access
        example                                |        |           |
                                               |        |           |
          |   |   | Country                    |        |           |
          |   |   |   | name                   | string |           | open
                                               |        |           |
          |   |   | City                       |        |           |
          |   |   |   | name                   | string |           | open
          |   |   |   | country.name           |        |           | open
        ''')
    assert e.value.message == (
        "Property 'country' with type 'ref' or 'object' must be defined "
        "before defining property 'country.name'."
    )


def test_with_denormalized_data_undefined_error(tmp_path, rc):
    with pytest.raises(ReferencedPropertyNotFound) as e:
        check(tmp_path, rc, '''
        d | r | b | m | property               | type   | ref       | access
        example                                |        |           |
                                               |        |           |
          |   |   | Continent                  |        |           |
          |   |   |   | name                   | string |           | open
                                               |        |           |
          |   |   | Country                    |        |           |
          |   |   |   | name                   | string |           | open
          |   |   |   | continent              | ref    | Continent | open
                                               |        |           |
          |   |   | City                       |        |           |
          |   |   |   | name                   | string |           | open
          |   |   |   | country                | ref    | Country   | open
          |   |   |   | country.name           |        |           | open
          |   |   |   | country.continent.size |        |           | open
        ''')
    assert e.value.message == (
        "Property 'country.continent.size' not found."
    )
    assert e.value.context['ref'] == "{'property': 'size', 'model': 'example/Continent'}"
=======
def test_with_base(tmp_path, rc):
    check(tmp_path, rc, '''
    d | r | b | m | property   | type    | ref
    datasets/gov/example       |         |
                               |         |
      |   |   | Base           |         |
      |   |   |   | id         | integer |
                               |         |
      |   | Base               |         |
      |   |   | Location       |         |
      |   |   |   | id         |         |
      |   |   |   | name       | string  |
      |   |   |   | population | integer |
                               |         |
      |   | Location           |         | name
      |   |   | City           |         | name
      |   |   |   | id         |         |
      |   |   |   | name       |         |
      |   |   |   | population |         |
                               |         |
      |   |   | Village        |         | name
      |   |   |   | id         |         |
      |   |   |   | name       |         |
      |   |   |   | population |         |
      |   |   |   | region     | ref     | Location
                               |         |
      |   | /                  |         |
      |   |   | Country        |         |
      |   |   |   | id         | integer |
      |   |   |   | name       | string  |
      |   |   |   | population | integer |
    ''')


def test_end_marker(tmp_path, rc):
    check(tmp_path, rc, '''
    d | r | b | m | property   | type    | ref
    datasets/gov/example       |         |
      | resource1              | sql     |
                               |         |
      |   |   | Location       |         |
      |   |   |   | id         | integer |
      |   |   |   | name       | string  |
      |   |   |   | population | integer |
                               |         |
      |   | Location           |         |
      |   |   | City           |         |
      |   |   |   | id         |         |
      |   |   |   | name       |         |
      |   |   |   | population |         |
      | /                      |         |
                               |         |
      |   |   | Village        |         |
      |   |   |   | id         | integer |
      |   |   |   | name       | string  |
      |   |   |   | population | integer |
      |   |   |   | region     | ref     | Location
    /                          |         |
                               |         |
      |   |   | Country        |         |
      |   |   |   | id         | integer |
      |   |   |   | name       | string  |
      |   |   |   | population | integer |
    ''')
>>>>>>> c862a388
<|MERGE_RESOLUTION|>--- conflicted
+++ resolved
@@ -244,9 +244,8 @@
       |   |   |   | country.name           |        |           | open
       |   |   |   | country.continent.name |        |           | open
     ''')
-
-
-<<<<<<< HEAD
+    
+    
 def test_with_denormalized_data_ref_error(tmp_path, rc):
     with pytest.raises(NoRefPropertyForDenormProperty) as e:
         check(tmp_path, rc, '''
@@ -289,7 +288,8 @@
         "Property 'country.continent.size' not found."
     )
     assert e.value.context['ref'] == "{'property': 'size', 'model': 'example/Continent'}"
-=======
+
+
 def test_with_base(tmp_path, rc):
     check(tmp_path, rc, '''
     d | r | b | m | property   | type    | ref
@@ -353,5 +353,4 @@
       |   |   |   | id         | integer |
       |   |   |   | name       | string  |
       |   |   |   | population | integer |
-    ''')
->>>>>>> c862a388
+    ''')