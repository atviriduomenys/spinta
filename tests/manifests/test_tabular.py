--- conflicted
+++ resolved
@@ -522,7 +522,6 @@
     ''')
 
 
-<<<<<<< HEAD
 def test_with_same_base(tmp_path, rc):
     check(tmp_path, rc, '''
     d | r | b | m | property   | type    | ref      | level
@@ -548,7 +547,9 @@
       |   |   |   | id         |         |          |
       |   |   |   | name       |         |          |
       |   |   |   | population |         |          |
-=======
+    ''')
+
+
 def test_model_param_list(tmp_path, rc):
     check(tmp_path, rc, '''
     d | r | b | m | property   | type    | ref     | source | prepare
@@ -634,5 +635,4 @@
       |   |   |   | id         | integer |         |          |
       |   |   |   | name       | string  |         |          |
       |   |   |   | population | integer |         |          |
->>>>>>> 1fac5b6b
     ''')