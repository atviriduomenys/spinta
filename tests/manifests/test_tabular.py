import pytest

from spinta.exceptions import InvalidManifestFile
from spinta.testing.tabular import create_tabular_manifest
from spinta.testing.manifest import load_manifest


def check(tmp_path, rc, table):
    create_tabular_manifest(tmp_path / 'manifest.csv', table)
    manifest = load_manifest(rc, tmp_path / 'manifest.csv')
    assert manifest == table


def test_loading(tmp_path, rc):
    check(tmp_path, rc, '''
    id | d | r | b | m | property | source      | prepare   | type       | ref     | level | access | uri | title   | description
       | datasets/gov/example     |             |           |            |         |       | open   |     | Example |
       |   | data                 |             |           | postgresql | default |       | open   |     | Data    |
       |                          |             |           |            |         |       |        |     |         |
       |   |   |   | country      |             | code='lt' |            | code    |       | open   |     | Country |
       |   |   |   |   | code     | kodas       | lower()   | string     |         | 3     | open   |     | Code    |
       |   |   |   |   | name     | pavadinimas |           | string     |         | 3     | open   |     | Name    |
       |                          |             |           |            |         |       |        |     |         |
       |   |   |   | city         |             |           |            | name    |       | open   |     | City    |
       |   |   |   |   | name     | pavadinimas |           | string     |         | 3     | open   |     | Name    |
       |   |   |   |   | country  | šalis       |           | ref        | country | 4     | open   |     | Country |
    ''')


def test_uri(tmp_path, rc):
    check(tmp_path, rc, '''
    d | r | b | m | property | type       | ref     | uri
    datasets/gov/example     |            |         |
                             | prefix     | locn    | http://www.w3.org/ns/locn#
                             |            | ogc     | http://www.opengis.net/rdf#
                             |            |         |
      | data                 | postgresql | default |
                             |            |         |
      |   |   | Country      |            | code    |
      |   |   |   | code     | string     |         |
      |   |   |   | name     | string     |         | locn:geographicName
                             |            |         |
      |   |   | City         |            | name    |
      |   |   |   | name     | string     |         | locn:geographicName
      |   |   |   | country  | ref        | Country |
    ''')


def test_backends(tmp_path, rc):
    check(tmp_path, rc, f'''
    d | r | b | m | property | type | ref | source
      | default              | sql  |     | sqlite:///{tmp_path}/db
                             |      |     |
    ''')


def test_backends_with_models(tmp_path, rc):
    check(tmp_path, rc, f'''
    d | r | b | m | property | type   | ref | source
      | default              | sql    |     | sqlite:///{tmp_path}/db
                             |        |     |
      |   |   | country      |        |     | code
      |   |   |   | code     | string |     |
      |   |   |   | name     | string |     |
    ''')


def test_ns(tmp_path, rc):
    check(tmp_path, rc, '''
    d | r | b | m | property | type | ref                  | title               | description
                             | ns   | datasets             | All datasets        | All external datasets.
                             |      | datasets/gov         | Government datasets | All government datasets.
                             |      | datasets/gov/example | Example             |
                             |      |                      |                     |
    ''')


def test_ns_with_models(tmp_path, rc):
    check(tmp_path, rc, '''
    d | r | b | m | property | type   | ref                  | title               | description
                             | ns     | datasets             | All datasets        | All external datasets.
                             |        | datasets/gov         | Government datasets | All government datasets.
                             |        | datasets/gov/example | Example             |
                             |        |                      |                     |
    datasets/gov/example     |        |                      |                     |
      | data                 |        | default              |                     |
                             |        |                      |                     |
      |   |   | Country      |        |                      |                     |
      |   |   |   | name     | string |                      |                     |
    ''')


def test_enum(tmp_path, rc):
    check(tmp_path, rc, '''
    d | r | b | m | property     | type   | source | prepare | access  | title | description
    datasets/gov/example         |        |        |         |         |       |
      | data                     |        |        |         |         |       |
                                 |        |        |         |         |       |
      |   |   | Country          |        |        |         |         |       |
      |   |   |   | name         | string |        |         |         |       |
      |   |   |   | driving_side | string |        |         |         |       |
                                 | enum   | l      | 'left'  | open    | Left  | Left side.
                                 |        | r      | 'right' | private | Right | Right side.
    ''')


def test_enum_ref(tmp_path, rc):
    check(tmp_path, rc, '''
    d | r | b | m | property     | type   | ref     | source | prepare | access  | title | description
                                 | enum   | side    | l      | 'left'  | open    | Left  | Left side.
                                 |        |         | r      | 'right' | private | Right | Right side.
                                 |        |         |        |         |         |       |
    datasets/gov/example         |        |         |        |         |         |       |
      | data                     |        | default |        |         |         |       |
                                 |        |         |        |         |         |       |
      |   |   | Country          |        |         |        |         |         |       |
      |   |   |   | name         | string |         |        |         |         |       |
      |   |   |   | driving_side | string | side    |        |         |         |       |
    ''')


def test_lang(tmp_path, rc):
    check(tmp_path, rc, '''
    d | r | b | m | property | type   | ref     | prepare | title       | description
    datasets/gov/example     |        |         |         | Example     | Example dataset.
                             | lang   | lt      |         | Pavyzdys    | Pavyzdinis duomenų rinkinys.
      | data                 |        | default |         |             |
                             |        |         |         |             |
      |   |   | Country      |        |         |         | Country     | Country data model.
                             | lang   | lt      |         | Šalis       | Šalies duomenų modelis.
      |   |   |   | name     | string |         |         | Name        | Country name.
                             | lang   | lt      |         | Pavadinimas | Šalies pavadinimas.
      |   |   |   | driving  | string |         |         | Driving     | Driving side.
                             | lang   | lt      |         | Vairavimas  | Eismo pusė kelyje.
                             | enum   |         | 'left'  | Left        | Left side.
                             | lang   | lt      |         | Kairė       | Kairė pusė.
                             | enum   |         | 'right' | Right       | Right side.
                             | lang   | lt      |         | Dešinė      | Dešinė pusė.
    ''')


def test_enum_negative(tmp_path, rc):
    check(tmp_path, rc, '''
    d | r | b | m | property | type    | prepare | title
    datasets/gov/example     |         |         |
                             |         |         |
      |   |   | Data         |         |         |
      |   |   |   | value    | integer |         |
                             | enum    | 1       | Positive
                             |         | -1      | Negative
    ''')


def test_units(tmp_path, rc):
    check(tmp_path, rc, '''
    d | r | b | m | property | type    | ref
    datasets/gov/example     |         |
                             |         |
      |   |   | City         |         |
      |   |   |   | founded  | date    | 1Y
    ''')


def test_boolean_enum(tmp_path, rc):
    check(tmp_path, rc, '''
    d | r | b | m | property | type    | ref   | source | prepare
    datasets/gov/example     |         |       |        |
                             | enum    | bool  |        | null
                             |         |       | no     | false
                             |         |       | yes    | true
                             |         |       |        |
      |   |   | Bool         |         |       |        |
      |   |   |   | value    | boolean | bool  |        |
    ''')


def test_enum_with_unit_name(tmp_path, rc):
    check(tmp_path, rc, '''
    d | r | b | m | property | type    | ref   | source | prepare
    datasets/gov/example     |         |       |        |
                             | enum    | m     | no     | 0
                             |         |       | yes    | 1
                             |         |       |        |
      |   |   | Bool         |         |       |        |
      |   |   |   | value    | integer | m     |        |
    ''')


def test_comment(tmp_path, rc):
    check(tmp_path, rc, '''
    d | r | b | m | property | type    | source | prepare | access  | title      | description
    datasets/gov/example     |         |        |         |         |            |
                             | enum    | no     | 0       |         |            |
                             |         | yes    | 1       |         |            |
      | resource1            | sql     |        |         |         |            |
                             | comment | Name1  |         | private | 2022-01-01 | Comment 1.
                             |         |        |         |         |            |
      |   |   | Bool         |         |        |         |         |            |
                             | comment | Name1  |         | private | 2022-01-01 | Comment 1.
      |   |   |   | value    | integer |        |         |         |            |
                             | comment | Name2  |         |         | 2022-01-02 | Comment 2.
    ''')


def test_prop_type_not_given(tmp_path, rc):
    with pytest.raises(InvalidManifestFile) as e:
        check(tmp_path, rc, '''
        d | r | b | m | property | type
        datasets/gov/example     |
          |   |   | Bool         |
          |   |   |   | value    |
        ''')
    assert e.value.context['error'] == (
        "Type is not given for 'value' property in "
        "'datasets/gov/example/Bool' model."
    )


def test_time_type(tmp_path, rc):
    check(tmp_path, rc, '''
    d | r | b | m | property | type
    example                  |
                             |
      |   |   | Time         |
      |   |   |   | prop     | time
    ''')


<<<<<<< HEAD
def test_with_base(tmpdir, rc):
    check(tmpdir, rc, '''
    d | r | b | m | property   | type    | ref
    datasets/gov/example       |         |
                               |         |
      |   |   | Location       |         |
      |   |   |   | name       | string  |
      |   |   |   | population | integer |
                               |         |
      |   | Location           |         |
      |   |   | City           |         |
      |   |   |   | name       |         |
      |   |   |   | population |         |
                               |         |
      |   |   | Village        |         |
      |   |   |   | name       |         |
      |   |   |   | population |         |
      |   |   |   | region     |         |
                               |         |
      |   | /                  |         |
      |   |   | Country        |         |
      |   |   |   | name       | string  |
      |   |   |   | population | integer |
=======
def test_with_denormalized_data(tmp_path, rc):
    check(tmp_path, rc, '''
    d | r | b | m | property               | type   | ref       | access
    example                                |        |           |
                                           |        |           |
      |   |   | Continent                  |        |           |
      |   |   |   | name                   | string |           | open
                                           |        |           |
      |   |   | Country                    |        |           |
      |   |   |   | name                   | string |           | open
      |   |   |   | continent              | ref    | Continent | open
                                           |        |           |
      |   |   | City                       |        |           |
      |   |   |   | name                   | string |           | open
      |   |   |   | country                | ref    | Country   | open
      |   |   |   | country.name           |        |           | open
      |   |   |   | country.continent.name |        |           | open
>>>>>>> bb34a005
    ''')<|MERGE_RESOLUTION|>--- conflicted
+++ resolved
@@ -226,31 +226,6 @@
     ''')
 
 
-<<<<<<< HEAD
-def test_with_base(tmpdir, rc):
-    check(tmpdir, rc, '''
-    d | r | b | m | property   | type    | ref
-    datasets/gov/example       |         |
-                               |         |
-      |   |   | Location       |         |
-      |   |   |   | name       | string  |
-      |   |   |   | population | integer |
-                               |         |
-      |   | Location           |         |
-      |   |   | City           |         |
-      |   |   |   | name       |         |
-      |   |   |   | population |         |
-                               |         |
-      |   |   | Village        |         |
-      |   |   |   | name       |         |
-      |   |   |   | population |         |
-      |   |   |   | region     |         |
-                               |         |
-      |   | /                  |         |
-      |   |   | Country        |         |
-      |   |   |   | name       | string  |
-      |   |   |   | population | integer |
-=======
 def test_with_denormalized_data(tmp_path, rc):
     check(tmp_path, rc, '''
     d | r | b | m | property               | type   | ref       | access
@@ -268,5 +243,30 @@
       |   |   |   | country                | ref    | Country   | open
       |   |   |   | country.name           |        |           | open
       |   |   |   | country.continent.name |        |           | open
->>>>>>> bb34a005
+    ''')
+
+
+def test_with_base(tmpdir, rc):
+    check(tmpdir, rc, '''
+    d | r | b | m | property   | type    | ref
+    datasets/gov/example       |         |
+                               |         |
+      |   |   | Location       |         |
+      |   |   |   | name       | string  |
+      |   |   |   | population | integer |
+                               |         |
+      |   | Location           |         |
+      |   |   | City           |         |
+      |   |   |   | name       |         |
+      |   |   |   | population |         |
+                               |         |
+      |   |   | Village        |         |
+      |   |   |   | name       |         |
+      |   |   |   | population |         |
+      |   |   |   | region     |         |
+                               |         |
+      |   | /                  |         |
+      |   |   | Country        |         |
+      |   |   |   | name       | string  |
+      |   |   |   | population | integer |
     ''')