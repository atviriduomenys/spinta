--- conflicted
+++ resolved
@@ -226,14 +226,13 @@
     ''')
 
 
-<<<<<<< HEAD
 def test_property_unique_add(tmp_path, rc):
     check(tmp_path, rc, '''
     d | r | b | m | property            | type
     example                             |
                                         |
       |   |   | City                    |
-      |   |   |   | prop_with_unique    | string_unique
+      |   |   |   | prop_with_unique    | string unique
       |   |   |   | prop_not_unique     | string
     ''')
 
@@ -243,12 +242,30 @@
         d | r | b | m | property | type
         datasets/gov/example     |
           |   |   | City         |
-          |   |   |   | value    | str_unique
+          |   |   |   | value    | string unikue
         ''')
     assert e.value.context['error'] == (
-        "Unknown 'str_unique' type of 'value' property in 'datasets/gov/example/City' model."
+        "Unknown 'string unikue' type of 'value' property in 'datasets/gov/example/City' model."
     )
-=======
+
+def test_property_with_ref_unique(tmp_path, rc):
+    check(tmp_path, rc, '''
+    d | r | b | m | property | type               | ref     | uri
+    datasets/gov/example     |                    |         |
+                             | prefix             | locn    | http://www.w3.org/ns/locn#
+                             |                    | ogc     | http://www.opengis.net/rdf#
+                             |                    |         |
+      | data                 | postgresql         | default |
+                             |                    |         |
+      |   |   | Country      |                    | code    |
+      |   |   |   | code     | string             |         |
+      |   |   |   | name     | string             |         | locn:geographicName
+                             |                    |         |
+      |   |   | City         |                    | name    |
+      |   |   |   | name     | string unique      |         | locn:geographicName
+      |   |   |   | country  | ref unique         | Country |
+    ''')
+
 def test_with_denormalized_data(tmp_path, rc):
     check(tmp_path, rc, '''
     d | r | b | m | property               | type   | ref       | access
@@ -266,5 +283,4 @@
       |   |   |   | country                | ref    | Country   | open
       |   |   |   | country.name           |        |           | open
       |   |   |   | country.continent.name |        |           | open
-    ''')
->>>>>>> bb34a005
+    ''')