--- conflicted
+++ resolved
@@ -14,13 +14,10 @@
 from spinta.core.config import RawConfig
 from spinta.core.ufuncs import asttoexpr
 from _pytest.fixtures import FixtureRequest
-<<<<<<< HEAD
+
+from spinta.testing.utils import get_error_codes
 import pytest
-=======
-
-from spinta.testing.utils import get_error_codes
-
->>>>>>> b72e0017
+
 
 def _prep_context(context: Context):
     context.set('auth.token', AdminToken())
@@ -246,14 +243,28 @@
     assert json_response['_data'][0]['date'] == '10:00:10'
 
 
-def test_get_paginate_with_none_simple(rc: RawConfig, postgresql: str, request: FixtureRequest):
-    context = bootstrap_manifest(rc, '''
+@pytest.mark.manifests('internal_sql', 'csv')
+def test_get_paginate_with_none_simple(
+    manifest_type: str,
+    tmp_path: Path,
+    rc: RawConfig,
+    postgresql: str,
+    request: FixtureRequest,
+):
+    context = bootstrap_manifest(
+        rc, '''
             d | r | b | m | property | type    | ref     | access  | uri
             example/page/null/simple |         |         |         |
               |   |   | Test         |         | id      | open    | 
               |   |   |   | id       | integer |         |         | 
               |   |   |   | name     | string  |         |         |
-            ''', backend=postgresql, request=request)
+            ''',
+        backend=postgresql,
+        tmp_path=tmp_path,
+        manifest_type=manifest_type,
+        request=request,
+        full_load=True
+    )
     app = create_test_client(context)
     app.authmodel('example/page/null/simple', ['insert', 'getall', 'search'])
     app.post('/example/page/null/simple/Test', json={
@@ -314,14 +325,28 @@
     ]
 
 
-def test_get_paginate_with_none_multi_key(rc: RawConfig, postgresql: str, request: FixtureRequest):
-    context = bootstrap_manifest(rc, '''
+@pytest.mark.manifests('internal_sql', 'csv')
+def test_get_paginate_with_none_multi_key(
+    manifest_type: str,
+    tmp_path: Path,
+    rc: RawConfig,
+    postgresql: str,
+    request: FixtureRequest,
+):
+    context = bootstrap_manifest(
+        rc, '''
             d | r | b | m | property | type    | ref      | access  | uri
             example/page/null/multi  |         |          |         |
               |   |   | Test         |         | id, name | open    | 
               |   |   |   | id       | integer |          |         | 
               |   |   |   | name     | string  |          |         |
-            ''', backend=postgresql, request=request)
+            ''',
+        backend=postgresql,
+        tmp_path=tmp_path,
+        manifest_type=manifest_type,
+        request=request,
+        full_load=True
+    )
     app = create_test_client(context)
     app.authmodel('example/page/null/multi', ['insert', 'getall', 'search'])
     app.post('/example/page/null/multi/Test', json={
@@ -400,12 +425,16 @@
     ]
 
 
+@pytest.mark.manifests('internal_sql', 'csv')
 def test_join_with_base(
-    rc: RawConfig,
-    postgresql: str,
-    request: FixtureRequest,
-):
-    context = bootstrap_manifest(rc, '''
+    manifest_type: str,
+    tmp_path: Path,
+    rc: RawConfig,
+    postgresql: str,
+    request: FixtureRequest,
+):
+    context = bootstrap_manifest(
+        rc, '''
     d | r | b | m | property   | type                 | ref     | prepare   | access
     datasets/basetest          |                      |         |           |
       |   |   |   |            |                      |         |           |
@@ -444,7 +473,13 @@
       |   |   |   | country    | ref                  | Country |           | open
       |   |   |   | testfk     | ref                  | Test    |           | open
       |   |   |   |            |                      |         |           |
-    ''', backend=postgresql, request=request)
+    ''',
+        backend=postgresql,
+        tmp_path=tmp_path,
+        manifest_type=manifest_type,
+        request=request,
+        full_load=True
+    )
 
     app = create_test_client(context)
     app.authorize(['spinta_insert', 'spinta_getall', 'spinta_wipe', 'spinta_search', 'spinta_set_meta_fields'])
@@ -529,12 +564,16 @@
     assert listdata(resp, 'name','population', 'koord', sort='name')[0] == ('Vilnius', 625349, 'POINT (54.68677 25.29067)')
 
 
+@pytest.mark.manifests('internal_sql', 'csv')
 def test_invalid_inherit_check(
-    rc: RawConfig,
-    postgresql: str,
-    request: FixtureRequest,
-):
-    context = bootstrap_manifest(rc, '''
+    manifest_type: str,
+    tmp_path: Path,
+    rc: RawConfig,
+    postgresql: str,
+    request: FixtureRequest,
+):
+    context = bootstrap_manifest(
+        rc, '''
     d | r | b | m | property   | type                 | ref     | prepare   | access
     datasets/invalid/base          |                      |         |           |
       |   |   |   |            |                      |         |           |
@@ -556,7 +595,13 @@
       |   |   |   | id         | integer              |         |           | open
       |   |   |   | name       |                      |         |           | open
       |   |   |   | population |                      |         |           | open
-    ''', backend=postgresql, request=request)
+    ''',
+        backend=postgresql,
+        tmp_path=tmp_path,
+        manifest_type=manifest_type,
+        request=request,
+        full_load=True
+    )
 
     app = create_test_client(context)
     app.authorize(['spinta_insert', 'spinta_getall', 'spinta_wipe', 'spinta_search', 'spinta_set_meta_fields'])
