--- conflicted
+++ resolved
@@ -34,7 +34,6 @@
     ]
 
 
-<<<<<<< HEAD
 def test_prepare_base_under_level(rc: RawConfig):
     context, manifest = load_manifest_and_context(rc, '''
     d | r | b         | m           | property | type    | ref       | level | access
@@ -104,7 +103,8 @@
         'PrimaryKeyConstraint',
         'ForeignKeyConstraint'
     ])
-=======
+
+
 def test_prepare_model_ref_unique_constraint(rc: RawConfig):
     context, manifest = load_manifest_and_context(rc, '''
     d | r | b | m | property   | type    | ref       | level | access
@@ -129,5 +129,4 @@
     table = backend.get_table(model_multiple_unique)
     assert any(
         [table.c['id'], table.c['name']] == list(constraint.columns) for constraint in table.constraints if
-        type(constraint).__name__ == 'UniqueConstraint')
->>>>>>> 1fac5b6b
+        type(constraint).__name__ == 'UniqueConstraint')