--- conflicted
+++ resolved
@@ -129,36 +129,12 @@
     assert result.stderr == ""
 
 
-<<<<<<< HEAD
-def test_push_with_resource_check(
-=======
 def test_push_error_exit_code(
->>>>>>> 65a4e783
-    postgresql,
-    rc,
-    cli: SpintaCliRunner,
-    responses,
-    tmp_path,
-<<<<<<< HEAD
-    geodb,
-    request
-):
-    create_tabular_manifest(tmp_path / 'manifest.csv', striptable('''
-    d | r | b | m | property  | type   | ref     | source       | access
-    datasets/gov/exampleRes   |        |         |              |
-      | data                  | sql    |         |              |
-      |   |   | countryRes    |        | code    | salis        |
-      |   |   |   | code      | string |         | kodas        | open
-      |   |   |   | name      | string |         | pavadinimas  | open
-      |   |                   |        |         |              |
-      |   |   | countryNoRes  |        |         |              |
-      |   |   |   | code      | string |         |              | open
-      |   |   |   | name      | string |         |              | open
-    '''))
-
-    # Configure local server with SQL backend
-    localrc = create_rc(rc, tmp_path, geodb)
-=======
+    postgresql,
+    rc,
+    cli: SpintaCliRunner,
+    responses,
+    tmp_path,
     errordb,
     request
 ):
@@ -174,36 +150,15 @@
 
     # Configure local server with SQL backend
     localrc = create_rc(rc, tmp_path, errordb)
->>>>>>> 65a4e783
-
-    # Configure remote server
-    remote = configure_remote_server(cli, localrc, rc, tmp_path, responses)
-    request.addfinalizer(remote.app.context.wipe_all)
-
-    # Push data from local to remote.
-    assert remote.url == 'https://example.com/'
-    result = cli.invoke(localrc, [
-        'push',
-<<<<<<< HEAD
-        '-d', 'datasets/gov/exampleRes',
-        '-o', remote.url,
-        '--credentials', remote.credsfile,
-        '--no-progress-bar',
-    ])
-    assert result.exit_code == 0
-
-    remote.app.authmodel('datasets/gov/exampleRes/countryRes', ['getall'])
-    resp_res = remote.app.get('/datasets/gov/exampleRes/countryRes')
-
-    remote.app.authmodel('datasets/gov/exampleRes/countryNoRes', ['getall'])
-    resp_no_res = remote.app.get('/datasets/gov/exampleRes/countryNoRes')
-
-    assert len(listdata(resp_res)) == 3
-    assert len(listdata(resp_no_res)) == 0
-
-
-def test_push_ref_with_level(
-=======
+
+    # Configure remote server
+    remote = configure_remote_server(cli, localrc, rc, tmp_path, responses)
+    request.addfinalizer(remote.app.context.wipe_all)
+
+    # Push data from local to remote.
+    assert remote.url == 'https://example.com/'
+    result = cli.invoke(localrc, [
+        'push',
         '-d', 'datasets/gov/example',
         '-o', remote.url,
         '--credentials', remote.credsfile,
@@ -212,34 +167,11 @@
 
 
 def test_push_error_exit_code_with_bad_resource(
->>>>>>> 65a4e783
-    postgresql,
-    rc,
-    cli: SpintaCliRunner,
-    responses,
-    tmp_path,
-<<<<<<< HEAD
-    geodb,
-    request
-):
-    create_tabular_manifest(tmp_path / 'manifest.csv', striptable('''
-    d | r | b | m | property | type    | ref                             | source   | level | access
-    leveldataset             |         |                                 |          |       |
-      | db                   | sql     |                                 |          |       |
-      |   |   | City         |         | id                              | cities   | 4     |
-      |   |   |   | id       | integer |                                 | id       | 4     | open
-      |   |   |   | name     | string  |                                 | name     | 2     | open
-      |   |   |   | country  | ref     | /leveldataset/countries/Country | country  | 3     | open
-      |   |   |   |          |         |                                 |          |       |
-    leveldataset/countries   |         |                                 |          |       |
-      |   |   | Country      |         | code                            |          | 4     |
-      |   |   |   | code     | string  |                                 |          | 4     | open
-      |   |   |   | name     | string  |                                 |          | 2     | open
-    '''))
-
-    # Configure local server with SQL backend
-    localrc = create_rc(rc, tmp_path, geodb)
-=======
+    postgresql,
+    rc,
+    cli: SpintaCliRunner,
+    responses,
+    tmp_path,
     request
 ):
     create_tabular_manifest(tmp_path / 'manifest.csv', striptable(f'''
@@ -270,17 +202,108 @@
         # tests/config/clients/3388ea36-4a4f-4821-900a-b574c8829d52.yml
         'default_auth_client': '3388ea36-4a4f-4821-900a-b574c8829d52',
     })
->>>>>>> 65a4e783
-
-    # Configure remote server
-    remote = configure_remote_server(cli, localrc, rc, tmp_path, responses)
-    request.addfinalizer(remote.app.context.wipe_all)
-
-    # Push data from local to remote.
-    assert remote.url == 'https://example.com/'
-    result = cli.invoke(localrc, [
-        'push',
-<<<<<<< HEAD
+
+    # Configure remote server
+    remote = configure_remote_server(cli, localrc, rc, tmp_path, responses)
+    request.addfinalizer(remote.app.context.wipe_all)
+
+    # Push data from local to remote.
+    assert remote.url == 'https://example.com/'
+    result = cli.invoke(localrc, [
+        'push',
+        '-d', 'datasets/gov/example',
+        '-o', remote.url,
+        '--credentials', remote.credsfile,
+    ], fail=False)
+    assert result.exit_code == 1
+
+
+
+def test_push_with_resource_check(
+    postgresql,
+    rc,
+    cli: SpintaCliRunner,
+    responses,
+    tmp_path,
+    geodb,
+    request
+):
+    create_tabular_manifest(tmp_path / 'manifest.csv', striptable('''
+    d | r | b | m | property  | type   | ref     | source       | access
+    datasets/gov/exampleRes   |        |         |              |
+      | data                  | sql    |         |              |
+      |   |   | countryRes    |        | code    | salis        |
+      |   |   |   | code      | string |         | kodas        | open
+      |   |   |   | name      | string |         | pavadinimas  | open
+      |   |                   |        |         |              |
+      |   |   | countryNoRes  |        |         |              |
+      |   |   |   | code      | string |         |              | open
+      |   |   |   | name      | string |         |              | open
+    '''))
+
+    # Configure local server with SQL backend
+    localrc = create_rc(rc, tmp_path, geodb)
+
+    # Configure remote server
+    remote = configure_remote_server(cli, localrc, rc, tmp_path, responses)
+    request.addfinalizer(remote.app.context.wipe_all)
+
+    # Push data from local to remote.
+    assert remote.url == 'https://example.com/'
+    result = cli.invoke(localrc, [
+        'push',
+        '-d', 'datasets/gov/exampleRes',
+        '-o', remote.url,
+        '--credentials', remote.credsfile,
+        '--no-progress-bar',
+    ])
+    assert result.exit_code == 0
+
+    remote.app.authmodel('datasets/gov/exampleRes/countryRes', ['getall'])
+    resp_res = remote.app.get('/datasets/gov/exampleRes/countryRes')
+
+    remote.app.authmodel('datasets/gov/exampleRes/countryNoRes', ['getall'])
+    resp_no_res = remote.app.get('/datasets/gov/exampleRes/countryNoRes')
+
+    assert len(listdata(resp_res)) == 3
+    assert len(listdata(resp_no_res)) == 0
+
+
+def test_push_ref_with_level(
+    postgresql,
+    rc,
+    cli: SpintaCliRunner,
+    responses,
+    tmp_path,
+    geodb,
+    request
+):
+    create_tabular_manifest(tmp_path / 'manifest.csv', striptable('''
+    d | r | b | m | property | type    | ref                             | source   | level | access
+    leveldataset             |         |                                 |          |       |
+      | db                   | sql     |                                 |          |       |
+      |   |   | City         |         | id                              | cities   | 4     |
+      |   |   |   | id       | integer |                                 | id       | 4     | open
+      |   |   |   | name     | string  |                                 | name     | 2     | open
+      |   |   |   | country  | ref     | /leveldataset/countries/Country | country  | 3     | open
+      |   |   |   |          |         |                                 |          |       |
+    leveldataset/countries   |         |                                 |          |       |
+      |   |   | Country      |         | code                            |          | 4     |
+      |   |   |   | code     | string  |                                 |          | 4     | open
+      |   |   |   | name     | string  |                                 |          | 2     | open
+    '''))
+
+    # Configure local server with SQL backend
+    localrc = create_rc(rc, tmp_path, geodb)
+
+    # Configure remote server
+    remote = configure_remote_server(cli, localrc, rc, tmp_path, responses)
+    request.addfinalizer(remote.app.context.wipe_all)
+
+    # Push data from local to remote.
+    assert remote.url == 'https://example.com/'
+    result = cli.invoke(localrc, [
+        'push',
         '-d', 'leveldataset',
         '-o', remote.url,
         '--credentials', remote.credsfile,
@@ -303,11 +326,4 @@
     assert resp_city.status_code == 200
     assert listdata(resp_city, 'name') == ['Vilnius']
     assert len(listdata(resp_city, 'id', 'name', 'country')) == 1
-    assert 'code' in listdata(resp_city, 'country')[0].keys()
-=======
-        '-d', 'datasets/gov/example',
-        '-o', remote.url,
-        '--credentials', remote.credsfile,
-    ], fail=False)
-    assert result.exit_code == 1
->>>>>>> 65a4e783
+    assert 'code' in listdata(resp_city, 'country')[0].keys()