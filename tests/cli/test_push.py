--- conflicted
+++ resolved
@@ -3270,7 +3270,6 @@
     )
 
 
-<<<<<<< HEAD
 def test_push_timeout_with_retries(
     context, postgresql, rc, cli: SpintaCliRunner, responses, tmp_path, geodb, request, caplog
 ):
@@ -3337,7 +3336,6 @@
     assert "Retrying (6/6) in 0.3 seconds..." in result.output
 
 
-=======
 @pytest.mark.parametrize(
     "scope",
     [
@@ -3361,7 +3359,6 @@
         ],
     ],
 )
->>>>>>> a5902c02
 def test_push_with_geometry_flip_both(
     context,
     postgresql,
