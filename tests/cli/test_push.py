--- conflicted
+++ resolved
@@ -19,11 +19,7 @@
         'cities': [
             sa.Column('id', sa.Integer, primary_key=True),
             sa.Column('name', sa.Text),
-<<<<<<< HEAD
-            sa.Column('country', sa.Text),
-=======
             sa.Column('country', sa.Integer),
->>>>>>> 1658e5ae
         ]
     }) as db:
         db.write('salis', [
@@ -33,9 +29,6 @@
         ])
         db.write('cities', [
             {'name': 'Vilnius', 'country': 2},
-        ])
-        db.write('cities', [
-            {'name': 'Vilnius', 'country': 'lt'},
         ])
         yield db
 
@@ -225,33 +218,16 @@
     assert result.exit_code == 1
 
 
-<<<<<<< HEAD
-def test_push_with_resource_check(
-=======
 def test_push_ref_with_level_3(
->>>>>>> 1658e5ae
-    postgresql,
-    rc,
-    cli: SpintaCliRunner,
-    responses,
-    tmp_path,
-    geodb,
-    request
-):
-    create_tabular_manifest(tmp_path / 'manifest.csv', striptable('''
-<<<<<<< HEAD
-    d | r | b | m | property  | type   | ref     | source       | access
-    datasets/gov/exampleRes   |        |         |              |
-      | data                  | sql    |         |              |
-      |   |   | countryRes    |        | code    | salis        |
-      |   |   |   | code      | string |         | kodas        | open
-      |   |   |   | name      | string |         | pavadinimas  | open
-      |   |                   |        |         |              |
-    datasets/gov/exampleNoRes |        |         |              |
-      |   |   | countryNoRes  |        |         |              |
-      |   |   |   | code      | string |         |              | open
-      |   |   |   | name      | string |         |              | open
-=======
+    postgresql,
+    rc,
+    cli: SpintaCliRunner,
+    responses,
+    tmp_path,
+    geodb,
+    request
+):
+    create_tabular_manifest(tmp_path / 'manifest.csv', striptable('''
     d | r | b | m | property | type     | ref      | source      | level | access
     level3dataset             |          |          |             |       |
       | db                   | sql      |          |             |       |
@@ -264,57 +240,26 @@
       |   |   |   | code     | string   |          | kodas       | 4     | open
       |   |   |   | name     | string   |          | pavadinimas | 4     | open
       |   |   |   | id       | integer  |          | id          | 4     | open
->>>>>>> 1658e5ae
-    '''))
-
-    # Configure local server with SQL backend
-    localrc = create_rc(rc, tmp_path, geodb)
-
-    # Configure remote server
-<<<<<<< HEAD
-    remote = configure_remote_server(cli, localrc, rc, tmp_path, responses)
-=======
+    '''))
+
+    # Configure local server with SQL backend
+    localrc = create_rc(rc, tmp_path, geodb)
+
+    # Configure remote server
     remote = configure_remote_server(cli, localrc, rc, tmp_path, responses, remove_source=False)
->>>>>>> 1658e5ae
-    request.addfinalizer(remote.app.context.wipe_all)
-
-    # Push data from local to remote.
-    assert remote.url == 'https://example.com/'
-    result = cli.invoke(localrc, [
-        'push',
-<<<<<<< HEAD
-        '-d', 'datasets/gov/exampleRes',
-=======
+    request.addfinalizer(remote.app.context.wipe_all)
+
+    # Push data from local to remote.
+    assert remote.url == 'https://example.com/'
+    result = cli.invoke(localrc, [
+        'push',
         '-d', 'level3dataset',
->>>>>>> 1658e5ae
-        '-o', remote.url,
-        '--credentials', remote.credsfile,
-        '--no-progress-bar',
-    ])
-    assert result.exit_code == 0
-
-<<<<<<< HEAD
-    result = cli.invoke(localrc, [
-        'push',
-        '-d', 'datasets/gov/exampleNoRes',
-        '-o', remote.url,
-        '--credentials', remote.credsfile,
-        '--no-progress-bar',
-    ])
-    assert result.exit_code == 0
-
-    remote.app.authmodel('datasets/gov/exampleRes/countryRes', ['getall'])
-    resp_res = remote.app.get('/datasets/gov/exampleRes/countryRes')
-
-    remote.app.authmodel('datasets/gov/exampleNoRes/countryNoRes', ['getall'])
-    resp_no_res = remote.app.get('/datasets/gov/exampleNoRes/countryNoRes')
-
-    assert len(listdata(resp_res)) == 3
-    assert len(listdata(resp_no_res)) == 0
-
-
-def test_push_ref_with_level(
-=======
+        '-o', remote.url,
+        '--credentials', remote.credsfile,
+        '--no-progress-bar',
+    ])
+    assert result.exit_code == 0
+
     remote.app.authmodel('level3dataset/City', ['getall', 'search'])
     resp_city = remote.app.get('level3dataset/City')
 
@@ -325,17 +270,125 @@
 
 
 def test_push_ref_with_level_4(
->>>>>>> 1658e5ae
-    postgresql,
-    rc,
-    cli: SpintaCliRunner,
-    responses,
-    tmp_path,
-    geodb,
-    request
-):
-    create_tabular_manifest(tmp_path / 'manifest.csv', striptable('''
-<<<<<<< HEAD
+    postgresql,
+    rc,
+    cli: SpintaCliRunner,
+    responses,
+    tmp_path,
+    geodb,
+    request
+):
+    create_tabular_manifest(tmp_path / 'manifest.csv', striptable('''
+    d | r | b | m | property | type     | ref      | source      | level | access
+    level4dataset             |          |          |             |       |
+      | db                   | sql      |          |             |       |
+      |   |   | City         |          | id       | cities      | 4     |
+      |   |   |   | id       | integer  |          | id          | 4     | open
+      |   |   |   | name     | string   |          | name        | 4     | open
+      |   |   |   | country  | ref      | Country  | country     | 4     | open
+      |   |   |   |          |          |          |             |       |
+      |   |   | Country      |          | id       | salis       | 4     |
+      |   |   |   | code     | string   |          | kodas       | 4     | open
+      |   |   |   | name     | string   |          | pavadinimas | 4     | open
+      |   |   |   | id       | integer  |          | id          | 4     | open
+    '''))
+
+    # Configure local server with SQL backend
+    localrc = create_rc(rc, tmp_path, geodb)
+
+    # Configure remote server
+    remote = configure_remote_server(cli, localrc, rc, tmp_path, responses, remove_source=False)
+    request.addfinalizer(remote.app.context.wipe_all)
+
+    # Push data from local to remote.
+    assert remote.url == 'https://example.com/'
+    result = cli.invoke(localrc, [
+        'push',
+        '-d', 'level4dataset',
+        '-o', remote.url,
+        '--credentials', remote.credsfile,
+        '--no-progress-bar',
+    ])
+    assert result.exit_code == 0
+
+    remote.app.authmodel('level4dataset/City', ['getall', 'search'])
+    resp_city = remote.app.get('level4dataset/City')
+
+    assert resp_city.status_code == 200
+    assert listdata(resp_city, 'name') == ['Vilnius']
+    assert len(listdata(resp_city, 'id', 'name', 'country')) == 1
+    assert '_id' in listdata(resp_city, 'country')[0].keys()
+
+def test_push_with_resource_check(
+    postgresql,
+    rc,
+    cli: SpintaCliRunner,
+    responses,
+    tmp_path,
+    geodb,
+    request
+):
+    create_tabular_manifest(tmp_path / 'manifest.csv', striptable('''
+    d | r | b | m | property  | type   | ref     | source       | access
+    datasets/gov/exampleRes   |        |         |              |
+      | data                  | sql    |         |              |
+      |   |   | countryRes    |        | code    | salis        |
+      |   |   |   | code      | string |         | kodas        | open
+      |   |   |   | name      | string |         | pavadinimas  | open
+      |   |                   |        |         |              |
+    datasets/gov/exampleNoRes |        |         |              |
+      |   |   | countryNoRes  |        |         |              |
+      |   |   |   | code      | string |         |              | open
+      |   |   |   | name      | string |         |              | open
+    '''))
+
+    # Configure local server with SQL backend
+    localrc = create_rc(rc, tmp_path, geodb)
+
+    # Configure remote server
+    remote = configure_remote_server(cli, localrc, rc, tmp_path, responses)
+    request.addfinalizer(remote.app.context.wipe_all)
+
+    # Push data from local to remote.
+    assert remote.url == 'https://example.com/'
+    result = cli.invoke(localrc, [
+        'push',
+        '-d', 'datasets/gov/exampleRes',
+        '-o', remote.url,
+        '--credentials', remote.credsfile,
+        '--no-progress-bar',
+    ])
+    assert result.exit_code == 0
+
+    result = cli.invoke(localrc, [
+        'push',
+        '-d', 'datasets/gov/exampleNoRes',
+        '-o', remote.url,
+        '--credentials', remote.credsfile,
+        '--no-progress-bar',
+    ])
+    assert result.exit_code == 0
+
+    remote.app.authmodel('datasets/gov/exampleRes/countryRes', ['getall'])
+    resp_res = remote.app.get('/datasets/gov/exampleRes/countryRes')
+
+    remote.app.authmodel('datasets/gov/exampleNoRes/countryNoRes', ['getall'])
+    resp_no_res = remote.app.get('/datasets/gov/exampleNoRes/countryNoRes')
+
+    assert len(listdata(resp_res)) == 3
+    assert len(listdata(resp_no_res)) == 0
+
+
+def test_push_ref_with_level(
+    postgresql,
+    rc,
+    cli: SpintaCliRunner,
+    responses,
+    tmp_path,
+    geodb,
+    request
+):
+    create_tabular_manifest(tmp_path / 'manifest.csv', striptable('''
     d | r | b | m | property | type    | ref                             | source         | level | access
     leveldataset             |         |                                 |                |       |
       | db                   | sql     |                                 |                |       |
@@ -348,20 +401,6 @@
       |   |   | Country      |         | code                            |                | 4     |
       |   |   |   | code     | string  |                                 |                | 4     | open
       |   |   |   | name     | string  |                                 |                | 2     | open
-=======
-    d | r | b | m | property | type     | ref      | source      | level | access
-    level4dataset             |          |          |             |       |
-      | db                   | sql      |          |             |       |
-      |   |   | City         |          | id       | cities      | 4     |
-      |   |   |   | id       | integer  |          | id          | 4     | open
-      |   |   |   | name     | string   |          | name        | 4     | open
-      |   |   |   | country  | ref      | Country  | country     | 4     | open
-      |   |   |   |          |          |          |             |       |
-      |   |   | Country      |          | id       | salis       | 4     |
-      |   |   |   | code     | string   |          | kodas       | 4     | open
-      |   |   |   | name     | string   |          | pavadinimas | 4     | open
-      |   |   |   | id       | integer  |          | id          | 4     | open
->>>>>>> 1658e5ae
     '''))
 
     # Configure local server with SQL backend
@@ -375,7 +414,6 @@
     assert remote.url == 'https://example.com/'
     result = cli.invoke(localrc, [
         'push',
-<<<<<<< HEAD
         '-d', 'leveldataset',
         '-o', remote.url,
         '--credentials', remote.credsfile,
@@ -386,28 +424,16 @@
     result = cli.invoke(localrc, [
         'push',
         '-d', 'leveldataset/countries',
-=======
-        '-d', 'level4dataset',
->>>>>>> 1658e5ae
-        '-o', remote.url,
-        '--credentials', remote.credsfile,
-        '--no-progress-bar',
-    ])
-    assert result.exit_code == 0
-
-<<<<<<< HEAD
+        '-o', remote.url,
+        '--credentials', remote.credsfile,
+        '--no-progress-bar',
+    ])
+    assert result.exit_code == 0
+
     remote.app.authmodel('leveldataset/City', ['getall', 'search'])
     resp_city = remote.app.get('leveldataset/City')
-=======
-    remote.app.authmodel('level4dataset/City', ['getall', 'search'])
-    resp_city = remote.app.get('level4dataset/City')
->>>>>>> 1658e5ae
 
     assert resp_city.status_code == 200
     assert listdata(resp_city, 'name') == ['Vilnius']
     assert len(listdata(resp_city, 'id', 'name', 'country')) == 1
-<<<<<<< HEAD
-    assert 'code' in listdata(resp_city, 'country')[0].keys()
-=======
-    assert '_id' in listdata(resp_city, 'country')[0].keys()
->>>>>>> 1658e5ae
+    assert 'code' in listdata(resp_city, 'country')[0].keys()