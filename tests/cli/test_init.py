from spinta.manifests.tabular.helpers import render_tabular_manifest
from spinta.testing.cli import SpintaCliRunner
from spinta.manifests.tabular.helpers import striptable
from spinta.testing.manifest import load_manifest, load_manifest_and_context


def test_show(rc, cli: SpintaCliRunner, tmp_path):
    cli.invoke(rc, ['init', tmp_path / 'manifest.csv'])
    context, manifest = load_manifest_and_context(rc, tmp_path / 'manifest.csv')
    assert render_tabular_manifest(context, manifest) == striptable('''
<<<<<<< HEAD
    id | d | r | b | m | property | type | ref | source | prepare | level | access | uri | title | description | status | visibility | eli | count | origin
=======
    id | d | r | b | m | property | type | ref | source | source.type | prepare | level | access | uri | title | description
>>>>>>> 3382d018
    ''')<|MERGE_RESOLUTION|>--- conflicted
+++ resolved
@@ -8,9 +8,5 @@
     cli.invoke(rc, ['init', tmp_path / 'manifest.csv'])
     context, manifest = load_manifest_and_context(rc, tmp_path / 'manifest.csv')
     assert render_tabular_manifest(context, manifest) == striptable('''
-<<<<<<< HEAD
-    id | d | r | b | m | property | type | ref | source | prepare | level | access | uri | title | description | status | visibility | eli | count | origin
-=======
-    id | d | r | b | m | property | type | ref | source | source.type | prepare | level | access | uri | title | description
->>>>>>> 3382d018
+    id | d | r | b | m | property | type | ref | source | source.type | prepare | level | access | uri | title | description | status | visibility | eli | count | origin
     ''')