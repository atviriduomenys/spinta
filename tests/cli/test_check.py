from pathlib import Path

from spinta.components import Context
from spinta.exceptions import InvalidValue, InvalidManifestFile
from spinta.testing.cli import SpintaCliRunner
from spinta.manifests.tabular.helpers import striptable
from spinta.testing.tabular import create_tabular_manifest


def test_check_status(context: Context, rc, cli: SpintaCliRunner, tmp_path):
    create_tabular_manifest(
        context,
        tmp_path / "manifest.csv",
        striptable("""
    d | r | b | m | property | type   | ref     | source      | prepare | access | status
    datasets/gov/example     |        |         |             |         |        |
      | data                 | sql    |         |             |         |        |
                             |        |         |             |         |        |
      |   |   | Country      |        | code    | salis       |         |        | develop
      |   |   |   | code     | string |         | kodas       |         | public | develop
      |   |   |   | name     | string |         | pavadinimas |         | open   | completed
      |   |   |   | driving  | string |         | vairavimas  |         | open   | discont
                             | enum   |         | l           | 'left'  | open   | completed
                             |        |         | r           | 'right' | open   | discont
                             |        |         |             |         |        |
      |   |   | City         |        | name    | miestas     |         |        | completed
      |   |   |   | name     | string |         | pavadinimas |         | open   | deprecated
      |   |   |   | country  | ref    | Country | salis       |         | open   | withdrawn
    """),
    )

    cli.invoke(
        rc,
        [
            "check",
            tmp_path / "manifest.csv",
        ],
    )


def test_check_visibility(context: Context, rc, cli: SpintaCliRunner, tmp_path):
    create_tabular_manifest(
        context,
        tmp_path / "manifest.csv",
        striptable("""
    d | r | b | m | property | type   | ref     | source      | prepare | access | visibility
    datasets/gov/example     |        |         |             |         |        |
      | data                 | sql    |         |             |         |        |
                             |        |         |             |         |        |
      |   |   | Country      |        | code    | salis       |         |        | public
      |   |   |   | code     | string |         | kodas       |         | public | public
      |   |   |   | name     | string |         | pavadinimas |         | open   | package
      |   |   |   | driving  | string |         | vairavimas  |         | open   | protected
                             | enum   |         | l           | 'left'  | open   | public
                             |        |         | r           | 'right' | open   | package
                             |        |         |             |         |        |
      |   |   | City         |        | name    | miestas     |         |        |
      |   |   |   | name     | string |         | pavadinimas |         | open   | private
      |   |   |   | country  | ref    | Country | salis       |         | open   | private
    """),
    )

    cli.invoke(
        rc,
        [
            "check",
            tmp_path / "manifest.csv",
        ],
    )


def test_check_eli(context: Context, rc, cli: SpintaCliRunner, tmp_path):
    create_tabular_manifest(
        context,
        tmp_path / "manifest.csv",
        striptable("""
    d | r | b | m | property | type   | ref     | source      | prepare | access | eli
    datasets/gov/example     |        |         |             |         |        |
      | data                 | sql    |         |             |         |        |
                             |        |         |             |         |        |
      |   |   | Country      |        | code    | salis       |         |        | https://example.com/law/1
      |   |   |   | code     | string |         | kodas       |         | public | https://example.com/law/2
      |   |   |   | name     | string |         | pavadinimas |         | open   |
      |   |   |   | driving  | string |         | vairavimas  |         | open   | https://example.com/law/3
                             | enum   |         | l           | 'left'  | open   | https://example.com/law/4
                             |        |         | r           | 'right' | open   | https://example.com/law/5
    """),
    )

    cli.invoke(
        rc,
        [
            "check",
            tmp_path / "manifest.csv",
        ],
    )


def test_check_count(context: Context, rc, cli: SpintaCliRunner, tmp_path):
    create_tabular_manifest(
        context,
        tmp_path / "manifest.csv",
        striptable("""
    d | r | b | m | property | type   | ref     | source      | prepare | access | count
    datasets/gov/example     |        |         |             |         |        | 4
      | data                 | sql    |         |             |         |        |
                             |        |         |             |         |        |
      |   |   | Country      |        | code    | salis       |         |        | 5 
      |   |   |   | code     | string |         | kodas       |         | public | 6
      |   |   |   | name     | string |         | pavadinimas |         | open   |
      |   |   |   | driving  | string |         | vairavimas  |         | open   | 7
                             | enum   |         | l           | 'left'  | open   | 8
                             |        |         | r           | 'right' | open   | 9
    """),
    )

    cli.invoke(
        rc,
        [
            "check",
            tmp_path / "manifest.csv",
        ],
    )


def test_check_origin(context: Context, rc, cli: SpintaCliRunner, tmp_path):
    create_tabular_manifest(
        context,
        tmp_path / "manifest.csv",
        striptable("""
    d | r | b | m | property | type   | ref     | source      | prepare | access | origin
    datasets/gov/example     |        |         |             |         |        |
      | data                 | sql    |         |             |         |        |
                             |        |         |             |         |        |
      |   |   | Country      |        | code    | salis       |         |        |
      |   |   |   | code     | string |         | kodas       |         | public |
      |   |   |   | name     | string |         | pavadinimas |         | open   |
      |   |   |   | driving  | string |         | vairavimas  |         | open   |
                             | enum   |         | l           | 'left'  | open   |
                             |        |         | r           | 'right' | open   |
    datasets/gov/example2    |        |         |             |         |        |
      | data                 | sql    |         |             |         |        |        
                             |        |         |             |         |        |              
      |   |   | Country      |        | code    | salis       |         |        | datasets/gov/example/Country
      |   |   |   | code     | string |         | kodas       |         | public | code
      |   |   |   | name     | string |         | pavadinimas |         | open   | name
    """),
    )

    cli.invoke(
        rc,
        [
            "check",
            tmp_path / "manifest.csv",
        ],
    )


def test_check_level(context: Context, rc, cli: SpintaCliRunner, tmp_path):
    create_tabular_manifest(
        context,
        tmp_path / "manifest.csv",
        striptable("""
    d | r | b | m | property | type   | ref     | source      | prepare | access | level
    datasets/gov/example     |        |         |             |         |        |
      | data                 | sql    |         |             |         |        |
                             |        |         |             |         |        |
      |   |   | Country      |        | code    | salis       |         |        | 
      |   |   |   | code     | string |         | kodas       |         | public | 1
      |   |   |   | name     | string |         | pavadinimas |         | open   | 2
      |   |   |   | driving  | string |         | vairavimas  |         | open   | 3
                             | enum   |         | l           | 'left'  | open   | 9
                             |        |         | r           | 'right' | open   |
    datasets/gov/example2    |        |         |             |         |        |
      | data                 | sql    |         |             |         |        |        
                             |        |         |             |         |        |              
      |   |   | Country      |        | code    | salis       |         |        | 9
      |   |   |   | code     | string |         | kodas       |         | public |
      |   |   |   | name     | string |         | pavadinimas |         | open   |
    """),
    )

    result = cli.invoke(
        rc,
        [
            "check",
            tmp_path / "manifest.csv",
        ],
        fail=False,
    )
    assert result.exit_code == 0
    assert "Invalid value." in result.stdout
    assert "component: spinta.dimensions.enum.components.EnumItem" in result.stdout
    assert "component: spinta.components.Model" in result.stdout
    assert "model: datasets/gov/example2/Country" in result.stdout
    assert "param: level" in result.stdout
    assert "given: 9" in result.stdout
    assert "Total errors: 2" in result.stdout
    assert "manifest.csv" in result.stdout


def test_check_level_multiple_manifests(context: Context, rc, cli: SpintaCliRunner, tmp_path):
    create_tabular_manifest(
        context,
        tmp_path / "manifest.csv",
        striptable("""
    d | r | b | m | property | type   | ref     | source      | prepare | access | level
    datasets/gov/example     |        |         |             |         |        |
      | data                 | sql    |         |             |         |        |
                             |        |         |             |         |        |
      |   |   | Country      |        | code    | salis       |         |        | 
      |   |   |   | code     | string |         | kodas       |         | public | 1
      |   |   |   | name     | string |         | pavadinimas |         | open   | 2
      |   |   |   | driving  | string |         | vairavimas  |         | open   | 3
                             | enum   |         | l           | 'left'  | open   | 9
                             |        |         | r           | 'right' | open   |
    datasets/gov/example2    |        |         |             |         |        |
      | data                 | sql    |         |             |         |        |        
                             |        |         |             |         |        |              
      |   |   | Country      |        | code    | salis       |         |        |
      |   |   |   | code     | string |         | kodas       |         | public |
      |   |   |   | name     | string |         | pavadinimas |         | open   |
    """),
    )

    create_tabular_manifest(
        context,
        tmp_path / "manifest2.csv",
        striptable("""
        d | r | b | m | property | type   | ref     | source      | prepare | access | level
        datasets/gov/example3    |        |         |             |         |        |
          | data                 | sql    |         |             |         |        |
                                 |        |         |             |         |        |
          |   |   | Salis        |        | code    | salis       |         |        | 
          |   |   |   | code     | string |         | kodas       |         | public | 1
          |   |   |   | name     | string |         | pavadinimas |         | open   | 2
          |   |   |   | driving  | string |         | vairavimas  |         | open   | 3
                                 | enum   |         | l           | 'left'  | open   | 9
                                 |        |         | r           | 'right' | open   |
        datasets/gov/example4    |        |         |             |         |        |
          | data                 | sql    |         |             |         |        |        
                                 |        |         |             |         |        |              
          |   |   | Salis        |        | code    | salis       |         |        | 9
          |   |   |   | code     | string |         | kodas       |         | public |
          |   |   |   | name     | string |         | pavadinimas |         | open   |
        """),
    )

    result = cli.invoke(
        rc,
        [
            "check",
            tmp_path / "manifest.csv",
            tmp_path / "manifest2.csv",
        ],
        fail=False,
    )
    assert result.exit_code == 0
    assert "Invalid value." in result.stdout
    assert "component: spinta.dimensions.enum.components.EnumItem" in result.stdout
    assert "component: spinta.components.Model" in result.stdout
    assert "model: datasets/gov/example4/Salis" in result.stdout
    assert "param: level" in result.stdout
    assert "given: 9" in result.stdout
    assert "Total errors: 3" in result.stdout
    assert "manifest.csv" in result.stdout
    assert "manifest2.csv" in result.stdout


def test_check_access(context: Context, rc, cli: SpintaCliRunner, tmp_path):
    create_tabular_manifest(
        context,
        tmp_path / "manifest.csv",
        striptable("""
    d | r | b | m | property | type   | ref     | source      | prepare | access | level
    datasets/gov/example     |        |         |             |         |        |
      | data                 | sql    |         |             |         |        |
                             |        |         |             |         |        |
      |   |   | Country      |        | code    | salis       |         |        | 
      |   |   |   | code     | string |         | kodas       |         | public | 1
      |   |   |   | name     | string |         | pavadinimas |         | open   | 2
      |   |   |   | driving  | string |         | vairavimas  |         | open   | 3
                             | enum   |         | l           | 'left'  | open   | 
                             |        |         | r           | 'right' | test   |
    datasets/gov/example2    |        |         |             |         |        |
      | data                 | sql    |         |             |         |        |        
                             |        |         |             |         |        |              
      |   |   | Country      |        | code    | salis       |         |        |
      |   |   |   | code     | string |         | kodas       |         | public |
      |   |   |   | name     | string |         | pavadinimas |         | open   |
    """),
    )

    result = cli.invoke(rc, ["check", tmp_path / "manifest.csv"], fail=False)

    assert result.exit_code != 0
    assert result.exc_info[0] is InvalidValue
    assert result.exception.context.get("given") == "test"


def test_check_existing_generated_manifest(context: Context, rc, cli: SpintaCliRunner, tmp_path):
    create_tabular_manifest(
        context,
        tmp_path / "manifest.csv",
        striptable("""
 d | r | b | m | property       | type   | ref  | level
 datasets/gov/test/example2     |        |      |
 datasets/gov/test | | | |      | ns     |      |
 datasets/gov/test/example1     |        |      |
                                |        |      |
   |   |   | City               |        | code | 4
   |   |   |   | name           | string |      | 4
   |   |   |   | code           | string |      | 4
"""),
    )

    cli.invoke(
        rc,
        [
            "check",
            tmp_path / "manifest.csv",
        ],
    )


def test_check_existing_declared_manifest(context: Context, rc, cli: SpintaCliRunner, tmp_path):
    create_tabular_manifest(
        context,
        tmp_path / "manifest.csv",
        striptable("""
 d | r | b | m | property       | type   | ref  | level
 datasets/gov/test/example2     |        |      |
 datasets/gov/test | | | |      | ns     |      |
 datasets/gov/test | | | |      | ns     |      |
 datasets/gov/test/example1     |        |      |
                                |        |      |
   |   |   | City               |        | code | 4
   |   |   |   | name           | string |      | 4
   |   |   |   | code           | string |      | 4
"""),
    )

    result = cli.invoke(
        rc,
        [
            "check",
            tmp_path / "manifest.csv",
        ],
        fail=False,
    )
    assert result.exit_code != 0
    assert result.exc_info[0] is InvalidManifestFile


def test_check_nested_Backref(context: Context, rc, cli: SpintaCliRunner, tmp_path):
    create_tabular_manifest(
        context,
        tmp_path / "manifest.csv",
        striptable("""
    d | r | b | m | property                   | type    | ref       | source            | prepare | access | level
    datasets/gov/example                       |         |           |                   |         |        |
      | data                                   | sql     |           |                   |         |        |
                                               |         |           |                   |         |        |
      |   |   | Continent                      |         | code      | salis             |         |        | 
      |   |   |   | code                       | string  |           | kodas             |         | public | 1
      |   |   |   | name                       | string  |           | pavadinimas       |         | open   | 2
      |   |   |   | political                  | ref     | Political | countries         |         | open   | 3      
      |   |   |   | political.countries        | array   |           | countries         |         | open   | 3 
      |   |   |   | political.countries[]      | backref | Country   | .                 |         | open   | 3
      |   |   | Political                      |         | code      | salis             |         |        | 
      |   |   |   | code                       | string  |           | kodas             |         | public | 1
      |   |   |   | name                       | string  |           | pavadinimas       |         | open   | 2 
      |   |   |   | countries[]                | backref | Country   | .                 |         | open   | 3                
      |   |   | Country                        |         | code      | salis             |         |        |    
      |   |   |   | continent                  | ref     | Continent | ./.               |         | public | 1      
      |   |   |   | political                  | ref     | Political | ././.             |         | public | 1
      |   |   |   | code                       | string  |           | kodas             |         | public | 1
      |   |   |   | name                       | string  |           | pavadinimas       |         | open   | 2
    """),
    )

    cli.invoke(rc, ["check", tmp_path / "manifest.csv"])


def test_check_dot_in_ref(context: Context, rc, cli: SpintaCliRunner, tmp_path):
    create_tabular_manifest(
        context,
        tmp_path / "manifest.csv",
        striptable("""
 d | r | b | m | property   | type    | ref                     | source
 test_dataset               |         |                         |
   | resource1              | xml     |                         |
                            |         |                         |
   |   |   | Area           |         | id                      |
   |   |   |   | name       | string  |                         | name/text()
   |   |   |   | id         | integer |                         | name/text()
   |   |   |   | area       | string  |                         | name/text()
 test_dataset2              |         |                         |
   | resource2              | xml     |                         |
                            |         |                         |
   |   | /test_dataset/Area |         | area                    |
   |   |   | Country        |         | area.id                 | Country    
   |   |   |   | name       | string  |                         | name/text()
   |   |   |   | code       | string  |                         | code/text()
   |   |   |   | area       | ref     | /test_dataset/Area[id]  | area/text()
   |   |   |   | area.id    | integer |                         | area/text()
    """),
    )

    cli.invoke(
        rc,
        [
            "check",
            tmp_path / "manifest.csv",
        ],
    )


def test_check_nested_ref_and_prepare(context: Context, rc, cli: SpintaCliRunner, tmp_path):
    create_tabular_manifest(
        context,
        tmp_path / "manifest.csv",
        striptable("""
d | r | b | m | property        | type    | ref                              | prepare         | source
test_dataset                    |         |                                  |                 |
  | resource1                   | xml     |                                  |                 |
  |   |   | City                |         |                                  |                 | City
  |   |   |   | name            | string  |                                  |                 | name/text()
  |   |   |   | code            | string  |                                  |                 | code/text()
  |   |   |   | mayor           | ref     | Mayor                            |                 | mayor
  |   |   |   | mayor.name      | string  |                                  |                 | name/text()
  |   |   | Mayor               |         |                                  |                 | Mayor
  |   |   |   | name            | string  |                                  |                 | name/text()
  |   |   |   | city            | ref     | City[mayor.name, code]           | name, city.code | city/text()
  |   |   |   | city.code       | string  |                                  |                 | city/text()
    """),
    )

    cli.invoke(
        rc,
        [
            "check",
            tmp_path / "manifest.csv",
        ],
    )


<<<<<<< HEAD
def test_check_prop_with_underscore(context: Context, rc, cli: SpintaCliRunner, tmp_path):
=======
def test_check_wsdl_unreachable(context: Context, rc, cli: SpintaCliRunner, tmp_path: Path):
>>>>>>> 127a099f
    create_tabular_manifest(
        context,
        tmp_path / "manifest.csv",
        striptable("""
<<<<<<< HEAD
    d | r | b | m | property | type   | ref     | source      | prepare | access | status
    datasets/gov/example     |        |         |             |         |        |
      | data                 | sql    |         |             |         |        |
                             |        |         |             |         |        |
      |   |   | Country      |        | code    | salis       |         |        | develop
      |   |   |   | code     | string |         | kodas       |         | public | develop
      |   |   |   | name     | string |         | pavadinimas |         | open   | completed
      |   |   |   | _created | string |         | sukurta     |         | open   | discont
      |   |   |   | _populat | string |         | gyentojai   |         | open   | develop
                             |        |         |             |         |        |
      |   |   | City         |        | name    | miestas     |         |        | completed
      |   |   |   | name     | string |         | pavadinimas |         | open   | deprecated
      |   |   |   | country  | ref    | Country | salis       |         | open   | withdrawn
      |   |   |   | _created | string |         | sukurta     |         | open   | discont
      |   |   |   | _updated | string |         | papildyta   |         | open   | discont
      |   |   |   | _founded | string |         | ikurtas     |         | open   | develop
=======
d | r | b | m | property        | type    | prepare            | source
test_dataset                    |         |                    |
  | wsdl_resource               | wsdl    |                    | foo.bar
  | soap_resource               | soap    | wsdl(wsdl_resource)| service.port.type.operation
>>>>>>> 127a099f
    """),
    )

    cli.invoke(
        rc,
        [
            "check",
            tmp_path / "manifest.csv",
        ],
    )<|MERGE_RESOLUTION|>--- conflicted
+++ resolved
@@ -445,16 +445,32 @@
     )
 
 
-<<<<<<< HEAD
-def test_check_prop_with_underscore(context: Context, rc, cli: SpintaCliRunner, tmp_path):
-=======
 def test_check_wsdl_unreachable(context: Context, rc, cli: SpintaCliRunner, tmp_path: Path):
->>>>>>> 127a099f
-    create_tabular_manifest(
-        context,
-        tmp_path / "manifest.csv",
-        striptable("""
-<<<<<<< HEAD
+    create_tabular_manifest(
+        context,
+        tmp_path / "manifest.csv",
+        striptable("""
+d | r | b | m | property        | type    | prepare            | source
+test_dataset                    |         |                    |
+  | wsdl_resource               | wsdl    |                    | foo.bar
+  | soap_resource               | soap    | wsdl(wsdl_resource)| service.port.type.operation
+    """),
+    )
+
+    cli.invoke(
+        rc,
+        [
+            "check",
+            tmp_path / "manifest.csv",
+        ],
+    )
+
+
+def test_check_prop_with_underscore(context: Context, rc, cli: SpintaCliRunner, tmp_path: Path):
+    create_tabular_manifest(
+        context,
+        tmp_path / "manifest.csv",
+        striptable("""
     d | r | b | m | property | type   | ref     | source      | prepare | access | status
     datasets/gov/example     |        |         |             |         |        |
       | data                 | sql    |         |             |         |        |
@@ -471,12 +487,6 @@
       |   |   |   | _created | string |         | sukurta     |         | open   | discont
       |   |   |   | _updated | string |         | papildyta   |         | open   | discont
       |   |   |   | _founded | string |         | ikurtas     |         | open   | develop
-=======
-d | r | b | m | property        | type    | prepare            | source
-test_dataset                    |         |                    |
-  | wsdl_resource               | wsdl    |                    | foo.bar
-  | soap_resource               | soap    | wsdl(wsdl_resource)| service.port.type.operation
->>>>>>> 127a099f
     """),
     )
 
