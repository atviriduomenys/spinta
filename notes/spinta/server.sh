# Configure server
INSTANCE=test
BASEDIR=var/instances/$INSTANCE
mkdir -p $BASEDIR

cat $BASEDIR/config.yml
cat > $BASEDIR/config.yml <<EOF
env: production
data_path: $PWD/$BASEDIR
default_auth_client: default

keymaps:
  default:
    type: sqlalchemy
    dsn: sqlite:///$PWD/$BASEDIR/keymap.db

backends:
  default:
    type: postgresql
    dsn: postgresql://admin:admin123@localhost:54321/spinta

manifest: default
manifests:
  default:
    type: csv
    path: $PWD/$BASEDIR/manifest.csv
    backend: default
    keymap: default
    mode: internal

accesslog:
  type: file
  file: $PWD/$BASEDIR/accesslog.json
EOF

tree ~/.config/spinta/
poetry run spinta genkeys


# Check configuration
export SPINTA_CONFIG=$BASEDIR/config.yml
poetry run spinta copy $BASEDIR/manifest.txt -o $BASEDIR/manifest.csv
cat $BASEDIR/manifest.csv
poetry run spinta show
poetry run spinta config backends manifests
poetry run spinta show
poetry run spinta check
poetry run spinta wait 1


# Run migrations
poetry run spinta bootstrap
# notes/postgres.sh         Show tables


# Add default client
cat ~/.config/spinta/clients/test.yml
poetry run spinta client add -n default --add-secret --scope - <<EOF
spinta_getone
spinta_getall
spinta_search
spinta_changes
EOF


# Add client
cat ~/.config/spinta/clients/test.yml
poetry run spinta client add -n test -s secret --add-secret --scope - <<EOF
spinta_set_meta_fields
spinta_getone
spinta_getall
spinta_search
spinta_changes
spinta_insert
spinta_upsert
spinta_update
spinta_patch
spinta_delete
spinta_wipe
EOF


# Run server
<<<<<<< HEAD
kill $PID
poetry run spinta run &>> $BASEDIR/spinta.log &; PID=$!


# Check logs
=======
poetry run spinta run &>> $BASEDIR/spinta.log &
PID=$!
>>>>>>> 65a4e783
tail -50 $BASEDIR/spinta.log
kill $(grep -Po 'server process \[\K\d+' $BASEDIR/spinta.log | tail -1)
kill $PID


# Check if server works
http :8000
http :8000/version

<|MERGE_RESOLUTION|>--- conflicted
+++ resolved
@@ -81,16 +81,9 @@
 
 
 # Run server
-<<<<<<< HEAD
-kill $PID
-poetry run spinta run &>> $BASEDIR/spinta.log &; PID=$!
 
-
-# Check logs
-=======
 poetry run spinta run &>> $BASEDIR/spinta.log &
 PID=$!
->>>>>>> 65a4e783
 tail -50 $BASEDIR/spinta.log
 kill $(grep -Po 'server process \[\K\d+' $BASEDIR/spinta.log | tail -1)
 kill $PID
