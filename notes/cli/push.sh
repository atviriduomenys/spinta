--- conflicted
+++ resolved
@@ -67,15 +67,9 @@
 
 # notes/spinta/client.sh    Configure client
 
-<<<<<<< HEAD
-http GET "$SERVER/datasets/example/Continent"
-#| HTTP/1.1 404 Not Found
-#|
-=======
 http GET "$SERVER/datasets/external/Continent"
 #| HTTP/1.1 500 Internal Server Error
 #| 
->>>>>>> 1fac5b6b
 #| {
 #|     "errors": [
 #|         {
@@ -99,19 +93,11 @@
 # TODO: Show an 400 error, explaining, that source is not set.
 
 http GET "$SERVER/$DATASET/Country?format(ascii)"
-<<<<<<< HEAD
-#| _type             _id                                   _revision  id  name       continent._id
-#| ----------------  ------------------------------------  ---------  --  ---------  ------------------------------------
-#| cli/push/Country  2b7f8f23-89d7-479c-8b4e-f86612d608e2  ∅          1   Lithuania  b2c20b7e-ba9e-4e84-989e-625201b219e5
-# TODO: continent._id should be 42
-#       https://github.com/atviriduomenys/spinta/issues/208
-=======
 #| _type             _id                                   _revision  id  name       continent.id
 #| ----------------  ------------------------------------  ---------  --  ---------  ------------
 #| cli/push/Country  f2c62384-1591-416c-8ed6-40a89c682e0f  ∅          1   Lithuania  42
->>>>>>> 1fac5b6b
-http GET "$SERVER/$DATASET/City?format(ascii)"
-#| _type          _id                                   _revision  id  name     country._id
+http GET "$SERVER/$DATASET/City?format(ascii)"
+#| _type          _id                                   _revision  id  name     country._id                         
 #| -------------  ------------------------------------  ---------  --  -------  ------------------------------------
 #| cli/push/City  31bfc6b7-7ad5-48ec-83e9-0e6841b5dd43  ∅          1   Vilnius  2b7f8f23-89d7-479c-8b4e-f86612d608e2
 
@@ -121,17 +107,9 @@
 # notes/postgres.sh         Show tables
 
 psql -h localhost -p 54321 -U admin spinta -c '\d "'$DATASET'/Country"'
-#|     Column     |            Type             | Collation | Nullable | Default
+#|     Column     |            Type             | Collation | Nullable | Default 
 #| ---------------+-----------------------------+-----------+----------+---------
-<<<<<<< HEAD
-#|  continent._id | uuid                        |           |          |
-#| Foreign-key constraints:
-#|     "fk_cli/push/Country_continent._id" FOREIGN KEY ("continent._id") REFERENCES "datasets/external/Continent"(_id)
-# TODO: referece should not be created
-#       https://github.com/atviriduomenys/spinta/issues/208
-=======
-#|  continent.id  | integer                     |           |          | 
->>>>>>> 1fac5b6b
+#|  continent.id  | integer                     |           |          |
 
 # Run server with internal mode
 test -n "$PID" && kill $PID
@@ -169,18 +147,18 @@
 #|   File "multipledispatch/dispatcher.py", line 269, in __call__
 #|     func = self._cache[types]
 #| KeyError: (<class 'spinta.backends.postgresql.commands.query.PgQueryBuilder'>, <class 'NoneType'>)
-#| 
+#|
 #| During handling of the above exception, another exception occurred:
-#| 
+#|
 #| Traceback (most recent call last):
 #|   File "/spinta/core/ufuncs.py", line 216, in call
 #|     return ufunc(self, *args, **kwargs)
 #|   File "multipledispatch/dispatcher.py", line 273, in __call__
 #|     raise NotImplementedError(
 #| NotImplementedError: Could not find signature for select: <PgQueryBuilder, NoneType>
-#| 
+#|
 #| During handling of the above exception, another exception occurred:
-#| 
+#|
 #| Traceback (most recent call last):
 #|   File "/spinta/cli/helpers/data.py", line 51, in count_rows
 #|     count = _get_row_count(context, model)
@@ -220,22 +198,22 @@
 #|     data      TEXT
 #| );
 #| CREATE TABLE IF NOT EXISTS "datasets/external/Continent" (
-#|     id        VARCHAR NOT NULL, 
-#|     checksum  VARCHAR, 
-#|     revision  VARCHAR, 
-#|     pushed    DATETIME, 
-#|     error     BOOLEAN, 
-#|     data      TEXT, 
+#|     id        VARCHAR NOT NULL,
+#|     checksum  VARCHAR,
+#|     revision  VARCHAR,
+#|     pushed    DATETIME,
+#|     error     BOOLEAN,
+#|     data      TEXT,
 #|     PRIMARY KEY (id)
 #| );
 
 http GET "$SERVER/$DATASET/Country?format(ascii)"
-#| _type             _id                                   _revision                             id  name
+#| _type             _id                                   _revision                             id  name     
 #| ----------------  ------------------------------------  ------------------------------------  --  ---------
 #| cli/push/Country  f2c62384-1591-416c-8ed6-40a89c682e0f  dee21e6a-afe4-4b00-8333-9dd85afa951b  1   Lithuania
 
 http GET "$SERVER/$DATASET/City?format(ascii)"
-#| _type          _id                                   _revision                             id  name     country._id
+#| _type          _id                                   _revision                             id  name     country._id                         
 #| -------------  ------------------------------------  ------------------------------------  --  -------  ------------------------------------
 #| cli/push/City  820f9c83-8654-4a72-9c71-7958a492b41f  fc41d0f5-a3b4-4079-b32e-f6fbb4c5c809  1   Vilnius  f2c62384-1591-416c-8ed6-40a89c682e0f
 
@@ -299,14 +277,14 @@
 #| +--------------------------------------+------------------------------------------+----------------------------+--------------------------------------+-------+------+
 
 http GET "$SERVER/$DATASET/Country?format(ascii)"
-#| _type             _id                                   _revision                             id  name
+#| _type             _id                                   _revision                             id  name     
 #| ----------------  ------------------------------------  ------------------------------------  --  ---------
 #| cli/push/Country  f2c62384-1591-416c-8ed6-40a89c682e0f  dee21e6a-afe4-4b00-8333-9dd85afa951b  1   Lithuania
 http GET "$SERVER/$DATASET/City?format(ascii)"
 # Vilnius was deleted, indeed.
 
 http GET "$SERVER/$DATASET/City/:changes?select(_op,_created,_id,name)&format(ascii)"
-#| _op     _created                    _id                                   name
+#| _op     _created                    _id                                   name   
 #| ------  --------------------------  ------------------------------------  -------
 #| insert  2023-03-13T09:48:26.643939  820f9c83-8654-4a72-9c71-7958a492b41f  Vilnius
 #| delete  2023-03-13T09:53:30.487053  820f9c83-8654-4a72-9c71-7958a492b41f  ∅
@@ -351,11 +329,11 @@
 #| +--------------------------------------+------------------------------------------+----------------------------+--------------------------------------+-------+------+
 
 http GET "$SERVER/$DATASET/Country?format(ascii)"
-#| _type             _id                                   _revision                             id  name
+#| _type             _id                                   _revision                             id  name     
 #| ----------------  ------------------------------------  ------------------------------------  --  ---------
 #| cli/push/Country  f2c62384-1591-416c-8ed6-40a89c682e0f  dee21e6a-afe4-4b00-8333-9dd85afa951b  1   Lithuania
 http GET "$SERVER/$DATASET/City?format(ascii)"
-#| _type          _id                                   _revision                             id  name    country._id
+#| _type          _id                                   _revision                             id  name    country._id                         
 #| -------------  ------------------------------------  ------------------------------------  --  ------  ------------------------------------
 #| cli/push/City  2a6da1e8-45f9-4b07-ac3c-91b48a90bdcd  0d87e54b-a29c-42f6-8bbe-8c9984bab00d  2   Kaunas  f2c62384-1591-416c-8ed6-40a89c682e0f
 
@@ -381,14 +359,14 @@
 #| +--------------------------------------+------------------------------------------+----------------------------+--------------------------------------+-------+------+
 
 http GET "$SERVER/$DATASET/City?format(ascii)"
-#| _type          _id                                   _revision                             id  name    country._id
+#| _type          _id                                   _revision                             id  name    country._id                         
 #| -------------  ------------------------------------  ------------------------------------  --  ------  ------------------------------------
 #| cli/push/City  2a6da1e8-45f9-4b07-ac3c-91b48a90bdcd  0d87e54b-a29c-42f6-8bbe-8c9984bab00d  2   Kaunas  f2c62384-1591-416c-8ed6-40a89c682e0f
 #| cli/push/City  820f9c83-8654-4a72-9c71-7958a492b41f  7e054b5d-06b8-43ae-a891-2bf8840c0a1d  1   Vilniu  f2c62384-1591-416c-8ed6-40a89c682e0f\
 #|                                                                                                s
 
 http GET "$SERVER/$DATASET/City/:changes?select(_op,_created,_id,name)&format(ascii)"
-#| _op     _created                    _id                                   name
+#| _op     _created                    _id                                   name   
 #| ------  --------------------------  ------------------------------------  -------
 #| insert  2023-03-13T09:48:26.643939  820f9c83-8654-4a72-9c71-7958a492b41f  Vilnius
 #| delete  2023-03-13T09:53:30.487053  820f9c83-8654-4a72-9c71-7958a492b41f  ∅
@@ -426,22 +404,22 @@
 # Try to push with a 404 response code
 poetry run spinta push $BASEDIR/manifest.csv -o test@localhost
 #| PUSH: 100%|#######| 4/4 [00:00<00:00, 703.68it/s]
-#|     ERROR: Error when sending and receiving data.
+#|     ERROR: Error when sending and receiving data.                                                                                                                  
 #|     Server response (status=404):
 #| RETRY #1: 100%|###| 1/1 [00:00<00:00, 463.05it/s]
-#|     ERROR: Error when sending and receiving data.
+#|     ERROR: Error when sending and receiving data.                                                                                                                  
 #|     Server response (status=404):
 #| RETRY #2: 100%|###| 1/1 [00:00<00:00, 532.47it/s]
-#|     ERROR: Error when sending and receiving data.
+#|     ERROR: Error when sending and receiving data.                                                                                                                  
 #|     Server response (status=404):
 #| RETRY #3: 100%|###| 1/1 [00:00<00:00, 647.77it/s]
-#|     ERROR: Error when sending and receiving data.
+#|     ERROR: Error when sending and receiving data.                                                                                                                  
 #|     Server response (status=404):
 #| RETRY #4: 100%|###| 1/1 [00:00<00:00, 627.23it/s]
-#|     ERROR: Error when sending and receiving data.
+#|     ERROR: Error when sending and receiving data.                                                                                                                  
 #|     Server response (status=404):
 #| RETRY #5: 100%|###| 1/1 [00:00<00:00, 691.79it/s]
-#|     ERROR: Error when sending and receiving data.
+#|     ERROR: Error when sending and receiving data.                                                                                                                  
 #|     Server response (status=404):
 
 sqlite3 $BASEDIR/push/localhost.db 'SELECT * FROM "cli/push/City";'
@@ -466,10 +444,10 @@
 poetry run spinta push $BASEDIR/manifest.csv -o test@localhost --max-errors 2
 #| PUSH: 100%|#########| 4/4 [00:00<00:00, 681.75it/s]
 #| RETRY #1: 100%|#####| 1/1 [00:00<00:00, 342.53it/s]
-#|     ERROR: Error when sending and receiving data.
+#|     ERROR: Error when sending and receiving data.                                                                                                                                                                                                                 
 #|     Server response (status=404):
 #| RETRY #2: 100%|#####| 1/1 [00:00<00:00, 610.44it/s]
-#|     ERROR: Error when sending and receiving data.
+#|     ERROR: Error when sending and receiving data.                                                                                                                                                                                                                 
 #|     Server response (status=404):
 
 sqlite3 $BASEDIR/push/localhost.db 'SELECT * FROM "cli/push/City";'
@@ -514,7 +492,7 @@
 #| +--------------------------------------+------------------------------------------+----------------------------+--------------------------------------+-------+------+
 
 http GET "$SERVER/$DATASET/City?format(ascii)"
-#| _type          _id                                   _revision                             id  name     country._id
+#| _type          _id                                   _revision                             id  name     country._id                         
 #| -------------  ------------------------------------  ------------------------------------  --  -------  ------------------------------------
 #| cli/push/City  2a6da1e8-45f9-4b07-ac3c-91b48a90bdcd  0d87e54b-a29c-42f6-8bbe-8c9984bab00d  2   Kaunas   f2c62384-1591-416c-8ed6-40a89c682e0f
 #| cli/push/City  820f9c83-8654-4a72-9c71-7958a492b41f  7e054b5d-06b8-43ae-a891-2bf8840c0a1d  1   Vilnius  f2c62384-1591-416c-8ed6-40a89c682e0f
@@ -537,7 +515,7 @@
 #| PUSH: 100%|######| 4/4 [00:00<00:00, 710.63it/s]
 
 http GET "$SERVER/$DATASET/City?format(ascii)"
-#| _type          _id                                   _revision                             id  name        country._id
+#| _type          _id                                   _revision                             id  name        country._id                         
 #| -------------  ------------------------------------  ------------------------------------  --  ----------  ------------------------------------
 #| cli/push/City  820f9c83-8654-4a72-9c71-7958a492b41f  7e054b5d-06b8-43ae-a891-2bf8840c0a1d  1   Vilnius     f2c62384-1591-416c-8ed6-40a89c682e0f
 #| cli/push/City  c3dc2dad-944a-4eb7-bdad-2a0ddf4fb971  057c6f7a-d32c-46bb-9a70-c23deb6fbfa4  3   Klaipėda    f2c62384-1591-416c-8ed6-40a89c682e0f
@@ -545,7 +523,7 @@
 #|                                                                                                dated)
 
 http GET "$SERVER/$DATASET/City/:changes?select(_op,_created,_id,name)&format(ascii)"
-#| _op     _created                    _id                                   name
+#| _op     _created                    _id                                   name      
 #| ------  --------------------------  ------------------------------------  ----------
 #| insert  2023-03-13T09:48:26.643939  820f9c83-8654-4a72-9c71-7958a492b41f  Vilnius
 #| delete  2023-03-13T09:53:30.487053  820f9c83-8654-4a72-9c71-7958a492b41f  ∅
