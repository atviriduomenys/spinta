import urllib.parse
from typing import List

from spinta import exceptions
from spinta.components import UrlParseNode
from spinta.spyna import unparse

RULES = {
    "path": {
        "minargs": 0,
    },
    "ns": {
        "maxargs": 0,
    },
    # Recursivelly return all objects under that namespace.
    "all": {
        "maxargs": 0,
    },
    "changes": {
        "minargs": 0,
        "maxargs": 1,
    },
    "format": {
        "maxargs": 1,
    },
    # In batch requests, return summary of what was done.
    "summary": {
        "maxargs": 2,
    },
    # In batch requests, continue execution even if some actions fail.
    "fault-tolerant": {
        "maxargs": 0,
    },
    # Wipe all data of a model or all models in a namespace.
    "wipe": {
        "maxargs": 0,
    },
    # Check manifest.
    "check": {
        "maxargs": 0,
    },
<<<<<<< HEAD
    'inspect': {
        'maxargs': 0
    },
    'schema': {
        'maxargs': 0
    },
    'move': {
        'maxargs': 0
    },
    'getall': {
        'maxargs': 0
    },
    'getone': {
        'maxargs': 1
    },
    'part': {
        'maxargs': 0
    }

=======
    "inspect": {"maxargs": 0},
    "schema": {"maxargs": 0},
    "move": {"maxargs": 0},
>>>>>>> 3ade3c0f
}


def apply_query_rules(rules, params):
    for param in params:
        name = param["name"]
        args = param["args"]

        if name not in rules:
            raise exceptions.UnknownRequestParameter(name=name)

        rule = rules[name]
        maxargs = rule.get("maxargs")
        minargs = rule.get("minargs", 0 if maxargs == 0 else 1)
        if len(args) < minargs:
            # FIXME: This should be an UserError.
            raise Exception(f"At least {minargs} argument is required for {name!r} URL parameter.")

        if maxargs is not None and len(args) > maxargs:
            # FIXME: This should be an UserError.
            raise Exception(f"URL parameter {name!r} can only have {maxargs} arguments.")
    return params


def parse_url_path(path) -> List[UrlParseNode]:
    query = []
    name = None if path.startswith(":") else "path"
    args = []
    parts = map(urllib.parse.unquote, path.split("/")) if path else []
    for part in parts:
        if part.startswith(":"):
            if name is not None:
                query.append(
                    {
                        "name": name,
                        "args": args,
                    }
                )
            name = part[1:]
            args = []
        else:
            args.append(part)
    query.append(
        {
            "name": name,
            "args": args,
        }
    )
    apply_query_rules(RULES, query)
    return query


def build_url_path(query: List[UrlParseNode]):
    parts = []
    other = []
    for param in query:
        name = param["name"]
        args = param["args"]
        if name == "path":
            parts.extend(args)
        elif name in ("format", "ns", "changes"):
            parts.extend([f":{name}"] + args)
        else:
            other.append(param)
    path = "/".join(map(str, parts))
    if other:
        other = unparse({"type": "expression", "name": "and", "args": other})
        return f"{path}?{other}"
    else:
        return path<|MERGE_RESOLUTION|>--- conflicted
+++ resolved
@@ -39,31 +39,13 @@
     "check": {
         "maxargs": 0,
     },
-<<<<<<< HEAD
-    'inspect': {
-        'maxargs': 0
-    },
-    'schema': {
-        'maxargs': 0
-    },
-    'move': {
-        'maxargs': 0
-    },
-    'getall': {
-        'maxargs': 0
-    },
-    'getone': {
-        'maxargs': 1
-    },
-    'part': {
-        'maxargs': 0
-    }
-
-=======
     "inspect": {"maxargs": 0},
     "schema": {"maxargs": 0},
     "move": {"maxargs": 0},
->>>>>>> 3ade3c0f
+    'getall': {'maxargs': 0},
+    'getone': {'maxargs': 1},
+    'part': {'maxargs': 0}
+
 }
 
 
