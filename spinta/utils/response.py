import json
from io import TextIOWrapper
from typing import cast, Optional, List, Dict, Any, Tuple

import itertools
from urllib.error import HTTPError

import requests
from starlette.datastructures import UploadFile
from starlette.requests import Request

from spinta import commands
from spinta import exceptions
<<<<<<< HEAD
=======
from spinta.cli.helpers.errors import ErrorCounter
from spinta.formats.components import Format
>>>>>>> 5efe3528
from spinta.components import Action
from spinta.components import Context
from spinta.components import Node
from spinta.components import Store
from spinta.components import UrlParams
from spinta.exceptions import BaseError
from spinta.exceptions import NoBackendConfigured
from spinta.exceptions import error_response
from spinta.api.inspect import inspect_api
from spinta.renderer import render


async def _check_post(context: Context, request: Request, params: UrlParams):
    form = await request.form()
    field = cast(UploadFile, form['manifest'])
    filename = field.filename

    # ---8<----
    # FIXME: https://github.com/pallets/werkzeug/issues/1344
    field.file.readable = field.file._file.readable
    field.file.writable = field.file._file.writable
    field.file.seekable = field.file._file.seekable
    # --->8----

    # XXX: This is a quick and dirty hack, uploaded manifest file should be
    #      loaded as any other manifest. Here only tabluar manifest loading is
    #      hardcoded.
    from spinta.core.config import RawConfig
    from spinta.manifests.helpers import clone_manifest
    from spinta.manifests.helpers import detect_manifest_from_path
    from spinta.manifests.helpers import load_manifest_nodes
    from spinta.manifests.tabular.components import TabularManifest
    from spinta.manifests.tabular.helpers import read_tabular_manifest
    rc: RawConfig = context.get('rc')
    Manifest_ = detect_manifest_from_path(rc, filename)
    if issubclass(Manifest_, TabularManifest):
        schemas = read_tabular_manifest(
            Manifest_.format,
            path=filename,
            file=TextIOWrapper(field.file, encoding='utf-8'),
        )
    else:
        return {
            'status': 'error',
            'errors': [{
                'type': 'manifest',
                'code': 'ValueError',
                'message': (
                    "Can't detect manifest type from given path {filename!r}."
                ),
            }],
        }

    try:
        manifest = clone_manifest(context)
        load_manifest_nodes(context, manifest, schemas)
        commands.link(context, manifest)
        commands.check(context, manifest)
    except BaseError as e:
        return {
            'status': 'error',
            'errors': [error_response(e)],
        }
    else:
        return {
            'status': 'OK',
        }


async def _check(context: Context, request: Request, params: UrlParams):
    commands.authorize(context, Action.CHECK, params.model)

    if request.method == 'POST':
        data = await _check_post(context, request, params)
    else:
        data = None

    return render(
        context,
        request,
        params.model,
        params,
        data,
        action=Action.CHECK,
    )


async def create_http_response(
    context: Context,
    params: UrlParams,
    request: Request,
):
    store: Store = context.get('store')
    manifest = store.manifest

    if manifest.backend is None:
        raise NoBackendConfigured(manifest)

    if params.action == Action.CHECK:
        return await _check(context, request, params)

    if request.method in ('GET', 'HEAD'):
        context.attach('transaction', manifest.backend.transaction)

        if params.changes:
            return await commands.changes(
                context,
                params.model,
                request,
                action=params.action,
                params=params,
            )

        elif params.pk:
            model = params.model
            action = params.action

            return await commands.getone(
                context,
                request,
                model,
                action=action,
                params=params,
            )
        elif params.summary:
            model = params.model
            action = params.action
            return await commands.summary(
                context,
                request,
                model,
                action=action,
                params=params
            )
        else:
            action = params.action
            model = params.model
            backend = model.backend

            if backend is not None:
                # Namespace nodes do not have backend.
                context.attach(f'transaction.{backend.name}', backend.begin)

            if model.keymap:
                context.attach(
                    f'keymap.{model.keymap.name}',
                    lambda: model.keymap,
                )

            return await commands.getall(
                context,
                model,
                request,
                action=action,
                params=params,
            )

    elif request.method == 'DELETE' and params.action == Action.WIPE:
        if params.pk:
            raise NotImplementedError
        else:
            context.attach(
                'transaction',
                manifest.backend.transaction,
                write=True,
            )
            return await commands.wipe(
                context,
                request,
                params.model,
                params.model.backend,
                action=params.action,
                params=params,
            )

    else:
        if request.method == 'POST' and params.inspect:
            return await inspect_api(context, request, params)
        else:
            context.attach('transaction', manifest.backend.transaction, write=True)
            action = params.action
            if params.prop and params.propref:
                return await commands.push(
                    context,
                    request,
                    params.prop.dtype,
                    params.model.backend,
                    action=action,
                    params=params,
                )
            elif params.prop:
                return await commands.push(
                    context,
                    request,
                    params.prop.dtype,
                    params.prop.dtype.backend,
                    action=action,
                    params=params,
                )
            else:
                return await commands.push(
                    context,
                    request,
                    params.model,
                    params.model.backend,
                    action=action,
                    params=params,
                )


def peek_and_stream(stream):
    peek = list(itertools.islice(stream, 2))

    def _iter():
        for data in itertools.chain(peek, stream):
            yield data

    return _iter()


async def aiter(stream):
    for data in stream:
        yield data


async def get_request_data(node: Node, request: Request):
    ct = request.headers.get('content-type')
    if ct != 'application/json':
        raise exceptions.UnknownContentType(
            node,
            content_type=ct,
            supported_content_types=['application/json'],
        )

    try:
        data = await request.json()
    except json.decoder.JSONDecodeError as e:
        raise exceptions.JSONError(node, error=str(e))

    return data


def get_request(
    client: requests.Session,
    server: str,
    *,
    stop_on_error: bool = False,
    ignore_errors: Optional[List[int]] = None,
    error_counter: ErrorCounter = None,
) -> Tuple[Optional[int], Optional[Dict[str, Any]]]:
    if not ignore_errors:
        ignore_errors = []

    try:
        resp = client.request("GET", server)
    except IOError as e:
        if error_counter:
            error_counter.increase()
        if stop_on_error:
            raise
        return None, None

    try:
        resp.raise_for_status()
    except HTTPError:
        if resp.status_code not in ignore_errors:
            if error_counter:
                error_counter.increase()
            try:
                recv = resp.json()
            except requests.JSONDecodeError:
                if stop_on_error:
                    raise

            if stop_on_error:
                raise
        return resp.status_code, None

    return resp.status_code, resp.json()<|MERGE_RESOLUTION|>--- conflicted
+++ resolved
@@ -11,11 +11,8 @@
 
 from spinta import commands
 from spinta import exceptions
-<<<<<<< HEAD
-=======
 from spinta.cli.helpers.errors import ErrorCounter
 from spinta.formats.components import Format
->>>>>>> 5efe3528
 from spinta.components import Action
 from spinta.components import Context
 from spinta.components import Node
@@ -121,6 +118,7 @@
         context.attach('transaction', manifest.backend.transaction)
 
         if params.changes:
+            _enforce_limit(context, params)
             return await commands.changes(
                 context,
                 params.model,
@@ -151,6 +149,7 @@
                 params=params
             )
         else:
+            _enforce_limit(context, params)
             action = params.action
             model = params.model
             backend = model.backend
@@ -226,6 +225,17 @@
                 )
 
 
+def _enforce_limit(context: Context, params: UrlParams):
+    config = context.get('config')
+    fmt: Format = config.exporters[params.format]
+    # XXX: I think this is not the best way to enforce limit, maybe simply
+    #      an error should be raised?
+    # XXX: Max resource count should be configurable.
+    if not fmt.streamable and (params.limit is None or params.limit > 100):
+        params.limit = params.limit_enforced_to + 1
+        params.limit_enforced = True
+
+
 def peek_and_stream(stream):
     peek = list(itertools.islice(stream, 2))
 
