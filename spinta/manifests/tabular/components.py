from __future__ import annotations

from enum import Enum
from typing import Any
from typing import Dict
from typing import Final
from typing import IO
from typing import List
from typing import Literal
from typing import Optional
from typing import TypedDict

from spinta.components import PrepareGiven
from spinta.dimensions.lang.components import LangData
from spinta.manifests.components import Manifest


class TabularFormat(Enum):
    CSV = 'csv'
    ASCII = 'ascii'
    XLSX = 'xlsx'
    GSHEETS = 'gsheets'


class TabularManifest(Manifest):
    format: TabularFormat = None
    path: str = None


class CsvManifest(TabularManifest):
    type = 'csv'
    format: TabularFormat = TabularFormat.CSV
    file: IO[str] = None

    @staticmethod
    def detect_from_path(path: str) -> bool:
        return path.endswith('.csv')


class AsciiManifest(TabularManifest):
    type = 'ascii'
    format: TabularFormat = TabularFormat.ASCII
    file: IO[str] = None

    @staticmethod
    def detect_from_path(path: str) -> bool:
        return path.endswith('.txt')


class XlsxManifest(TabularManifest):
    type = 'xlsx'
    format: TabularFormat = TabularFormat.XLSX

    @staticmethod
    def detect_from_path(path: str) -> bool:
        return path.endswith('.xlsx')


class GsheetsManifest(TabularManifest):
    type = 'gsheets'
    format: TabularFormat = TabularFormat.GSHEETS

    @staticmethod
    def detect_from_path(path: str) -> bool:
        return path.startswith('https://docs.google.com/spreadsheets/')


ID: Final = 'id'
DATASET: Final = 'dataset'
RESOURCE: Final = 'resource'
BASE: Final = 'base'
MODEL: Final = 'model'
PROPERTY: Final = 'property'
TYPE: Final = 'type'
REF: Final = 'ref'
SOURCE: Final = 'source'
PREPARE: Final = 'prepare'
LEVEL: Final = 'level'
ACCESS: Final = 'access'
URI: Final = 'uri'
TITLE: Final = 'title'
DESCRIPTION: Final = 'description'
ManifestColumn = Literal[
    'id',
    'dataset',
    'resource',
    'base',
    'model',
    'property',
    'type',
    'ref',
    'source',
    'prepare',
    'level',
    'access',
    'uri',
    'title',
    'description',
]
MANIFEST_COLUMNS: List[ManifestColumn] = [
    ID,
    DATASET,
    RESOURCE,
    BASE,
    MODEL,
    PROPERTY,
    TYPE,
    REF,
    SOURCE,
    PREPARE,
    LEVEL,
    ACCESS,
    URI,
    TITLE,
    DESCRIPTION,
]

ManifestRow = Dict[ManifestColumn, str]


class ManifestTableRow(TypedDict, total=False):
    type: str
    backends: Dict[str, BackendRow]


class DatasetRow(TypedDict, total=False):
    type: str
    id: str
    name: str
    level: str
    access: str
    title: str
    description: str
    resources: Dict[str, ResourceRow]
    lang: LangData
    source: str
    given_name: str


class ResourceRow(ManifestRow):
    backend: str
    external: str
    lang: LangData
    given_name: str


class BackendRow(TypedDict, total=False):
    type: str
    name: str
    dsn: str
    title: str
    description: str


class BaseRow(TypedDict, total=False):
    name: str
    model: str
    pk: List[str]
    lang: LangData
    level: str


class ParamRow(TypedDict):
    name: str                   # param name
    source: List[str]           # list of `self` for prepare formulas
    prepare: List[Any]          # list of formulas
    title: str
    description: str


class ModelExtraData(TypedDict):
    params: List[ParamRow]


class ModelRow(TypedDict, total=False):
    type: str
    id: str
    name: str
    base: Optional[dict]
    level: str
    access: str
    title: str
    description: str
    properties: Dict[str, PropertyRow]
    external: ModelExternalRow
    backend: str
    lang: LangData
    data: ModelExtraData
    given_name: str


class ModelExternalRow(TypedDict, total=False):
    dataset: str
    resource: str
    pk: List[str]
    name: str
    prepare: Dict[str, Any]


class EnumRow(TypedDict, total=False):
    name: str
    source: str
    prepare: Optional[Dict[str, Any]]
    access: str
    title: str
    description: str
    lang: LangData


class PropertyRow(TypedDict, total=False):
    type: str
    type_args: List[str]
    prepare: Optional[Dict[str, Any]]
    level: str
    access: str
    uri: str
    title: str
    description: str
    model: str
    refprops: List[str]
    external: PropertyExternalRow
    enum: str
    enums: Dict[str, Dict[str, EnumRow]]
    lang: LangData
    units: str
    required: bool
    unique: bool
    given_name: str
<<<<<<< HEAD
=======
    prepare_given: List[PrepareGiven]
    explicitly_given: bool
>>>>>>> 5efe3528


class PropertyExternalRow(TypedDict, total=False):
    name: str
    prepare: Optional[Dict[str, Any]]


class PrefixRow(TypedDict, total=False):
    id: str
    eid: str
    type: str
    name: str
    uri: str
    title: str
    description: str


class CommentRow(TypedDict, total=False):
    id: str
    parent: str
    author: str
    access: str
    # TODO: should be datetime
    created: str
    comment: str


class CommentData(TypedDict, total=False):
    comments: Optional[List[CommentRow]]<|MERGE_RESOLUTION|>--- conflicted
+++ resolved
@@ -226,11 +226,8 @@
     required: bool
     unique: bool
     given_name: str
-<<<<<<< HEAD
-=======
     prepare_given: List[PrepareGiven]
     explicitly_given: bool
->>>>>>> 5efe3528
 
 
 class PropertyExternalRow(TypedDict, total=False):
