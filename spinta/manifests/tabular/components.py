from __future__ import annotations

from enum import Enum
from typing import Any
from typing import Dict
from typing import Final
from typing import IO
from typing import List
from typing import Literal
from typing import Optional
from typing import TypedDict

from spinta.components import PrepareGiven
from spinta.dimensions.lang.components import LangData
from spinta.manifests.components import Manifest


class TabularFormat(Enum):
    CSV = 'csv'
    ASCII = 'ascii'
    XLSX = 'xlsx'
    GSHEETS = 'gsheets'


class TabularManifest(Manifest):
    format: TabularFormat = None
    path: str = None


class CsvManifest(TabularManifest):
    type = 'csv'
    format: TabularFormat = TabularFormat.CSV
    file: IO[str] = None

    @staticmethod
    def detect_from_path(path: str) -> bool:
        return path.endswith('.csv')


class AsciiManifest(TabularManifest):
    type = 'ascii'
    format: TabularFormat = TabularFormat.ASCII
    file: IO[str] = None

    @staticmethod
    def detect_from_path(path: str) -> bool:
        return path.endswith('.txt')


class XlsxManifest(TabularManifest):
    type = 'xlsx'
    format: TabularFormat = TabularFormat.XLSX

    @staticmethod
    def detect_from_path(path: str) -> bool:
        return path.endswith('.xlsx')


class GsheetsManifest(TabularManifest):
    type = 'gsheets'
    format: TabularFormat = TabularFormat.GSHEETS

    @staticmethod
    def detect_from_path(path: str) -> bool:
        return path.startswith('https://docs.google.com/spreadsheets/')


ID: Final = 'id'
DATASET: Final = 'dataset'
RESOURCE: Final = 'resource'
BASE: Final = 'base'
MODEL: Final = 'model'
PROPERTY: Final = 'property'
TYPE: Final = 'type'
REF: Final = 'ref'
SOURCE: Final = 'source'
PREPARE: Final = 'prepare'
LEVEL: Final = 'level'
ACCESS: Final = 'access'
URI: Final = 'uri'
TITLE: Final = 'title'
DESCRIPTION: Final = 'description'
ManifestColumn = Literal[
    'id',
    'dataset',
    'resource',
    'base',
    'model',
    'property',
    'type',
    'ref',
    'source',
    'prepare',
    'level',
    'access',
    'uri',
    'title',
    'description',
]
MANIFEST_COLUMNS: List[ManifestColumn] = [
    ID,
    DATASET,
    RESOURCE,
    BASE,
    MODEL,
    PROPERTY,
    TYPE,
    REF,
    SOURCE,
    PREPARE,
    LEVEL,
    ACCESS,
    URI,
    TITLE,
    DESCRIPTION,
]

ManifestRow = Dict[ManifestColumn, str]


class ManifestTableRow(TypedDict, total=False):
    type: str
    backends: Dict[str, BackendRow]


class DatasetRow(TypedDict, total=False):
    type: str
    id: str
    name: str
    level: str
    access: str
    title: str
    description: str
    resources: Dict[str, ResourceRow]
    lang: LangData
    source: str


class ResourceRow(ManifestRow):
    backend: str
    external: str
    lang: LangData


class BackendRow(TypedDict, total=False):
    type: str
    name: str
    dsn: str
    title: str
    description: str


class BaseRow(TypedDict, total=False):
    name: str
    model: str
    pk: List[str]
    lang: LangData
    level: str


class ParamRow(TypedDict):
    name: str                   # param name
    source: List[str]           # list of `self` for prepare formulas
    prepare: List[Any]          # list of formulas
    title: str
    description: str


class ModelExtraData(TypedDict):
    params: List[ParamRow]


class ModelRow(TypedDict, total=False):
    type: str
    id: str
    name: str
    base: Optional[dict]
    level: str
    access: str
    title: str
    description: str
    properties: Dict[str, PropertyRow]
    external: ModelExternalRow
    backend: str
    lang: LangData
    data: ModelExtraData


class ModelExternalRow(TypedDict, total=False):
    dataset: str
    resource: str
    pk: List[str]
    name: str
    prepare: Dict[str, Any]


class EnumRow(TypedDict, total=False):
    name: str
    source: str
    prepare: Optional[Dict[str, Any]]
    access: str
    title: str
    description: str
    lang: LangData


class PropertyRow(TypedDict, total=False):
    type: str
    type_args: List[str]
    prepare: Optional[Dict[str, Any]]
    level: str
    access: str
    uri: str
    title: str
    description: str
    model: str
    refprops: List[str]
    external: PropertyExternalRow
    enum: str
    enums: Dict[str, Dict[str, EnumRow]]
    lang: LangData
    units: str
    required: bool
    unique: bool
<<<<<<< HEAD
    given_name: str
=======
    prepare_given: List[PrepareGiven]
>>>>>>> 86ba90dd


class PropertyExternalRow(TypedDict, total=False):
    name: str
    prepare: Optional[Dict[str, Any]]


class PrefixRow(TypedDict, total=False):
    id: str
    eid: str
    type: str
    name: str
    uri: str
    title: str
    description: str


class CommentRow(TypedDict, total=False):
    id: str
    parent: str
    author: str
    access: str
    # TODO: should be datetime
    created: str
    comment: str


class CommentData(TypedDict, total=False):
    comments: Optional[List[CommentRow]]<|MERGE_RESOLUTION|>--- conflicted
+++ resolved
@@ -222,11 +222,8 @@
     units: str
     required: bool
     unique: bool
-<<<<<<< HEAD
     given_name: str
-=======
     prepare_given: List[PrepareGiven]
->>>>>>> 86ba90dd
 
 
 class PropertyExternalRow(TypedDict, total=False):
