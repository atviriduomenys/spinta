--- conflicted
+++ resolved
@@ -828,15 +828,12 @@
             f"defined for this {reader.state.model.name!r} model."
         )
 
-<<<<<<< HEAD
     dtype = _get_type_repr(row['type'])
     dtype = _parse_dtype_string(dtype)
     if dtype['error']:
         reader.error(
             dtype['error']
         )
-=======
->>>>>>> 8c6e52e8
     new_data = _initial_normal_property_schema(given_name, dtype, row)
     dataset = reader.state.dataset.data if reader.state.dataset else None
 
