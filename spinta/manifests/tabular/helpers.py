--- conflicted
+++ resolved
@@ -365,11 +365,8 @@
             'title': row['title'],
             'description': row['description'],
             'given_name': self.name,
-<<<<<<< HEAD
             'count': row.get('count'),
-=======
             'source_type': row['source.type']
->>>>>>> 3382d018
         }
 
         dataset['resources'][self.name] = self.data
