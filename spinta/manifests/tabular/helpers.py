from __future__ import annotations

import csv
import pathlib
import logging
import textwrap
from operator import itemgetter
from itertools import zip_longest
from typing import Any
from typing import Callable
from typing import Dict
from typing import IO
from typing import Iterable
from typing import Iterator
from typing import List
from typing import NamedTuple
from typing import Optional
from typing import Set
from typing import Tuple
from typing import TypeVar
from typing import Union
from typing import cast

import openpyxl
import xlsxwriter
from lark import ParseError
from tabulate import tabulate

from spinta import commands
from spinta import spyna
from spinta.backends import Backend
from spinta.backends.components import BackendOrigin
from spinta.components import Context, Base, PrepareGiven
from spinta.datasets.components import Resource
from spinta.dimensions.comments.components import Comment
from spinta.dimensions.enum.components import EnumItem
from spinta.components import Model
from spinta.components import Namespace
from spinta.components import Property
from spinta.core.enums import Access
from spinta.core.ufuncs import unparse
from spinta.datasets.components import Dataset
from spinta.dimensions.enum.components import Enums
from spinta.dimensions.lang.components import LangData
from spinta.dimensions.prefix.components import UriPrefix
from spinta.exceptions import MultipleErrors
from spinta.exceptions import PropertyNotFound
from spinta.manifests.components import Manifest
from spinta.manifests.helpers import load_manifest_nodes
from spinta.manifests.tabular.components import ACCESS
from spinta.manifests.tabular.components import BackendRow
from spinta.manifests.tabular.components import BaseRow
from spinta.manifests.tabular.components import CommentData
from spinta.manifests.tabular.components import DESCRIPTION
from spinta.manifests.tabular.components import DatasetRow
from spinta.manifests.tabular.components import ParamRow
from spinta.manifests.tabular.components import EnumRow
from spinta.manifests.tabular.components import ID
from spinta.manifests.tabular.components import MANIFEST_COLUMNS
from spinta.manifests.tabular.components import ManifestColumn
from spinta.manifests.tabular.components import ManifestRow
from spinta.manifests.tabular.components import ManifestTableRow
from spinta.manifests.tabular.components import ModelRow
from spinta.manifests.tabular.components import PREPARE
from spinta.manifests.tabular.components import PROPERTY
from spinta.manifests.tabular.components import PrefixRow
from spinta.manifests.tabular.components import PropertyRow
from spinta.manifests.tabular.components import REF
from spinta.manifests.tabular.components import ResourceRow
from spinta.manifests.tabular.components import SOURCE
from spinta.manifests.tabular.components import TITLE
from spinta.manifests.tabular.components import LEVEL
from spinta.manifests.tabular.components import TabularFormat
from spinta.manifests.tabular.constants import DATASET
from spinta.manifests.tabular.formats.gsheets import read_gsheets_manifest
from spinta.spyna import SpynaAST
from spinta.types.datatype import Ref, DataType, Denorm, Inherit, ExternalRef, BackRef, Array
from spinta.utils.data import take
from spinta.utils.schema import NA
from spinta.utils.schema import NotAvailable

log = logging.getLogger(__name__)

ParsedRow = Tuple[int, Dict[str, Any]]


MAIN_DIMENSIONS = [
    'dataset',
    'resource',
    'base',
    'model',
    'property',
]
EXTRA_DIMENSIONS = [
    '',
    'prefix',
    'enum',
    'param',
    'comment',
    'ns',
    'lang',
    'unique'
]


class TabularManifestError(Exception):
    pass


def _detect_header(
    path: Optional[str],
    line: int,  # Line number
    row: Iterable[str],
) -> List[str]:
    header = [h.strip().lower() for h in row]
    unknown_columns = set(header[:len(DATASET)]) - set(DATASET)
    if unknown_columns:
        unknown_columns = ', '.join(sorted(unknown_columns, key=header.index))
        raise TabularManifestError(
            f"{path}:{line}: Unknown columns: {unknown_columns}."
        )
    return header


def _detect_dimension(
    path: Optional[pathlib.Path],
    line: str,  # Line number with a prefix (depends on manifest format)
    row: Dict[str, str],
) -> Optional[str]:
    dimensions = [k for k in MAIN_DIMENSIONS if row[k]]

    if len(dimensions) == 1:
        return dimensions[0]

    if len(dimensions) > 1:
        dimensions = ', '.join([f'{k}: {row[k]}' for k in dimensions])
        raise TabularManifestError(
            f"{path}:{line}: In one row only single dimension can be used, "
            f"but found more than one: {dimensions}"
        )

    if row['type']:
        if row['type'] not in EXTRA_DIMENSIONS:
            raise TabularManifestError(
                f"{path}:{line}:type: Unknown additional dimension name "
                f"{row['type']}."
            )
        return row['type']

    return ''


def _parse_spyna(
    reader: TabularReader,
    formula: str,
) -> Union[SpynaAST, NotAvailable, None]:
    if formula:
        try:
            return spyna.parse(formula)
        except ParseError as e:
            reader.error(f"Error while parsing formula {formula!r}:\n{e}")
    return NA


class TabularReader:
    state: State
    path: str
    line: str
    type: str
    name: str
    data: ManifestRow               # Used when `appendable` is False
    rows: List[Dict[str, Any]]      # Used when `appendable` is True
    appendable: bool = False        # Tells if reader is appendable.

    def __init__(
        self,
        state: State,
        path: str,
        line: str,
    ):
        self.state = state
        self.path = path
        self.line = line
        self.data = {}
        self.rows = []

    def __str__(self):
        return f"<{type(self).__name__} name={self.name!r}>"

    def read(self, row: Dict[str, str]) -> None:
        raise NotImplementedError

    def append(self, row: Dict[str, str]) -> None:
        if any(row.values()):
            self.error(
                f"Updates are not supported in context of {self.type!r}."
            )

    def release(self, reader: TabularReader = None) -> bool:
        raise NotImplementedError

    def items(self) -> Iterator[ParsedRow]:
        if self.appendable:
            for data in self.rows:
                yield self.line, data
        else:
            yield self.line, self.data

    def enter(self) -> None:
        raise NotImplementedError

    def leave(self) -> None:
        raise NotImplementedError

    def error(self, message: str) -> None:
        raise TabularManifestError(f"{self.path}:{self.line}: {message}")


class ManifestReader(TabularReader):
    type: str = 'manifest'
    datasets: Set[str]
    namespaces: Set[str]
    data: ManifestTableRow

    def read(self, row: ManifestRow) -> None:
        self.name = str(self.path)
        self.data = {
            'type': 'manifest',
        }

    def release(self, reader: TabularReader = None) -> bool:
        return reader is None

    def enter(self) -> None:
        self.datasets = set()
        self.namespaces = set()
        self.state.manifest = self

    def leave(self) -> None:
        self.state.manifest = None


class DatasetReader(TabularReader):
    type: str = 'dataset'
    data: DatasetRow

    def read(self, row: Dict[str, str]) -> None:
        self.name = row['dataset']

        if self.name == '/':
            self.data = {}
        else:
            if row['dataset'] in self.state.manifest.datasets:
                self.error("Dataset already defined.")

            self.data = {
                'type': 'dataset',
                'id': row['id'],
                'name': row['dataset'],
                'source': row['source'],
                'level': row['level'],
                'access': row['access'],
                'title': row['title'],
                'description': row['description'],
                'resources': {},
            }

    def release(self, reader: TabularReader = None) -> bool:
        return reader is None or isinstance(reader, (
            ManifestReader,
            DatasetReader,
        )) or (
            isinstance(reader, (ResourceReader, ModelReader)) and
            self.name == '/'
        )

    def enter(self) -> None:
        self.state.dataset = self

    def leave(self) -> None:
        self.state.dataset = None


class ResourceReader(TabularReader):
    type: str = 'resource'
    data: Union[BackendRow, ResourceRow]

    def read(self, row: Dict[str, str]) -> None:
        self.name = row['resource']

        if self.name == '/':
            self.data = {}
        else:
            if self.state.dataset is None:
                self.read_backend(row)
            else:
                self.read_resource(row)

    def read_backend(self, row: Dict[str, str]) -> None:
        # Backends will be loaded using
        # `spinta.manifests.helpers._load_manifest_backends`.

        if 'backends' not in self.state.manifest.data:
            self.state.manifest.data['backends'] = {}
        backends = self.state.manifest.data['backends']

        if self.name in backends:
            self.error(
                f"Backend {self.name!r} with the same name already defined."
            )

        self.data = {
            'type': row['type'],
            'name': self.name,
            'dsn': row['source'],
            'title': row['title'],
            'description': row['description'],
        }

        backends[self.name] = self.data

    def read_resource(self, row: Dict[str, str]) -> None:
        dataset = _get_state_obj(self.state.dataset)
        dataset = dataset.data if dataset else None

        if self.name in dataset['resources']:
            self.error("Resource with the same name already defined in ")

        self.data = {
            'type': row['type'],
            'backend': row['ref'],
            'external': row['source'],
            'prepare': _parse_spyna(self, row[PREPARE]),
            'level': row['level'],
            'access': row['access'],
            'title': row['title'],
            'description': row['description'],
        }

        dataset['resources'][self.name] = self.data

    def release(self, reader: TabularReader = None) -> bool:
        return reader is None or isinstance(reader, (
            ManifestReader,
            DatasetReader,
            ResourceReader,
        )) or (isinstance(reader, ModelReader) and self.name == '/')

    def enter(self) -> None:
        self.state.resource = self

    def leave(self) -> None:
        self.state.resource = None


class BaseReader(TabularReader):
    type: str = 'base'
    data: BaseRow

    def read(self, row: Dict[str, str]) -> None:
        self.name = row['base']

        if self.name == '/':
            self.data = {}
        else:
            dataset = _get_state_obj(self.state.dataset)
            dataset = dataset.data if dataset else None

            self.data = {
                'name': self.name,
                'model': get_relative_model_name(dataset, row['base']),
                'pk': (
                    [x.strip() for x in row['ref'].split(',')]
                    if row['ref'] else []
                ),
                'level': row['level']
            }

    def release(self, reader: TabularReader = None) -> bool:
        return reader is None or isinstance(reader, (
            ManifestReader,
            DatasetReader,
            ResourceReader,
            BaseReader,
        )) or (isinstance(reader, ModelReader) and self.name == '/')

    def enter(self) -> None:
        self.state.base = self

    def leave(self) -> None:
        self.state.base = None


class ModelReader(TabularReader):
    type: str = 'model'
    data: ModelRow

    def read(self, row: Dict[str, str]) -> None:
        dataset = _get_state_obj(self.state.dataset)
        resource = _get_state_obj(self.state.resource)
        base = _get_state_obj(self.state.base)
        name = get_relative_model_name(
            dataset.data if dataset else None,
            row['model'],
        )

        if self.state.rename_duplicates:
            dup = 1
            _name = name
            while _name in self.state.models:
                _name = f'{name}_{dup}'
                dup += 1
            name = _name
        elif name in self.state.models:
            self.error(f"Model {name!r} with the same name is already defined.")

        self.name = name

        self.data = {
            'type': 'model',
            'id': row['id'],
            'name': name,
            'base': {
                'name': base.name,
                'parent': base.data['model'],
                'pk': base.data['pk'],
                'level': base.data['level']
            } if base and base.data else None,
            'level': row['level'],
            'access': row['access'],
            'title': row['title'],
            'description': row['description'],
            'properties': {},
            'uri': row['uri'],
            'unique': [([x.strip() for x in row['ref'].split(',')])] if row['ref'] else [],
            'external': {
                'dataset': dataset.name if dataset else '',
                'resource': resource.name if dataset and resource else '',
                'pk': (
                    [x.strip() for x in row['ref'].split(',')]
                    if row['ref'] else []
                ),
                'name': row['source'],
                'prepare': _parse_spyna(self, row[PREPARE]),
            },
        }
        if resource and not dataset:
            self.data['backend'] = resource.name

    def release(self, reader: TabularReader = None) -> bool:
        return reader is None or isinstance(reader, (
            ManifestReader,
            DatasetReader,
            ResourceReader,
            BaseReader,
            ModelReader,
        ))

    def enter(self) -> None:
        self.state.model = self
        self.state.models.add(self.name)

    def leave(self) -> None:
        self.state.model = None


def _parse_property_ref(ref: str) -> Tuple[str, List[str]]:
    if '[' in ref:
        ref = ref.rstrip(']')
        ref_model, ref_props = ref.split('[', 1)
        ref_props = [p.strip() for p in ref_props.split(',')]
    else:
        ref_model = ref
        ref_props = []
    return ref_model, ref_props


def _parse_dtype_string(dtype: str) -> dict:
    args = []
    error = None
    required = unique = False
    invalid_args = []

    if '(' in dtype:
        dtype, args = dtype.split('(', 1)
        args, additional_args = args.split(')', 1)
        args = args.strip().rstrip(')')
        args = [a.strip() for a in args.split(',')]
    else:
        if len(dtype.split(None, 1)) > 1:
            dtype, additional_args = dtype.split(None, 1)
        else:
            additional_args = ""

    if additional_args:
        for arg in additional_args.split(None):
            if arg == 'required':
                required = True
            elif arg == 'unique':
                unique = True
            else:
                invalid_args.append(arg)
        if invalid_args:
            error = f'Invalid type arguments: {", ".join(invalid_args)}.'

    return {
        'type': dtype,
        'type_args': args,
        'required': required,
        'unique': unique,
        'error': error,
    }


def _get_type_repr(dtype: [DataType, str]):
    if isinstance(dtype, DataType):
        args = ''
        required = ' required' if dtype.required else ''
        unique = ' unique' if dtype.unique else ''

        model = dtype.prop.model
        if model.external.unknown_primary_key is False:
            if len(model.external.pkeys) == 1 and dtype.prop in model.external.pkeys:
                unique = ''
        if dtype.type_args:
            args = ', '.join(dtype.type_args)
            args = f'({args})'
        return f'{dtype.name}{args}{required}{unique}' if not isinstance(dtype, (Denorm, Inherit, ExternalRef)
                                                                         ) else dtype.get_type_repr()
    else:
        args = ''
        required = ' required' if 'required' in dtype else ''
        unique = ' unique' if 'unique' in dtype else ''
        additional_args = []
        if '(' in dtype:
            dtype, args = dtype.split('(', 1)
            args, additional_args = args.split(')', 1)
            args = args.strip().rstrip(')')
            args = [a.strip() for a in args.split(',')]
            args = ', '.join(args)
            args = f'({args})'
        else:
            if len(dtype.split(None, 1)) > 1:
                dtype, additional_args = dtype.split(None, 1)
            else:
                dtype = dtype.strip(' ')
        if additional_args:
            if [additional_arg for additional_arg in additional_args.split(' ') if additional_arg not in [
                required.strip(' '), unique.strip(' ')]]:
                raise TabularManifestError
        return f'{dtype}{args}{required}{unique}'


def split_by_uppercase(model_name):
    result = ''
    for ch in model_name:
        if ch.isupper():
            result += " " + ch
        else:
            result += ch
    result = result.split()
    return [r.lower() for r in result if '/' not in r]


class PropertyReader(TabularReader):
    type: str = 'property'
    data: PropertyRow
    enums: Set[str]

    def read(self, row: Dict[str, str]) -> None:
        is_prop_array: bool = False
        given_name = row['property']
        if row['property'].endswith('[]'):
            self.name = row['property'][:-2]
            is_prop_array = True
        else:
            self.name = row['property']

        if self.state.model is None:
            context = self.state.stack[-1]
            self.error(
                f"Property {self.name!r} must be defined in a model context. "
                f"Now it is defined in {context.name!r} {context.type} context."
            )
        existing_prop = None
        if self.name in self.state.model.data['properties']:
            existing_prop = self.state.model.data['properties'][self.name]
            should_error = True
            if is_prop_array and existing_prop['type'] == 'array':
                if not existing_prop['items']:
                    should_error = False
            if should_error:
                self.error(
                    f"Property {self.name!r} with the same name is already "
                    f"defined for this {self.state.model.name!r} model."
                )
        dtype = _get_type_repr(row['type'])
        dtype = _parse_dtype_string(dtype)
        if dtype['error']:
            self.error(
                dtype['error']
            )

        if self.state.base and not dtype['type']:
            dtype['type'] = 'inherit'

        new_data = {
            'type': dtype['type'],
            'type_args': dtype['type_args'],
            'prepare': row[PREPARE],
            'level': row['level'],
            'access': row['access'],
            'uri': row['uri'],
            'title': row['title'],
            'description': row['description'],
            'required': dtype['required'],
            'unique': dtype['unique'],
<<<<<<< HEAD
            'given_name': given_name
        }
        dataset = self.state.dataset.data if self.state.dataset else None
        if dataset or row['source']:
            new_data['external'] = {
                'name': row['source'],
                'prepare': new_data.pop('prepare'),
            }

        custom_data = new_data.copy() if is_prop_array else new_data
=======
            'prepare_given': []
        }
        dataset = self.state.dataset.data if self.state.dataset else None

        if row['prepare']:
            self.data['prepare_given'].append(
                PrepareGiven(
                    appended=False,
                    source='',
                    prepare=row['prepare']
                )
            )
>>>>>>> 86ba90dd
        if row['ref']:
            if row['type'] in ('ref', 'backref', 'generic'):
                ref_model, ref_props = _parse_property_ref(row['ref'])
                custom_data['model'] = get_relative_model_name(dataset, ref_model)
                custom_data['refprops'] = ref_props
            else:
                # TODO: Detect if ref is a unit or an enum.
<<<<<<< HEAD
                custom_data['enum'] = row['ref']

=======
                self.data['enum'] = row['ref']
        if dataset or row['source']:
            self.data['external'] = {
                'name': row['source'],
            }
>>>>>>> 86ba90dd
        # Denormalized form
        if "." in self.name and not new_data['type']:
            new_data['type'] = 'denorm'
        if existing_prop and existing_prop['type'] == 'array':
            existing_prop['items'] = custom_data.copy()
        else:
            if is_prop_array:
                new_data['items'] = custom_data.copy()
                new_data['type'] = 'array'
            elif new_data['type'] == 'array':
                new_data['items'] = {}

            self.data = new_data
            self.state.model.data['properties'][self.name] = self.data

    def append(self, row: Dict[str, str]) -> None:
        result = row['prepare']

        if row['source']:
            if result:
                split = result.split('.')
                formula = split[0]
                split_formula = formula.split('(')
                reconstructed = f'{split_formula[0]}("{row["source"]}", {"(".join(split_formula[1:])}'
                split[0] = reconstructed
                result = '.'.join(split)
            else:
                result = row['source']
        if not result:
            return
        self._append_prepare(row, result)

    def release(self, reader: TabularReader = None) -> bool:
        return reader is None or isinstance(reader, (
            ManifestReader,
            DatasetReader,
            ResourceReader,
            BaseReader,
            ModelReader,
            PropertyReader,
            UniqueReader
        ))

    def enter(self) -> None:
        self.state.prop = self

    def leave(self) -> None:
        self._parse_prepare()
        if 'external' in self.data:
            self.data['external']['prepare'] = self.data.pop('prepare')

        self.state.prop = None

    def _parse_prepare(self):
        if "prepare" in self.data:
            self.data["prepare"] = _parse_spyna(self, self.data["prepare"])

    def _append_prepare(self, row: Dict[str, str], prepare: str):
        if "prepare" in self.data:
            prep = self.data["prepare"]
            self.data["prepare"] = f'{prep}.{prepare}' if prep else prepare
        self.data['prepare_given'].append(
            PrepareGiven(
                appended=True,
                source=row['source'],
                prepare=row['prepare']
            )
        )


class AppendReader(TabularReader):
    type: str = 'append'
    data: ManifestRow

    def read(self, row: ManifestRow) -> None:
        self.name = row[REF]
        self.data = row

    def release(self, reader: TabularReader = None) -> bool:
        return True

    def enter(self) -> None:
        pass

    def leave(self) -> None:
        self.state.stack[-1].append(self.data)


class PrefixReader(TabularReader):
    type: str = 'prefix'
    data: PrefixRow

    def read(self, row: Dict[str, str]) -> None:
        if not row['ref']:
            # `ref` is a required parameter.
            return

        self.name = row['ref']

        node = (
            self.state.prop or
            self.state.model or
            self.state.base or
            self.state.resource or
            self.state.dataset or
            self.state.manifest
        )

        if 'prefixes' not in node.data:
            node.data['prefixes'] = {}

        prefixes = node.data['prefixes']

        if self.name in prefixes:
            self.error(
                f"Prefix {self.name!r} with the same name is already "
                f"defined for this {node.name!r} {node.type}."
            )

        self.data = {
            'id': row['id'],
            'eid': f'{self.path}:{self.line}',
            'type': self.type,
            'name': self.name,
            'uri': row['uri'],
            'title': row['title'],
            'description': row['description'],
        }

        prefixes[self.name] = self.data

    def append(self, row: Dict[str, str]) -> None:
        self.read(row)

    def release(self, reader: TabularReader = None) -> bool:
        return not isinstance(reader, AppendReader)

    def enter(self) -> None:
        pass

    def leave(self) -> None:
        pass


class NamespaceReader(TabularReader):
    type: str = 'ns'
    appendable: bool = True

    def read(self, row: Dict[str, str]) -> None:
        if not row['ref']:
            # `ref` is a required parameter.
            return

        self.name = row['ref']

        manifest = self.state.manifest

        if self.name in manifest.namespaces:
            self.error(
                f"Namespace {self.name!r} with the same name is already "
                f"defined."
            )

        manifest.namespaces.add(self.name)

        self.rows.append({
            'id': row['id'],
            'type': self.type,
            'name': self.name,
            'title': row['title'],
            'description': row['description'],
        })

    def append(self, row: Dict[str, str]) -> None:
        self.read(row)

    def release(self, reader: TabularReader = None) -> bool:
        return not isinstance(reader, AppendReader)

    def enter(self) -> None:
        pass

    def leave(self) -> None:
        pass


class ParamReader(TabularReader):
    type: str = 'param'
    data: ParamRow
    name: str = None

    def _get_node(self) -> TabularReader:
        return (
            self.state.prop or
            self.state.model or
            self.state.base or
            self.state.resource or
            self.state.dataset or
            self.state.manifest
        )

    def _get_data(self, name: str, row: ManifestRow):
        return {
            'name': name,
            'source': [row[SOURCE]],
            'prepare': [_parse_spyna(self, row[PREPARE])],
            'title': row[TITLE],
            'description': row[DESCRIPTION],
        }

    def _get_and_append_data(self, old: Dict, row: ManifestRow):
        old["source"].append(row[SOURCE])
        old["prepare"].append(_parse_spyna(self, row[PREPARE]))

    def _ensure_params_list(self, node: TabularReader, name: str) -> None:
        if 'params' not in node.data:
            node.data['params'] = {}

    def _check_param_name(self, node: TabularReader, name: str) -> None:
        if 'params' in node.data and name in node.data['params']:
            self.error(
                f"Parameter {name!r} with the same name already defined!"
            )

    def read(self, row: ManifestRow) -> None:
        node = self._get_node()

        self.name = row[REF]
        if not self.name:
            self.error("Parameter must have a name.")

        self._check_param_name(node, self.name)
        self._ensure_params_list(node, self.name)

        self.data = self._get_data(self.name, row)
        node.data['params'][self.name] = self.data

    def append(self, row: ManifestRow) -> None:
        node = self._get_node()

        if row[REF]:
            self.name = row[REF]
            self._check_param_name(node, self.name)
            self._ensure_params_list(node, self.name)

        self._get_and_append_data(node.data['params'][self.name], row)

    def release(self, reader: TabularReader = None) -> bool:
        return not isinstance(reader, (AppendReader, LangReader))

    def enter(self) -> None:
        pass

    def leave(self) -> None:
        pass


class EnumReader(TabularReader):
    type: str = 'enum'
    data: EnumRow
    name: str = None

    def read(self, row: ManifestRow) -> None:
        if row[REF]:
            self.name = row[REF]
        else:
            self.name = self.name or ''

        if not any([
            row[SOURCE],
            row[PREPARE],
            row[ACCESS],
            row[TITLE],
            row[DESCRIPTION],
        ]):
            return

        # source = row[SOURCE] if row[SOURCE] is not None else row[PREPARE]
        source = str(row[SOURCE]) or row[PREPARE]
        if not source:
            self.error(
                "At least source or prepare must be specified for an enum."
            )

        if row[LEVEL]:
            self.error(f"Enum's do not have a level, but level {row[LEVEL]!r} is given.")

        self.data = {
            'name': self.name,
            'source': row[SOURCE],
            'prepare': _parse_spyna(self, row[PREPARE]),
            'access': row[ACCESS],
            'title': row[TITLE],
            'description': row[DESCRIPTION],
        }

        node = (
            self.state.prop or
            self.state.model or
            self.state.base or
            self.state.resource or
            self.state.dataset or
            self.state.manifest
        )

        if 'enums' not in node.data:
            node.data['enums'] = {}

        if self.name not in node.data['enums']:
            node.data['enums'][self.name] = {}

        enum = node.data['enums'][self.name]

        if source in enum:
            self.error(
                f"Enum {self.name!r} item {source!r} with the same value is "
                f"already defined."
            )
        enum[source] = self.data

    def append(self, row: ManifestRow) -> None:
        self.read(row)

    def release(self, reader: TabularReader = None) -> bool:
        return not isinstance(reader, (AppendReader, LangReader))

    def enter(self) -> None:
        pass

    def leave(self) -> None:
        pass


class LangReader(TabularReader):
    type: str = 'lang'

    def read(self, row: ManifestRow) -> None:
        reader = self.state.stack[-1]
        if not isinstance(reader, (
            DatasetReader,
            ResourceReader,
            BaseReader,
            ModelReader,
            PropertyReader,
            EnumReader,
        )):
            self.error(f'Language metadata is not supported on {reader.type}.')
            return

        if 'lang' not in reader.data:
            reader.data['lang'] = {}

        lang = reader.data['lang']

        self.name = row[REF]

        if self.name in lang:
            self.error(
                f"Language {self.name!r} with the same name is already "
                f"defined for this {reader.name!r} {reader.type}."
            )

        lang[self.name] = {
            'id': row[ID],
            'eid': f'{self.path}:{self.line}',
            'type': self.type,
            'ref': self.name,
            'title': row[TITLE],
            'description': row[DESCRIPTION],
        }

    def append(self, row: ManifestRow) -> None:
        self.read(row)

    def release(self, reader: TabularReader = None) -> bool:
        return not isinstance(reader, AppendReader)

    def enter(self) -> None:
        pass

    def leave(self) -> None:
        pass


class UniqueReader(TabularReader):
    type: str = 'unique'

    def read(self, row: ManifestRow) -> None:
        self.name = row[REF]
        reader = self.state.stack[-1]

        if not isinstance(reader, (
            ModelReader,
            UniqueReader,
            AppendReader
        )):
            self.error(f'Unique reader is not supported for {reader.type}.')
            return

        if self.type not in reader.data:
            reader.data['unique'] = []

    def append(self, row: ManifestRow) -> None:
        self.read(row)

    def release(self, reader: TabularReader = None) -> bool:
        return not isinstance(reader, AppendReader)

    def enter(self) -> None:
        data = [row.strip() for row in self.name.split(',')]
        if data not in self.state.model.data['unique']:
            self.state.model.data['unique'].append(data)

    def leave(self) -> None:
        pass


class CommentReader(TabularReader):
    type: str = 'comment'
    data: CommentData

    def read(self, row: ManifestRow) -> None:
        reader = self.state.stack[-1]

        if 'comments' not in reader.data:
            reader.data['comments'] = []

        comments = reader.data['comments']

        comments.append({
            'id': row[ID],
            'parent': row[REF],
            'author': row[SOURCE],
            'access': row[ACCESS],
            # TODO: parse datetime
            'created': row[TITLE],
            'comment': row[DESCRIPTION],
        })

    def append(self, row: ManifestRow) -> None:
        self.read(row)

    def release(self, reader: TabularReader = None) -> bool:
        return not isinstance(reader, AppendReader)

    def enter(self) -> None:
        pass

    def leave(self) -> None:
        pass


READERS = {
    # Main dimensions
    'dataset': DatasetReader,
    'resource': ResourceReader,
    'base': BaseReader,
    'model': ModelReader,
    'property': PropertyReader,

    # Extra dimensions
    '': AppendReader,
    'prefix': PrefixReader,
    'ns': NamespaceReader,
    'param': ParamReader,
    'enum': EnumReader,
    'lang': LangReader,
    'comment': CommentReader,
    'unique': UniqueReader
}


class State:
    stack: List[TabularReader]

    backends: Dict[str, Dict[str, str]] = None

    models: Set[str]

    manifest: ManifestReader = None
    dataset: DatasetReader = None
    resource: ResourceReader = None
    base: BaseReader = None
    model: ModelReader = None
    prop: PropertyReader = None

    rename_duplicates: bool = False

    def __init__(self):
        self.stack = []
        self.models = set()

    def release(self, reader: TabularReader = None) -> Iterator[ParsedRow]:
        for parent in list(reversed(self.stack)):
            if parent.release(reader):
                if isinstance(parent, (
                    ManifestReader,
                    NamespaceReader,
                    DatasetReader,
                    ModelReader,
                )) and parent.name != "/":
                    yield from parent.items()
                self.stack.pop()
                parent.leave()
            else:
                break

        if reader:
            reader.enter()
            self.stack.append(reader)


def _read_tabular_manifest_rows(
    path: Optional[str],
    rows: Iterator[Tuple[str, List[str]]],
    *,
    rename_duplicates: bool = True,
) -> Iterator[ParsedRow]:
    _, header = next(rows, (None, None))
    if header is None:
        # Looks like an empty file.
        return
    header = _detect_header(path, 1, header)

    defaults = {k: '' for k in MANIFEST_COLUMNS}

    state = State()
    state.rename_duplicates = rename_duplicates
    reader = ManifestReader(state, path, '1')
    reader.read({})
    yield from state.release(reader)

    for line, row in rows:
        _check_row_size(path, line, header, row)
        row = dict(zip(header, row))
        row = {**defaults, **row}
        dimension = _detect_dimension(path, line, row)
        Reader = READERS[dimension]
        reader = Reader(state, path, line)
        reader.read(row)
        yield from state.release(reader)

    yield from state.release()


def _check_row_size(
    path: Optional[str],
    line: int,
    header: List[str],
    row: List[str],
):
    if len(header) != len(row):
        header = ['header', 'row']
        table = [
            ['∅' if x is None else x for x in v]
            for v in zip_longest(header, row)
        ]
        table = tabulate(table, headers=['header', 'row'])
        raise TabularManifestError(
            f"{path}:{line}: "
            "Number of row cells do not match table header, see what is "
            "missing, missing cells marked with ∅ symbol:\n"
            f"{table}"
        )


def read_tabular_manifest(
    format_: TabularFormat = None,
    *,
    path: str = None,
    file: IO = None,
    rename_duplicates: bool = False,
) -> Iterator[ParsedRow]:
    if format_ == TabularFormat.GSHEETS:
        rows = read_gsheets_manifest(path)
    elif format_ == TabularFormat.CSV:
        rows = _read_csv_manifest(path, file)
    elif format_ == TabularFormat.ASCII:
        rows = _read_txt_manifest(path, file)
    elif format_ == TabularFormat.XLSX:
        rows = _read_xlsx_manifest(path)
    else:
        raise ValueError(f"Unknown tabular manifest format {format_!r}.")

    yield from _read_tabular_manifest_rows(
        path,
        rows,
        rename_duplicates=rename_duplicates,
    )


def _read_txt_manifest(
    path: str,
    file: IO[str] = None,
) -> Iterator[Tuple[str, List[str]]]:
    if file:
        yield from _read_ascii_tabular_manifest(file)
    else:
        with pathlib.Path(path).open(encoding='utf-8-sig') as f:
            yield from _read_ascii_tabular_manifest(f)


def _read_csv_manifest(
    path: str,
    file: IO[str] = None,
) -> Iterator[Tuple[str, List[str]]]:
    if file:
        rows = csv.reader(file)
        for i, row in enumerate(rows, 1):
            yield str(i), row
    else:
        with pathlib.Path(path).open(encoding='utf-8') as f:
            rows = csv.reader(f)
            for i, row in enumerate(rows, 1):
                yield str(i), row


def _empty_rows_counter():
    empty_rows = 0

    def _counter(row):
        nonlocal empty_rows
        if any(row):
            empty_rows = 0
        else:
            empty_rows += 1
        return empty_rows

    return _counter


def _read_xlsx_manifest(path: str) -> Iterator[Tuple[str, List[str]]]:
    wb = openpyxl.load_workbook(path)

    yield '1', DATASET

    for sheet in wb:
        rows = sheet.iter_rows(values_only=True)
        cols = next(rows, None)
        if cols is None:
            continue
        cols = normalizes_columns(cols)
        cols = [cols.index(c) if c in cols else None for c in DATASET]

        empty_rows = _empty_rows_counter()
        for i, row in enumerate(rows, 2):
            row = [row[c] if c is not None else None for c in cols]
            yield f'{sheet.title}:{i}', row

            if empty_rows(row) > 100:
                log.warning(
                    f"Too many consequent empty rows, stop reading {path} "
                    f"at {i} row."
                )
                break


def striptable(table):
    return textwrap.dedent(table).strip()


def _join_escapes(row: List[str]) -> List[str]:
    res = []
    for v in row:
        if res and res[-1] and res[-1].endswith('\\'):
            res[-1] = res[-1][:-1] + '|' + v
        else:
            res.append(v)
    return res


def _read_ascii_tabular_manifest(
    lines: Iterable[str],
    *,
    check_column_names: bool = True,
) -> Iterator[Tuple[str, List[str]]]:
    lines = (line.strip() for line in lines)
    lines = filter(None, lines)

    # Read header
    header = next(lines, None)
    if header is None:
        return
    header = normalizes_columns(
        header.split('|'),
        check_column_names=check_column_names,
    )
    yield '1', header

    # Find index where dimension columns end.
    dim = sum(1 for h in header if h in DATASET[:6])
    for i, line in enumerate(lines, 2):
        row = _join_escapes(line.split('|'))
        row = [x.strip() for x in row]
        row = row[:len(header)]
        rem = len(header) - len(row)
        row = row[:dim - rem] + [''] * rem + row[dim - rem:]
        assert len(header) == len(row), line
        yield str(i), row


def read_ascii_tabular_rows(
    manifest: str,
    *,
    strip: bool = False,
    check_column_names: bool = True,
) -> Iterator[List[str]]:
    if strip:
        manifest = striptable(manifest)
    rows = _read_ascii_tabular_manifest(
        manifest.splitlines(),
        check_column_names=check_column_names,
    )
    for line, row in rows:
        yield row


def read_ascii_tabular_manifest(
    manifest: str,
    *,
    strip: bool = False,
    rename_duplicates: bool = False,
) -> Iterator[ParsedRow]:
    if strip:
        manifest = striptable(manifest)
    rows = _read_ascii_tabular_manifest(manifest.splitlines())
    yield from _read_tabular_manifest_rows(
        None,
        rows,
        rename_duplicates=rename_duplicates,
    )


def load_ascii_tabular_manifest(
    context: Context,
    manifest: Manifest,
    manifest_ascii_table: str,
    *,
    strip: bool = False,
) -> None:
    schemas = read_ascii_tabular_manifest(manifest_ascii_table, strip=strip)
    load_manifest_nodes(context, manifest, schemas)
    commands.link(context, manifest)


def get_relative_model_name(dataset: [str, dict], name: str) -> str:
    if isinstance(dataset, str):
        return name.replace(dataset, '')
    if name.startswith('/'):
        return name[1:]
    elif dataset is None:
        return name
    else:
        return '/'.join([
            dataset['name'],
            name,
        ])


def to_relative_model_name(model: Model, dataset: Dataset = None) -> str:
    """Convert absolute model `name` to relative."""
    if dataset is None:
        return model.name
    if model.name.startswith(dataset.name):
        prefix = dataset.name
        return model.name[len(prefix) + 1:]
    else:
        return '/' + model.name


def tabular_eid(model: Model):
    if isinstance(model.eid, int):
        return model.eid
    else:
        return 0


class OrderBy(NamedTuple):
    func: Callable[[Union[Dataset, Model, Property, EnumItem]], Any]
    reverse: bool = False


def _order_datasets_by_access(dataset: Dataset):
    return dataset.access or Access.private


def _order_datasets_by_name(dataset: Dataset):
    return dataset.name


DATASETS_ORDER_BY = {
    'access': OrderBy(_order_datasets_by_access, reverse=True),
    'default': OrderBy(_order_datasets_by_name),
}


def _order_models_by_access(model: Model):
    return model.access or Access.private


MODELS_ORDER_BY = {
    'access': OrderBy(_order_models_by_access, reverse=True),
    'default': OrderBy(tabular_eid),
}


def _order_properties_by_access(prop: Property):
    return prop.access or Access.private


PROPERTIES_ORDER_BY = {
    'access': OrderBy(_order_properties_by_access, reverse=True),
}


T = TypeVar('T', Dataset, Model, Property, EnumItem)


def sort(
    ordering: Dict[str, OrderBy],
    items: Iterable[T],
    order_by: Optional[str],
) -> Iterable[T]:
    order: Optional[OrderBy] = None

    if order_by:
        order = ordering[order_by]
    elif 'default' in ordering:
        order = ordering['default']

    if order:
        return sorted(items, key=order.func, reverse=order.reverse)
    else:
        return items


def _end_marker(name):
    yield torow(DATASET, {
        name: "/"
    })


def _prefixes_to_tabular(
    prefixes: Dict[str, UriPrefix],
    *,
    separator: bool = False,
) -> Iterator[ManifestRow]:
    first = True
    for name, prefix in prefixes.items():
        yield torow(DATASET, {
            'id': prefix.id,
            'type': prefix.type if first else '',
            'ref': name,
            'uri': prefix.uri,
            'title': prefix.title,
            'description': prefix.description,
        })
        first = False

    if separator and prefixes:
        yield torow(DATASET, {})


def _backends_to_tabular(
    backends: Dict[str, Backend],
    *,
    separator: bool = False,
) -> Iterator[ManifestRow]:
    for name, backend in backends.items():
        yield torow(DATASET, {
            'type': backend.type,
            'resource': name,
            'source': backend.config.get('dsn'),
        })

    if separator and backends:
        yield torow(DATASET, {})


def _namespaces_to_tabular(
    namespaces: Dict[str, Namespace],
    *,
    separator: bool = False,
) -> Iterator[ManifestRow]:
    namespaces = {
        k: ns
        for k, ns in namespaces.items() if not ns.generated
    }
    first = True
    for name, ns in namespaces.items():
        yield torow(DATASET, {
            'type': ns.type if first else '',
            'ref': name,
            'title': ns.title,
            'description': ns.description,
        })
        first = False

    if separator and namespaces:
        yield torow(DATASET, {})


def _order_enums_by_access(item: EnumItem):
    return item.access or Access.private


ENUMS_ORDER_BY = {
    'access': OrderBy(_order_enums_by_access, reverse=True),
}


def _enums_to_tabular(
    enums: Optional[Enums],
    *,
    external: bool = True,
    access: Access = Access.private,
    order_by: ManifestColumn = None,
    separator: bool = False,
) -> Iterator[ManifestRow]:
    if enums is None:
        return
    for name, enum in enums.items():
        first = True
        items = sort(ENUMS_ORDER_BY, enum.values(), order_by)
        for item in items:
            if item.access is not None and item.access < access:
                continue
            yield torow(DATASET, {
                'type': 'enum' if first else '',
                'ref': name if first else '',
                'source': item.source if external else '',
                'prepare': unparse(item.prepare),
                'access': item.given.access,
                'title': item.title,
                'description': item.description,
            })
            if lang := list(_lang_to_tabular(item.lang)):
                first = True
                yield from lang
            else:
                first = False

    if separator and enums:
        yield torow(DATASET, {})


def _lang_to_tabular(
    lang: Optional[LangData],
) -> Iterator[ManifestRow]:
    if lang is None:
        return
    first = True
    for name, data in sorted(lang.items(), key=itemgetter(0)):
        yield torow(DATASET, {
            'type': 'lang' if first else '',
            'ref': name if first else '',
            'title': data['title'],
            'description': data['description'],
        })
        first = False


def _comments_to_tabular(
    comments: Optional[List[Comment]],
    *,
    access: Access = Access.private,
) -> Iterator[ManifestRow]:
    if comments is None:
        return
    first = True
    for comment in comments:
        if comment.access < access:
            return
        yield torow(DATASET, {
            'id': comment.id,
            'type': 'comment' if first else '',
            'ref': comment.parent,
            'source': comment.author,
            'access': comment.given.access,
            'title': comment.created,
            'description': comment.comment,
        })
        first = False


def _unique_to_tabular(model_unique_data, hide_list: List) -> Iterator[ManifestRow]:
    if not model_unique_data:
        return
    for row in model_unique_data:
        if row not in hide_list:
            yield torow(DATASET, {
                'type': 'unique',
                'ref': ', '.join([r.name for r in row])
            })


def _params_to_tabular(params_data) -> Iterator[ManifestRow]:
    if not params_data:
        return
    for param, values in params_data.items():
        for i in range(len(values["source"])):
            if isinstance(values["prepare"][i], NotAvailable):
                prepare = ''
            else:
                prepare = spyna.unparse(values["prepare"][i])
            if not (isinstance(values["prepare"][i], NotAvailable) and values['source'][i] == ''):
                if i == 0:
                    yield torow(DATASET, {
                        'type': 'param',
                        'ref': param,
                        'source': values["source"][i],
                        'prepare': prepare,
                        'title': values["title"],
                        'description': values["description"]
                    })
                else:
                    yield torow(DATASET, {
                        'source': values["source"][i],
                        'prepare': prepare
                    })


def _dataset_to_tabular(
    dataset: Dataset,
    *,
    external: bool = True,
    access: Access = Access.private,
    order_by: ManifestColumn = None,
) -> Iterator[ManifestRow]:
    yield torow(DATASET, {
        'id': dataset.id,
        'dataset': dataset.name,
        'level': dataset.level,
        'access': dataset.given.access,
        'title': dataset.title,
        'description': dataset.description,
    })
    yield from _lang_to_tabular(dataset.lang)
    yield from _prefixes_to_tabular(dataset.prefixes, separator=True)
    yield from _enums_to_tabular(
        dataset.ns.enums,
        external=external,
        access=access,
        order_by=order_by,
    )


def _resource_to_tabular(
    resource: Resource,
    *,
    external: bool = True,
    access: Access = Access.private,
) -> Iterator[ManifestRow]:
    backend = resource.backend
    yield torow(DATASET, {
        'resource': resource.name,
        'source': resource.external if external else '',
        'prepare': unparse(resource.prepare or NA) if external else '',
        'type': resource.type,
        'ref': (
            backend.name
            if (
                external and
                backend and
                backend.origin != BackendOrigin.resource
            )
            else ''
        ),
        'level': resource.level,
        'access': resource.given.access,
        'title': resource.title,
        'description': resource.description,
    })
    yield from _params_to_tabular(resource.params)
    yield from _comments_to_tabular(resource.comments, access=access)
    yield from _lang_to_tabular(resource.lang)


def _base_to_tabular(
    base: Base,
) -> Iterator[ManifestRow]:
    data = {
        'base': base.name,
        'level': base.level.value if base.level else "",
    }
    if base.pk:
        data['ref'] = ', '.join([pk.place for pk in base.pk])
    yield torow(DATASET, data)
    yield from _lang_to_tabular(base.lang)


def _property_to_tabular(
    prop: Property,
    *,
    external: bool = True,
    access: Access = Access.private,
    order_by: ManifestColumn = None,
) -> Iterator[ManifestRow]:
    if prop.name.startswith('_'):
        return

    if prop.access and prop.access < access:
        return

    data = {
        'property': prop.given.name,
        'type': _get_type_repr(prop.dtype),
        'level': prop.level.value if prop.level else "",
        'access': prop.given.access,
        'uri': prop.uri,
        'title': prop.title,
        'description': prop.description,
    }

    if external and prop.external:
        if isinstance(prop.external, list):
            # data['source'] = ', '.join(x.name for x in prop.external)
            # data['prepare'] = ', '.join(
            #     unparse(x.prepare or NA)
            #     for x in prop.external if x.prepare
            # )
            raise DeprecationWarning(
                "Source can't be a list, use prepare instead."
            )
        elif prop.external:
            data['source'] = prop.external.name
            data['prepare'] = unparse(prop.external.prepare or NA)
    yield_array_row = None
    if isinstance(prop.dtype, Array):
        yield_array_row = prop.dtype.items
        if prop.given.name == prop.dtype.items.given.name:
            yield from _property_to_tabular(yield_array_row, external=external, access=access, order_by=order_by)
            return

    if isinstance(prop.dtype, Ref):
        model = prop.model
        if model.external and model.external.dataset:
            data['ref'] = to_relative_model_name(
                prop.dtype.model,
                model.external.dataset,
            )
            pkeys = prop.dtype.model.external.pkeys
            rkeys = prop.dtype.refprops
            if rkeys and pkeys != rkeys:
                rkeys = ', '.join([p.place for p in rkeys])
                data['ref'] += f'[{rkeys}]'
        else:
            data['ref'] = prop.dtype.model.name

    elif prop.enum is not None:
        data['ref'] = prop.given.enum
    elif prop.unit is not None:
        data['ref'] = prop.given.unit
    data, prepare_rows = _prepare_to_tabular(data, prop)
    yield torow(DATASET, data)
    yield from prepare_rows
    yield from _comments_to_tabular(prop.comments, access=access)
    yield from _lang_to_tabular(prop.lang)
    yield from _enums_to_tabular(
        prop.enums,
        external=external,
        access=access,
        order_by=order_by,
    )
    if yield_array_row:
        yield from _property_to_tabular(yield_array_row, external=external, access=access, order_by=order_by)


def _prepare_to_tabular(data, prop):
    prep_rows = []
    if prop.given.prepare:
        data['prepare'] = ''
        for prep in prop.given.prepare:
            if prep['appended']:
                prep_rows.append(torow(DATASET, {
                    'source': prep['source'],
                    'prepare': prep['prepare']
                }))
            else:
                if prop.external:
                    data['prepare'] = prep['prepare']
    return data, prep_rows


def _model_to_tabular(
    model: Model,
    *,
    external: bool = True,
    access: Access = Access.private,
    order_by: ManifestColumn = None,
) -> Iterator[ManifestRow]:
    data = {
        'id': model.id,
        'model': model.name,
        'level': model.level.value if model.level else "",
        'access': model.given.access,
        'title': model.title,
        'description': model.description,
        'uri': model.uri if model.uri else "",
    }
    if model.external and model.external.dataset:
        data['model'] = to_relative_model_name(
            model,
            model.external.dataset,
        )
    if external and model.external:
        data.update({
            'source': model.external.name,
            'prepare': unparse(model.external.prepare or NA),
        })
        if (
            not model.external.unknown_primary_key and
            all(p.access >= access for p in model.external.pkeys)
        ):
            # Add `ref` only if all properties are available in the
            # resulting manifest.
            data['ref'] = ', '.join([
                p.name for p in model.external.pkeys
            ])

    hide_list = []
    if model.external:
        if not model.external.unknown_primary_key:
            hide_list = [model.external.pkeys]
    yield torow(DATASET, data)
    yield from _params_to_tabular(model.params)
    yield from _comments_to_tabular(model.comments, access=access)
    yield from _lang_to_tabular(model.lang)
    yield from _unique_to_tabular(model.unique, hide_list)

    props = sort(PROPERTIES_ORDER_BY, model.properties.values(), order_by)
    for prop in props:
        yield from _property_to_tabular(
            prop,
            external=external,
            access=access,
            order_by=order_by,
        )


def datasets_to_tabular(
    manifest: Manifest,
    *,
    external: bool = True,   # clean content of source and prepare
    access: Access = Access.private,
    internal: bool = False,  # internal models with _ prefix like _txn
    order_by: ManifestColumn = None,
) -> Iterator[ManifestRow]:
    yield from _prefixes_to_tabular(manifest.prefixes, separator=True)
    yield from _backends_to_tabular(manifest.backends, separator=True)
    yield from _namespaces_to_tabular(manifest.namespaces, separator=True)
    yield from _enums_to_tabular(
        manifest.enums,
        external=external,
        access=access,
        order_by=order_by,
        separator=True,
    )

    seen_datasets = set()
    dataset = None
    resource = None
    base = None
    models = manifest.models if internal else take(manifest.models)
    models = sort(MODELS_ORDER_BY, models.values(), order_by)

    separator = False
    for model in models:
        if model.access < access:
            continue

        if model.external:
            if dataset is None or (model.external.dataset and dataset.name != model.external.dataset.name):
                dataset = model.external.dataset
                if dataset:
                    seen_datasets.add(dataset.name)
                    resource = None
                    separator = True
                    yield from _dataset_to_tabular(
                        dataset,
                        external=external,
                        access=access,
                        order_by=order_by,
                    )
            elif dataset is not None and \
                    model.external.dataset is None:
                dataset = None
                resource = None
                base = None
                separator = True
                yield from _end_marker('dataset')

            if external and model.external and model.external.resource and (
                resource is None or
                resource.name != model.external.resource.name
            ):
                resource = model.external.resource
                if resource:
                    separator = True
                    yield from _resource_to_tabular(
                        resource,
                        external=external,
                        access=access,
                    )
            elif external and \
                    model.external and \
                    model.external.resource is None and \
                    dataset is not None and \
                    resource is not None:
                base = None
                yield from _end_marker('resource')

        if separator:
            yield torow(DATASET, {})
        else:
            separator = False

        if model.base and (not base or not is_base_same(model.base, base)):
            base = model.base
            yield from _base_to_tabular(model.base)
        elif base and not model.base:
            base = None
            yield from _end_marker("base")
        yield from _model_to_tabular(
            model,
            external=external,
            access=access,
            order_by=order_by,
        )

    datasets = sort(DATASETS_ORDER_BY, manifest.datasets.values(), order_by)
    for dataset in datasets:
        if dataset.name in seen_datasets:
            continue
        yield from _dataset_to_tabular(
            dataset,
            external=external,
            access=access,
            order_by=order_by,
        )
        for resource in dataset.resources.values():
            yield from _resource_to_tabular(resource)


def is_base_same(a: Base, b: Base):
    return a.name == b.name and a.level == b.level and a.pk == b.pk


def torow(keys, values) -> ManifestRow:
    return {k: values.get(k) for k in keys}


def render_tabular_manifest(
    manifest: Manifest,
    cols: List[ManifestColumn] = None,
    *,
    sizes: Dict[ManifestColumn, int] = None,
) -> str:
    rows = datasets_to_tabular(manifest)
    return render_tabular_manifest_rows(rows, cols, sizes=sizes)


def render_tabular_manifest_rows(
    rows: Iterable[ManifestRow],
    cols: List[ManifestColumn] = None,
    *,
    sizes: Dict[ManifestColumn, int] = None,
) -> str:
    cols = cols or MANIFEST_COLUMNS
    hs = 1 if ID in cols else 0  # hierarchical cols start
    he = cols.index(PROPERTY)    # hierarchical cols end
    hsize = 1                      # hierarchical column size
    bsize = 3                      # border size
    if sizes is None:
        sizes = dict(
            [(c, len(c)) for c in cols[:hs]] +
            [(c, 1) for c in cols[hs:he]] +
            [(c, len(c)) for c in cols[he:]]
        )
        rows = list(rows)
        for row in rows:
            for i, col in enumerate(cols):
                val = '' if row[col] is None else str(row[col])
                if col == ID:
                    sizes[col] = 2
                elif i < he:
                    size = (hsize + bsize) * (he - hs - i) + sizes[PROPERTY]
                    if size < len(val):
                        sizes[PROPERTY] += len(val) - size
                elif sizes[col] < len(val):
                    sizes[col] = len(val)

    line = []
    for col in cols:
        size = sizes[col]
        line.append(col[:size].ljust(size))
    lines = [line]

    for row in rows:
        if ID in cols:
            line = [row[ID][:2] if row[ID] else '  ']
        else:
            line = []

        for i, col in enumerate(cols[hs:he + 1]):
            val = row[col] or ''
            if val:
                depth = i
                break
        else:
            val = ''
            depth = 0

        line += [' ' * hsize] * depth
        size = (hsize + bsize) * (he - hs - depth) + sizes[PROPERTY]
        line += [val.ljust(size)]

        for col in cols[he + 1:]:
            val = '' if row[col] is None else str(row[col])
            val = val.replace('|', '\\|')
            size = sizes[col]
            line.append(val.ljust(size))

        lines.append(line)

    lines = [' | '.join(line) for line in lines]
    lines = [l.rstrip() for l in lines]
    return '\n'.join(lines)


SHORT_NAMES = {
    'd': 'dataset',
    'r': 'resource',
    'b': 'base',
    'm': 'model',
    'p': 'property',
    't': 'type',
}


def normalizes_columns(
    cols: List[str],
    *,
    check_column_names: bool = True,
) -> List[ManifestColumn]:
    result: List[ManifestColumn] = []
    unknown: List[str] = []
    invalid: List[str] = []
    for col in cols:
        col = col or ''
        col = col.strip().lower()
        col = SHORT_NAMES.get(col, col)
        col = cast(ManifestColumn, col)
        if col not in MANIFEST_COLUMNS:
            unknown.append(col)
        else:
            if unknown:
                result += unknown
                invalid += unknown
                unknown = []
            result.append(col)
    if check_column_names and invalid:
        if len(invalid) == 1:
            raise PropertyNotFound(property=invalid[0])
        else:
            raise MultipleErrors(
                PropertyNotFound(property=col) for col in invalid
            )
    return result


def write_tabular_manifest(
    path: str,
    rows: Union[
        Manifest,
        Iterable[ManifestRow],
        None,
    ] = None,
    cols: List[ManifestColumn] = None,
) -> None:
    cols = cols or DATASET

    if rows is None:
        rows = []
    elif isinstance(rows, Manifest):
        rows = datasets_to_tabular(rows)

    rows = ({c: row[c] for c in cols} for row in rows)
    if path.endswith('.csv'):
        _write_csv(pathlib.Path(path), rows, cols)
    elif path.endswith('.xlsx'):
        _write_xlsx(pathlib.Path(path), rows, cols)
    else:
        raise ValueError(f"Unknown tabular manifest format {path!r}.")


def _write_csv(
    path: pathlib.Path,
    rows: Iterator[ManifestRow],
    cols: List[ManifestColumn],
) -> None:
    with path.open('w') as f:
        writer = csv.DictWriter(f, fieldnames=cols)
        writer.writeheader()
        writer.writerows(rows)


def _write_xlsx(
    path: pathlib.Path,
    rows: Iterator[ManifestRow],
    cols: List[ManifestColumn],
) -> None:
    workbook = xlsxwriter.Workbook(path, {
        'strings_to_formulas': False,
        'strings_to_urls': False,
    })

    bold = workbook.add_format({'bold': True})

    formats = {
        'id': workbook.add_format({
            'align': 'right',
            'valign': 'top',
        }),
        'dataset': workbook.add_format({
            'bold': True,
            'valign': 'top',
            'font_color': '#127622',
        }),
        'resource': workbook.add_format({
            'valign': 'top',
        }),
        'base': workbook.add_format({
            'valign': 'top',
        }),
        'model': workbook.add_format({
            'bold': True,
            'valign': 'top',
            'font_color': '#127622',
        }),
        'property': workbook.add_format({
            'valign': 'top',
            'font_color': '#127622',
        }),
        'type': workbook.add_format({
            'valign': 'top',
        }),
        'ref': workbook.add_format({
            'valign': 'top',
            'font_color': '#127622',
        }),
        'source': workbook.add_format({
            'valign': 'top',
            'font_color': '#c9211e',
        }),
        'prepare': workbook.add_format({
            'valign': 'top',
            'font_color': '#c9211e',
        }),
        'level': workbook.add_format({
            'valign': 'top',
        }),
        'access': workbook.add_format({
            'valign': 'top',
        }),
        'uri': workbook.add_format({
            'valign': 'top',
            'font_color': '#284f80',
        }),
        'title': workbook.add_format({
            'valign': 'top',
            'text_wrap': True,
        }),
        'description': workbook.add_format({
            'valign': 'top',
            'text_wrap': True,
        }),
    }

    sheet = workbook.add_worksheet()
    sheet.freeze_panes(1, 0)  # Freeze the first row.

    sheet.set_column('A:E', 2)   # id, d, r, b, m
    sheet.set_column('F:F', 20)  # property
    sheet.set_column('I:J', 20)  # source, prepare
    sheet.set_column('N:N', 20)  # title
    sheet.set_column('O:O', 30)  # description

    for j, col in enumerate(cols):
        sheet.write(0, j, col, bold)

    for i, row in enumerate(rows, 1):
        for j, col in enumerate(cols):
            val = row[col]
            fmt = formats.get(col)
            sheet.write(i, j, val, fmt)

    workbook.close()


def _get_state_obj(reader: TabularReader) -> Optional[TabularReader]:
    if reader is None or reader.name == "/":
        return None
    else:
        return reader<|MERGE_RESOLUTION|>--- conflicted
+++ resolved
@@ -615,48 +615,32 @@
             'description': row['description'],
             'required': dtype['required'],
             'unique': dtype['unique'],
-<<<<<<< HEAD
-            'given_name': given_name
+            'given_name': given_name,
+            'prepare_given': [],
         }
         dataset = self.state.dataset.data if self.state.dataset else None
-        if dataset or row['source']:
-            new_data['external'] = {
-                'name': row['source'],
-                'prepare': new_data.pop('prepare'),
-            }
 
         custom_data = new_data.copy() if is_prop_array else new_data
-=======
-            'prepare_given': []
-        }
-        dataset = self.state.dataset.data if self.state.dataset else None
-
         if row['prepare']:
-            self.data['prepare_given'].append(
+            custom_data['prepare_given'].append(
                 PrepareGiven(
                     appended=False,
                     source='',
                     prepare=row['prepare']
                 )
             )
->>>>>>> 86ba90dd
         if row['ref']:
-            if row['type'] in ('ref', 'backref', 'generic'):
+            if dtype['type'] in ('ref', 'backref', 'generic'):
                 ref_model, ref_props = _parse_property_ref(row['ref'])
                 custom_data['model'] = get_relative_model_name(dataset, ref_model)
                 custom_data['refprops'] = ref_props
             else:
                 # TODO: Detect if ref is a unit or an enum.
-<<<<<<< HEAD
                 custom_data['enum'] = row['ref']
-
-=======
-                self.data['enum'] = row['ref']
         if dataset or row['source']:
-            self.data['external'] = {
+            custom_data['external'] = {
                 'name': row['source'],
             }
->>>>>>> 86ba90dd
         # Denormalized form
         if "." in self.name and not new_data['type']:
             new_data['type'] = 'denorm'
