--- conflicted
+++ resolved
@@ -466,45 +466,7 @@
         self.name = name
 
         self.data = {
-<<<<<<< HEAD
-            'type': 'functional_model' if self.is_functional else 'model',
-            'id': row['id'],
-            'name': name,
-            'base': {
-                'id': base.data["id"],
-                'name': base.name,
-                'parent': base.data['model'],
-                'pk': base.data['pk'],
-                'level': base.data['level']
-            } if base and base.data else None,
-            'level': row['level'],
-            'access': row['access'],
-            'title': row['title'],
-            'description': row['description'],
-            'properties': {},
-            'uri': row['uri'],
-            'unique': [
-                ([x.strip().split('@')[0] for x in row['ref'].split(',')])
-            ] if row['ref'] else [],
-            'external': {
-                'dataset': dataset.name if dataset else '',
-                'resource': resource.name if dataset and resource else '',
-                'pk': (
-                    [x.strip().split('@')[0] for x in row['ref'].split(',')]
-                    if row['ref'] else []
-                ),
-                'name': row['source'],
-                'type': row['source.type'],
-                'prepare': _parse_spyna(self, row[PREPARE]),
-            },
-            'given_name': name,
-            'status': row.get(STATUS),
-            'visibility': row.get(VISIBILITY),
-            'eli': row.get(ELI),
-            'count': row.get(COUNT),
-            'origin': row.get(ORIGIN),
-=======
-            "type": "model",
+            "type": "functional_model" if self.is_functional else "model",
             "id": row["id"],
             "name": name,
             "base": {
@@ -532,13 +494,11 @@
                 "prepare": _parse_spyna(self, row[PREPARE]),
             },
             "given_name": name,
-            "features": features,
             "status": row.get(STATUS),
             "visibility": row.get(VISIBILITY),
             "eli": row.get(ELI),
             "count": row.get(COUNT),
             "origin": row.get(ORIGIN),
->>>>>>> 3ade3c0f
         }
         if resource and not dataset:
             self.data["backend"] = resource.name
@@ -1257,12 +1217,7 @@
     properties = reader.state.model.data["properties"]
     root = True
     for name in split:
-<<<<<<< HEAD
-
         basename = name
-=======
-        base_name = name
->>>>>>> 3ade3c0f
 
         if not base and root:
             skip = True
@@ -2002,30 +1957,17 @@
         return name.replace(dataset, "")
     if name.startswith("/"):
         return name[1:]
-<<<<<<< HEAD
     # removing /: to avoid confusion with functional models, for example City/:part
-    if '/' in name.replace("/:", ""):
-=======
-    elif "/" in name:
->>>>>>> 3ade3c0f
+    if "/" in name.replace("/:", ""):
         return name
     if dataset is None:
         return name
-<<<<<<< HEAD
-
-    return '/'.join([
-        dataset['name'],
+
+    return "/".join(
+        [
+                dataset["name"],
         name,
     ])
-=======
-    else:
-        return "/".join(
-            [
-                dataset["name"],
-                name,
-            ]
-        )
->>>>>>> 3ade3c0f
 
 
 def to_relative_model_name(model: Model, dataset: Dataset = None) -> str:
@@ -2034,13 +1976,8 @@
         return model.name
     if model.name == f"{dataset.name}/{model.basename}":
         return model.basename
-<<<<<<< HEAD
-
-    return '/' + model.name
-=======
-    else:
-        return "/" + model.name
->>>>>>> 3ade3c0f
+
+    return "/" + model.name
 
 
 def _relative_referenced_model_name(
@@ -2602,13 +2539,8 @@
             model,
             model.external.dataset,
         )
-<<<<<<< HEAD
     if model.given.url_params and not data['model'].endswith(model.given.url_params):
-        data['model'] = f"{data['model']}{model.given.url_params}"
-=======
-    if model.features:
-        data["model"] = f"{data['model']}{model.features}"
->>>>>>> 3ade3c0f
+        data["model"] = f"{data['model']}{model.given.url_params}"
     if external and model.external:
         data.update(
             {
