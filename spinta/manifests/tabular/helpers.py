from __future__ import annotations

import csv
import pathlib
import logging
import textwrap
from operator import itemgetter
from itertools import zip_longest
from typing import Any
from typing import Callable
from typing import Dict
from typing import IO
from typing import Iterable
from typing import Iterator
from typing import List
from typing import NamedTuple
from typing import Optional
from typing import Set
from typing import Tuple
from typing import TypeVar
from typing import Union
from typing import cast

import openpyxl
import xlsxwriter
from lark import ParseError
from tabulate import tabulate

from spinta import commands
from spinta import spyna
from spinta.backends import Backend
from spinta.backends.components import BackendOrigin
from spinta.components import Context, Base
from spinta.datasets.components import Resource
from spinta.dimensions.comments.components import Comment
from spinta.dimensions.enum.components import EnumItem
from spinta.components import Model
from spinta.components import Namespace
from spinta.components import Property
from spinta.core.enums import Access
from spinta.core.ufuncs import unparse
from spinta.datasets.components import Dataset
from spinta.dimensions.enum.components import Enums
from spinta.dimensions.lang.components import LangData
from spinta.dimensions.prefix.components import UriPrefix
from spinta.exceptions import MultipleErrors
from spinta.exceptions import PropertyNotFound
from spinta.manifests.components import Manifest
from spinta.manifests.helpers import load_manifest_nodes
from spinta.manifests.tabular.components import ACCESS
from spinta.manifests.tabular.components import BackendRow
from spinta.manifests.tabular.components import BaseRow
from spinta.manifests.tabular.components import CommentData
from spinta.manifests.tabular.components import DESCRIPTION
from spinta.manifests.tabular.components import DatasetRow
from spinta.manifests.tabular.components import ParamRow
from spinta.manifests.tabular.components import EnumRow
from spinta.manifests.tabular.components import ID
from spinta.manifests.tabular.components import MANIFEST_COLUMNS
from spinta.manifests.tabular.components import ManifestColumn
from spinta.manifests.tabular.components import ManifestRow
from spinta.manifests.tabular.components import ManifestTableRow
from spinta.manifests.tabular.components import ModelRow
from spinta.manifests.tabular.components import PREPARE
from spinta.manifests.tabular.components import PROPERTY
from spinta.manifests.tabular.components import PrefixRow
from spinta.manifests.tabular.components import PropertyRow
from spinta.manifests.tabular.components import REF
from spinta.manifests.tabular.components import ResourceRow
from spinta.manifests.tabular.components import SOURCE
from spinta.manifests.tabular.components import TITLE
from spinta.manifests.tabular.components import LEVEL
from spinta.manifests.tabular.components import TabularFormat
from spinta.manifests.tabular.constants import DATASET
from spinta.manifests.tabular.formats.gsheets import read_gsheets_manifest
from spinta.spyna import SpynaAST
from spinta.types.datatype import Ref, DataType
from spinta.types.model import _parse_dtype_string
from spinta.utils.data import take
from spinta.utils.schema import NA
from spinta.utils.schema import NotAvailable

log = logging.getLogger(__name__)

ParsedRow = Tuple[int, Dict[str, Any]]


MAIN_DIMENSIONS = [
    'dataset',
    'resource',
    'base',
    'model',
    'property',
]
EXTRA_DIMENSIONS = [
    '',
    'prefix',
    'enum',
    'param',
    'comment',
    'ns',
    'lang',
    'unique'
]


class TabularManifestError(Exception):
    pass


def _detect_header(
    path: Optional[str],
    line: int,  # Line number
    row: Iterable[str],
) -> List[str]:
    header = [h.strip().lower() for h in row]
    unknown_columns = set(header[:len(DATASET)]) - set(DATASET)
    if unknown_columns:
        unknown_columns = ', '.join(sorted(unknown_columns, key=header.index))
        raise TabularManifestError(
            f"{path}:{line}: Unknown columns: {unknown_columns}."
        )
    return header


def _detect_dimension(
    path: Optional[pathlib.Path],
    line: str,  # Line number with a prefix (depends on manifest format)
    row: Dict[str, str],
) -> Optional[str]:
    dimensions = [k for k in MAIN_DIMENSIONS if row[k]]

    if len(dimensions) == 1:
        return dimensions[0]

    if len(dimensions) > 1:
        dimensions = ', '.join([f'{k}: {row[k]}' for k in dimensions])
        raise TabularManifestError(
            f"{path}:{line}: In one row only single dimension can be used, "
            f"but found more than one: {dimensions}"
        )

    if row['type']:
        if row['type'] not in EXTRA_DIMENSIONS:
            raise TabularManifestError(
                f"{path}:{line}:type: Unknown additional dimension name "
                f"{row['type']}."
            )
        return row['type']

    return ''


def _parse_spyna(
    reader: TabularReader,
    formula: str,
) -> Union[SpynaAST, NotAvailable, None]:
    if formula:
        try:
            return spyna.parse(formula)
        except ParseError as e:
            reader.error(f"Error while parsing formula {formula!r}:\n{e}")
    return NA


class TabularReader:
    state: State
    path: str
    line: str
    type: str
    name: str
    data: ManifestRow               # Used when `appendable` is False
    rows: List[Dict[str, Any]]      # Used when `appendable` is True
    appendable: bool = False        # Tells if reader is appendable.

    def __init__(
        self,
        state: State,
        path: str,
        line: str,
    ):
        self.state = state
        self.path = path
        self.line = line
        self.data = {}
        self.rows = []

    def __str__(self):
        return f"<{type(self).__name__} name={self.name!r}>"

    def read(self, row: Dict[str, str]) -> None:
        raise NotImplementedError

    def append(self, row: Dict[str, str]) -> None:
        if any(row.values()):
            self.error(
                f"Updates are not supported in context of {self.type!r}."
            )

    def release(self, reader: TabularReader = None) -> bool:
        raise NotImplementedError

    def items(self) -> Iterator[ParsedRow]:
        if self.appendable:
            for data in self.rows:
                yield self.line, data
        else:
            yield self.line, self.data

    def enter(self) -> None:
        raise NotImplementedError

    def leave(self) -> None:
        raise NotImplementedError

    def error(self, message: str) -> None:
        raise TabularManifestError(f"{self.path}:{self.line}: {message}")

class ManifestReader(TabularReader):
    type: str = 'manifest'
    datasets: Set[str]
    namespaces: Set[str]
    data: ManifestTableRow

    def read(self, row: ManifestRow) -> None:
        self.name = str(self.path)
        self.data = {
            'type': 'manifest',
        }

    def release(self, reader: TabularReader = None) -> bool:
        return reader is None

    def enter(self) -> None:
        self.datasets = set()
        self.namespaces = set()
        self.state.manifest = self

    def leave(self) -> None:
        self.state.manifest = None


class DatasetReader(TabularReader):
    type: str = 'dataset'
    data: DatasetRow

    def read(self, row: Dict[str, str]) -> None:
        self.name = row['dataset']

        if self.name == '/':
            self.data = {}
        else:
            if row['dataset'] in self.state.manifest.datasets:
                self.error("Dataset already defined.")

            self.data = {
                'type': 'dataset',
                'id': row['id'],
                'name': row['dataset'],
                'level': row['level'],
                'access': row['access'],
                'title': row['title'],
                'description': row['description'],
                'resources': {},
            }

    def release(self, reader: TabularReader = None) -> bool:
        return reader is None or isinstance(reader, (
            ManifestReader,
            DatasetReader,
        )) or (
            isinstance(reader, (ResourceReader, ModelReader)) and
            self.name == '/'
        )

    def enter(self) -> None:
        self.state.dataset = self

    def leave(self) -> None:
        self.state.dataset = None


class ResourceReader(TabularReader):
    type: str = 'resource'
    data: Union[BackendRow, ResourceRow]

    def read(self, row: Dict[str, str]) -> None:
        self.name = row['resource']

        if self.name == '/':
            self.data = {}
        else:
            if self.state.dataset is None:
                self.read_backend(row)
            else:
                self.read_resource(row)

    def read_backend(self, row: Dict[str, str]) -> None:
        # Backends will be loaded using
        # `spinta.manifests.helpers._load_manifest_backends`.

        if 'backends' not in self.state.manifest.data:
            self.state.manifest.data['backends'] = {}
        backends = self.state.manifest.data['backends']

        if self.name in backends:
            self.error(
                f"Backend {self.name!r} with the same name already defined."
            )

        self.data = {
            'type': row['type'],
            'name': self.name,
            'dsn': row['source'],
            'title': row['title'],
            'description': row['description'],
        }

        backends[self.name] = self.data

    def read_resource(self, row: Dict[str, str]) -> None:
        dataset = _get_state_obj(self.state.dataset)
        dataset = dataset.data if dataset else None

        if self.name in dataset['resources']:
            self.error("Resource with the same name already defined in ")

        self.data = {
            'type': row['type'],
            'backend': row['ref'],
            'external': row['source'],
            'prepare': _parse_spyna(self, row[PREPARE]),
            'level': row['level'],
            'access': row['access'],
            'title': row['title'],
            'description': row['description'],
        }

        dataset['resources'][self.name] = self.data

    def release(self, reader: TabularReader = None) -> bool:
        return reader is None or isinstance(reader, (
            ManifestReader,
            DatasetReader,
            ResourceReader,
        )) or (isinstance(reader, ModelReader) and self.name == '/')

    def enter(self) -> None:
        self.state.resource = self

    def leave(self) -> None:
        self.state.resource = None


class BaseReader(TabularReader):
    type: str = 'base'
    data: BaseRow

    def read(self, row: Dict[str, str]) -> None:
        self.name = row['base']

        if self.name == '/':
            self.data = {}
        else:
            dataset = _get_state_obj(self.state.dataset)
            dataset = dataset.data if dataset else None

            self.data = {
                'name': self.name,
                'model': get_relative_model_name(dataset, row['base']),
                'pk': (
                    [x.strip() for x in row['ref'].split(',')]
                    if row['ref'] else []
                )
            }

    def release(self, reader: TabularReader = None) -> bool:
        return reader is None or isinstance(reader, (
            ManifestReader,
            DatasetReader,
            ResourceReader,
            BaseReader,
        )) or (isinstance(reader, ModelReader) and self.name == '/')

    def enter(self) -> None:
        self.state.base = self

    def leave(self) -> None:
        self.state.base = None


class ModelReader(TabularReader):
    type: str = 'model'
    data: ModelRow

    def read(self, row: Dict[str, str]) -> None:
        dataset = _get_state_obj(self.state.dataset)
        resource = _get_state_obj(self.state.resource)
        base = _get_state_obj(self.state.base)
        name = get_relative_model_name(
            dataset.data if dataset else None,
            row['model'],
        )

        if self.state.rename_duplicates:
            dup = 1
            _name = name
            while _name in self.state.models:
                _name = f'{name}_{dup}'
                dup += 1
            name = _name
        elif name in self.state.models:
            self.error(f"Model {name!r} with the same name is already defined.")

        self.name = name

        self.data = {
            'type': 'model',
            'id': row['id'],
            'name': name,
            'base': {
                'name': base.name,
                'parent': base.data['model'],
                'pk': base.data['pk'],
            } if base and base.data else None,
            'level': row['level'],
            'access': row['access'],
            'title': row['title'],
            'description': row['description'],
            'properties': {},
            'uri': row['uri'],
            'external': {
                'dataset': dataset.name if dataset else '',
                'resource': resource.name if dataset and resource else '',
                'pk': (
                    [x.strip() for x in row['ref'].split(',')]
                    if row['ref'] else []
                ),
                'name': row['source'],
                'prepare': _parse_spyna(self, row[PREPARE]),
            },
        }
        if resource and not dataset:
            self.data['backend'] = resource.name

    def release(self, reader: TabularReader = None) -> bool:
        return reader is None or isinstance(reader, (
            ManifestReader,
            DatasetReader,
            ResourceReader,
            BaseReader,
            ModelReader,
        ))

    def enter(self) -> None:
        self.state.model = self
        self.state.models.add(self.name)

    def leave(self) -> None:
        self.state.model = None


def _parse_property_ref(ref: str) -> Tuple[str, List[str]]:
    if '[' in ref:
        ref = ref.rstrip(']')
        ref_model, ref_props = ref.split('[', 1)
        ref_props = [p.strip() for p in ref_props.split(',')]
    else:
        ref_model = ref
        ref_props = []
    return ref_model, ref_props

<<<<<<< HEAD
=======

def _parse_dtype_string(dtype: str) -> dict:
    args = []
    error = None
    required = unique = False
    invalid_args = []

    if '(' in dtype:
        dtype, args = dtype.split('(', 1)
        args, additional_args = args.split(')', 1)
        args = args.strip().rstrip(')')
        args = [a.strip() for a in args.split(',')]
    else:
        if len(dtype.split(None, 1)) > 1:
            dtype, additional_args = dtype.split(None, 1)
        else:
            additional_args = ""

    if additional_args:
        for arg in additional_args.split(None):
            if arg == 'required':
                required = True
            elif arg == 'unique':
                unique = True
            else:
                invalid_args.append(arg)
        if invalid_args:
            error = f'Invalid type arguments: {", ".join(invalid_args)}.'

    return {
        'type': dtype,
        'type_args': args,
        'required': required,
        'unique': unique,
        'error': error,
    }


>>>>>>> 1299c980
class PropertyReader(TabularReader):
    type: str = 'property'
    data: PropertyRow
    enums: Set[str]

    def read(self, row: Dict[str, str]) -> None:
        self.name = row['property']
        if self.state.model is None:
            context = self.state.stack[-1]
            self.error(
                f"Property {self.name!r} must be defined in a model context. "
                f"Now it is defined in {context.name!r} {context.type} context."
            )

        dtype = _parse_dtype_string(row['type'])

        if row['property'] in self.state.model.data['properties']:
            self.error(
                f"Property {self.name!r} with the same name is already "
                f"defined for this {self.state.model.name!r} model."
            )

<<<<<<< HEAD
=======
        dtype = _parse_dtype_string(row['type'])
        if dtype['error']:
            self.error(
                dtype['error']
            )

>>>>>>> 1299c980
        if self.state.base and not dtype['type']:
            dtype['type'] = 'inherit'

        self.data = {
            'type': dtype['type'],
            'type_args': dtype['type_args'],
            'prepare': _parse_spyna(self, row[PREPARE]),
            'level': row['level'],
            'access': row['access'],
            'uri': row['uri'],
            'title': row['title'],
            'description': row['description'],
            'required': dtype['required'],
            'unique': dtype['unique'],
<<<<<<< HEAD
            'ref_unique': dtype['ref_unique']
=======
>>>>>>> 1299c980
        }
        dataset = self.state.dataset.data if self.state.dataset else None
        if row['ref']:
            if dtype['type'] in ('ref', 'backref', 'generic'):
                ref_model, ref_props = _parse_property_ref(row['ref'])
                self.data['model'] = get_relative_model_name(dataset, ref_model)
                self.data['refprops'] = ref_props
            else:
                # TODO: Detect if ref is a unit or an enum.
                self.data['enum'] = row['ref']
        if dataset or row['source']:
            self.data['external'] = {
                'name': row['source'],
                'prepare': self.data.pop('prepare'),
            }
        # Denormalized form
        if "." in self.name and not self.data['type']:
            self.data['type'] = 'denorm'

        self.state.model.data['properties'][row['property']] = self.data

    def release(self, reader: TabularReader = None) -> bool:
        return reader is None or isinstance(reader, (
            ManifestReader,
            DatasetReader,
            ResourceReader,
            BaseReader,
            ModelReader,
            PropertyReader,
        ))

    def enter(self) -> None:
        self.state.prop = self

    def leave(self) -> None:
        self.state.prop = None


class AppendReader(TabularReader):
    type: str = 'append'
    data: ManifestRow

    def read(self, row: ManifestRow) -> None:
        self.name = row[REF]
        self.data = row

    def release(self, reader: TabularReader = None) -> bool:
        return True

    def enter(self) -> None:
        pass

    def leave(self) -> None:
        self.state.stack[-1].append(self.data)


class PrefixReader(TabularReader):
    type: str = 'prefix'
    data: PrefixRow

    def read(self, row: Dict[str, str]) -> None:
        if not row['ref']:
            # `ref` is a required parameter.
            return

        self.name = row['ref']

        node = (
            self.state.prop or
            self.state.model or
            self.state.base or
            self.state.resource or
            self.state.dataset or
            self.state.manifest
        )

        if 'prefixes' not in node.data:
            node.data['prefixes'] = {}

        prefixes = node.data['prefixes']

        if self.name in prefixes:
            self.error(
                f"Prefix {self.name!r} with the same name is already "
                f"defined for this {node.name!r} {node.type}."
            )

        self.data = {
            'id': row['id'],
            'eid': f'{self.path}:{self.line}',
            'type': self.type,
            'name': self.name,
            'uri': row['uri'],
            'title': row['title'],
            'description': row['description'],
        }

        prefixes[self.name] = self.data

    def append(self, row: Dict[str, str]) -> None:
        self.read(row)

    def release(self, reader: TabularReader = None) -> bool:
        return not isinstance(reader, AppendReader)

    def enter(self) -> None:
        pass

    def leave(self) -> None:
        pass


class NamespaceReader(TabularReader):
    type: str = 'ns'
    appendable: bool = True

    def read(self, row: Dict[str, str]) -> None:
        if not row['ref']:
            # `ref` is a required parameter.
            return

        self.name = row['ref']

        manifest = self.state.manifest

        if self.name in manifest.namespaces:
            self.error(
                f"Namespace {self.name!r} with the same name is already "
                f"defined."
            )

        manifest.namespaces.add(self.name)

        self.rows.append({
            'id': row['id'],
            'type': self.type,
            'name': self.name,
            'title': row['title'],
            'description': row['description'],
        })

    def append(self, row: Dict[str, str]) -> None:
        self.read(row)

    def release(self, reader: TabularReader = None) -> bool:
        return not isinstance(reader, AppendReader)

    def enter(self) -> None:
        pass

    def leave(self) -> None:
        pass


class ParamReader(TabularReader):
    type: str = 'param'
    data: ParamRow
    name: str = None

    def _get_node(self) -> TabularReader:
        return (
            self.state.prop or
            self.state.model or
            self.state.base or
            self.state.resource or
            self.state.dataset or
            self.state.manifest
        )

    def _get_data(self, name: str, row: ManifestRow):
        return {
            'name': name,
            'source': [row[SOURCE]],
            'prepare': [_parse_spyna(self, row[PREPARE])],
            'title': row[TITLE],
            'description': row[DESCRIPTION],
        }

    def _ensure_params_list(self, node: TabularReader, name: str) -> None:
        if 'params' not in node.data:
            node.data['params'] = {}

        if name not in node.data['params']:
            node.data['params'][name] = []

    def _check_param_name(self, node: TabularReader, name: str) -> None:
        if 'params' in node.data and name in node.data['params']:
            self.error(
                f"Parameter {name!r} with the same name already defined!"
            )

    def read(self, row: ManifestRow) -> None:
        node = self._get_node()

        self.name = row[REF]
        if not self.name:
            self.error("Parameter must have a name.")

        self._check_param_name(node, self.name)
        self._ensure_params_list(node, self.name)

        self.data = self._get_data(self.name, row)
        node.data['params'][self.name].append(self.data)

    def append(self, row: ManifestRow) -> None:
        node = self._get_node()

        if row[REF]:
            self.name = row[REF]
            self._check_param_name(node, self.name)
            self._ensure_params_list(node, self.name)

        self.data = self._get_data(self.name, row)
        node.data['params'][self.name].append(self.data)

    def release(self, reader: TabularReader = None) -> bool:
        return not isinstance(reader, (AppendReader, LangReader))

    def enter(self) -> None:
        pass

    def leave(self) -> None:
        pass


class EnumReader(TabularReader):
    type: str = 'enum'
    data: EnumRow
    name: str = None

    def read(self, row: ManifestRow) -> None:
        if row[REF]:
            self.name = row[REF]
        else:
            self.name = self.name or ''

        if not any([
            row[SOURCE],
            row[PREPARE],
            row[ACCESS],
            row[TITLE],
            row[DESCRIPTION],
        ]):
            return

        # source = row[SOURCE] if row[SOURCE] is not None else row[PREPARE]
        source = str(row[SOURCE]) or row[PREPARE]
        if not source:
            self.error(
                "At least source or prepare must be specified for an enum."
            )

        if row[LEVEL]:
            self.error(f"Enum's do not have a level, but level {row[LEVEL]!r} is given.")

        self.data = {
            'name': self.name,
            'source': row[SOURCE],
            'prepare': _parse_spyna(self, row[PREPARE]),
            'access': row[ACCESS],
            'title': row[TITLE],
            'description': row[DESCRIPTION],
        }

        node = (
            self.state.prop or
            self.state.model or
            self.state.base or
            self.state.resource or
            self.state.dataset or
            self.state.manifest
        )

        if 'enums' not in node.data:
            node.data['enums'] = {}

        if self.name not in node.data['enums']:
            node.data['enums'][self.name] = {}

        enum = node.data['enums'][self.name]

        if source in enum:
            self.error(
                f"Enum {self.name!r} item {source!r} with the same value is "
                f"already defined."
            )
        enum[source] = self.data

    def append(self, row: ManifestRow) -> None:
        self.read(row)

    def release(self, reader: TabularReader = None) -> bool:
        return not isinstance(reader, (AppendReader, LangReader))

    def enter(self) -> None:
        pass

    def leave(self) -> None:
        pass


class LangReader(TabularReader):
    type: str = 'lang'

    def read(self, row: ManifestRow) -> None:
        reader = self.state.stack[-1]
        if not isinstance(reader, (
            DatasetReader,
            ResourceReader,
            BaseReader,
            ModelReader,
            PropertyReader,
            EnumReader,
        )):
            self.error(f'Language metadata is not supported on {reader.type}.')
            return

        if 'lang' not in reader.data:
            reader.data['lang'] = {}

        lang = reader.data['lang']

        self.name = row[REF]

        if self.name in lang:
            self.error(
                f"Language {self.name!r} with the same name is already "
                f"defined for this {reader.name!r} {reader.type}."
            )

        lang[self.name] = {
            'id': row[ID],
            'eid': f'{self.path}:{self.line}',
            'type': self.type,
            'ref': self.name,
            'title': row[TITLE],
            'description': row[DESCRIPTION],
        }

    def append(self, row: ManifestRow) -> None:
        self.read(row)

    def release(self, reader: TabularReader = None) -> bool:
        return not isinstance(reader, AppendReader)

    def enter(self) -> None:
        pass

    def leave(self) -> None:
        pass


class UniqueReader(TabularReader):
    type: str = 'unique'

    def read(self, row: ManifestRow) -> None:
        reader = self.state.stack[-1]

        if not isinstance(reader, (
            ModelReader
        )):
            self.error(f'Unique reader is not supported for {reader.type}.')
            return

        if self.type not in reader.data:
            reader.data['unique'] = {}

        unique = reader.data['unique']

        unique['_'.join(row[REF].split(',')).replace(' ', '')] = {
            'type': self.type,
            'ref': [row.strip() for row in row[REF].split(',')],
        }

    def append(self, row: ManifestRow) -> None:
        self.read(row)

    def release(self, reader: TabularReader = None) -> bool:
        return not isinstance(reader, AppendReader)

    def enter(self) -> None:
        pass

    def leave(self) -> None:
        pass


class CommentReader(TabularReader):
    type: str = 'comment'
    data: CommentData

    def read(self, row: ManifestRow) -> None:
        reader = self.state.stack[-1]

        if 'comments' not in reader.data:
            reader.data['comments'] = []

        comments = reader.data['comments']

        comments.append({
            'id': row[ID],
            'parent': row[REF],
            'author': row[SOURCE],
            'access': row[ACCESS],
            # TODO: parse datetime
            'created': row[TITLE],
            'comment': row[DESCRIPTION],
        })

    def append(self, row: ManifestRow) -> None:
        self.read(row)

    def release(self, reader: TabularReader = None) -> bool:
        return not isinstance(reader, AppendReader)

    def enter(self) -> None:
        pass

    def leave(self) -> None:
        pass


READERS = {
    # Main dimensions
    'dataset': DatasetReader,
    'resource': ResourceReader,
    'base': BaseReader,
    'model': ModelReader,
    'property': PropertyReader,

    # Extra dimensions
    '': AppendReader,
    'prefix': PrefixReader,
    'ns': NamespaceReader,
    'param': ParamReader,
    'enum': EnumReader,
    'lang': LangReader,
    'comment': CommentReader,
    'unique': UniqueReader
}


class State:
    stack: List[TabularReader]

    backends: Dict[str, Dict[str, str]] = None

    models: Set[str]

    manifest: ManifestReader = None
    dataset: DatasetReader = None
    resource: ResourceReader = None
    base: BaseReader = None
    model: ModelReader = None
    prop: PropertyReader = None

    rename_duplicates: bool = False

    def __init__(self):
        self.stack = []
        self.models = set()

    def release(self, reader: TabularReader = None) -> Iterator[ParsedRow]:
        for parent in list(reversed(self.stack)):
            if parent.release(reader):
                if isinstance(parent, (
                    ManifestReader,
                    NamespaceReader,
                    DatasetReader,
                    ModelReader,
                )) and parent.name != "/":
                    yield from parent.items()
                self.stack.pop()
                parent.leave()
            else:
                break

        if reader:
            reader.enter()
            self.stack.append(reader)

def _read_tabular_manifest_rows(
    path: Optional[str],
    rows: Iterator[Tuple[str, List[str]]],
    *,
    rename_duplicates: bool = True,
) -> Iterator[ParsedRow]:
    _, header = next(rows, (None, None))
    if header is None:
        # Looks like an empty file.
        return
    header = _detect_header(path, 1, header)

    defaults = {k: '' for k in MANIFEST_COLUMNS}

    state = State()
    state.rename_duplicates = rename_duplicates
    reader = ManifestReader(state, path, '1')
    reader.read({})
    yield from state.release(reader)

    for line, row in rows:
        _check_row_size(path, line, header, row)
        row = dict(zip(header, row))
        row = {**defaults, **row}
        dimension = _detect_dimension(path, line, row)
        Reader = READERS[dimension]
        reader = Reader(state, path, line)
        reader.read(row)
        yield from state.release(reader)

    yield from state.release()


def _check_row_size(
    path: Optional[str],
    line: int,
    header: List[str],
    row: List[str],
):
    if len(header) != len(row):
        header = ['header', 'row']
        table = [
            ['∅' if x is None else x for x in v]
            for v in zip_longest(header, row)
        ]
        table = tabulate(table, headers=['header', 'row'])
        raise TabularManifestError(
            f"{path}:{line}: "
            "Number of row cells do not match table header, see what is "
            "missing, missing cells marked with ∅ symbol:\n"
            f"{table}"
        )


def read_tabular_manifest(
    format_: TabularFormat = None,
    *,
    path: str = None,
    file: IO = None,
    rename_duplicates: bool = False,
) -> Iterator[ParsedRow]:
    if format_ == TabularFormat.GSHEETS:
        rows = read_gsheets_manifest(path)
    elif format_ == TabularFormat.CSV:
        rows = _read_csv_manifest(path, file)
    elif format_ == TabularFormat.ASCII:
        rows = _read_txt_manifest(path, file)
    elif format_ == TabularFormat.XLSX:
        rows = _read_xlsx_manifest(path)
    else:
        raise ValueError(f"Unknown tabular manifest format {format_!r}.")

    yield from _read_tabular_manifest_rows(
        path,
        rows,
        rename_duplicates=rename_duplicates,
    )


def _read_txt_manifest(
    path: str,
    file: IO[str] = None,
) -> Iterator[Tuple[str, List[str]]]:
    if file:
        yield from _read_ascii_tabular_manifest(file)
    else:
        with pathlib.Path(path).open(encoding='utf-8-sig') as f:
            yield from _read_ascii_tabular_manifest(f)


def _read_csv_manifest(
    path: str,
    file: IO[str] = None,
) -> Iterator[Tuple[str, List[str]]]:
    if file:
        rows = csv.reader(file)
        for i, row in enumerate(rows, 1):
            yield str(i), row
    else:
        with pathlib.Path(path).open(encoding='utf-8-sig') as f:
            rows = csv.reader(f)
            for i, row in enumerate(rows, 1):
                yield str(i), row


def _empty_rows_counter():
    empty_rows = 0

    def _counter(row):
        nonlocal empty_rows
        if any(row):
            empty_rows = 0
        else:
            empty_rows += 1
        return empty_rows

    return _counter


def _read_xlsx_manifest(path: str) -> Iterator[Tuple[str, List[str]]]:
    wb = openpyxl.load_workbook(path)

    yield '1', DATASET

    for sheet in wb:
        rows = sheet.iter_rows(values_only=True)
        cols = next(rows, None)
        if cols is None:
            continue
        cols = normalizes_columns(cols)
        cols = [cols.index(c) if c in cols else None for c in DATASET]

        empty_rows = _empty_rows_counter()
        for i, row in enumerate(rows, 2):
            row = [row[c] if c is not None else None for c in cols]
            yield f'{sheet.title}:{i}', row

            if empty_rows(row) > 100:
                log.warning(
                    f"Too many consequent empty rows, stop reading {path} "
                    f"at {i} row."
                )
                break


def striptable(table):
    return textwrap.dedent(table).strip()


def _join_escapes(row: List[str]) -> List[str]:
    res = []
    for v in row:
        if res and res[-1] and res[-1].endswith('\\'):
            res[-1] = res[-1][:-1] + '|' + v
        else:
            res.append(v)
    return res


def _read_ascii_tabular_manifest(
    lines: Iterable[str],
    *,
    check_column_names: bool = True,
) -> Iterator[Tuple[str, List[str]]]:
    lines = (line.strip() for line in lines)
    lines = filter(None, lines)

    # Read header
    header = next(lines, None)
    if header is None:
        return
    header = normalizes_columns(
        header.split('|'),
        check_column_names=check_column_names,
    )
    yield '1', header

    # Find index where dimension columns end.
    dim = sum(1 for h in header if h in DATASET[:6])
    for i, line in enumerate(lines, 2):
        row = _join_escapes(line.split('|'))
        row = [x.strip() for x in row]
        row = row[:len(header)]
        rem = len(header) - len(row)
        row = row[:dim - rem] + [''] * rem + row[dim - rem:]
        assert len(header) == len(row), line
        yield str(i), row


def read_ascii_tabular_rows(
    manifest: str,
    *,
    strip: bool = False,
    check_column_names: bool = True,
) -> Iterator[List[str]]:
    if strip:
        manifest = striptable(manifest)
    rows = _read_ascii_tabular_manifest(
        manifest.splitlines(),
        check_column_names=check_column_names,
    )
    for line, row in rows:
        yield row


def read_ascii_tabular_manifest(
    manifest: str,
    *,
    strip: bool = False,
    rename_duplicates: bool = False,
) -> Iterator[ParsedRow]:
    if strip:
        manifest = striptable(manifest)
    rows = _read_ascii_tabular_manifest(manifest.splitlines())
    yield from _read_tabular_manifest_rows(
        None,
        rows,
        rename_duplicates=rename_duplicates,
    )


def load_ascii_tabular_manifest(
    context: Context,
    manifest: Manifest,
    manifest_ascii_table: str,
    *,
    strip: bool = False,
) -> None:
    schemas = read_ascii_tabular_manifest(manifest_ascii_table, strip=strip)
    load_manifest_nodes(context, manifest, schemas)
    commands.link(context, manifest)


def get_relative_model_name(dataset: dict, name: str) -> str:
    if name.startswith('/'):
        return name[1:]
    elif dataset is None:
        return name
    else:
        return '/'.join([
            dataset['name'],
            name,
        ])


def to_relative_model_name(model: Model, dataset: Dataset = None) -> str:
    """Convert absolute model `name` to relative."""
    if dataset is None:
        return model.name
    if model.name.startswith(dataset.name):
        prefix = dataset.name
        return model.name[len(prefix) + 1:]
    else:
        return '/' + model.name


def tabular_eid(model: Model):
    if isinstance(model.eid, int):
        return model.eid
    else:
        return 0


class OrderBy(NamedTuple):
    func: Callable[[Union[Dataset, Model, Property, EnumItem]], Any]
    reverse: bool = False


def _order_datasets_by_access(dataset: Dataset):
    return dataset.access or Access.private


def _order_datasets_by_name(dataset: Dataset):
    return dataset.name


DATASETS_ORDER_BY = {
    'access': OrderBy(_order_datasets_by_access, reverse=True),
    'default': OrderBy(_order_datasets_by_name),
}


def _order_models_by_access(model: Model):
    return model.access or Access.private


MODELS_ORDER_BY = {
    'access': OrderBy(_order_models_by_access, reverse=True),
    'default': OrderBy(tabular_eid),
}


def _order_properties_by_access(prop: Property):
    return prop.access or Access.private


PROPERTIES_ORDER_BY = {
    'access': OrderBy(_order_properties_by_access, reverse=True),
}


T = TypeVar('T', Dataset, Model, Property, EnumItem)


def sort(
    ordering: Dict[str, OrderBy],
    items: Iterable[T],
    order_by: Optional[str],
) -> Iterable[T]:
    order: Optional[OrderBy] = None

    if order_by:
        order = ordering[order_by]
    elif 'default' in ordering:
        order = ordering['default']

    if order:
        return sorted(items, key=order.func, reverse=order.reverse)
    else:
        return items


def _end_marker(name):
    yield torow(DATASET, {
        name: "/"
    })


def _prefixes_to_tabular(
    prefixes: Dict[str, UriPrefix],
    *,
    separator: bool = False,
) -> Iterator[ManifestRow]:
    first = True
    for name, prefix in prefixes.items():
        yield torow(DATASET, {
            'id': prefix.id,
            'type': prefix.type if first else '',
            'ref': name,
            'uri': prefix.uri,
            'title': prefix.title,
            'description': prefix.description,
        })
        first = False

    if separator and prefixes:
        yield torow(DATASET, {})


def _backends_to_tabular(
    backends: Dict[str, Backend],
    *,
    separator: bool = False,
) -> Iterator[ManifestRow]:
    for name, backend in backends.items():
        yield torow(DATASET, {
            'type': backend.type,
            'resource': name,
            'source': backend.config.get('dsn'),
        })

    if separator and backends:
        yield torow(DATASET, {})


def _namespaces_to_tabular(
    namespaces: Dict[str, Namespace],
    *,
    separator: bool = False,
) -> Iterator[ManifestRow]:
    namespaces = {
        k: ns
        for k, ns in namespaces.items() if not ns.generated
    }
    first = True
    for name, ns in namespaces.items():
        yield torow(DATASET, {
            'type': ns.type if first else '',
            'ref': name,
            'title': ns.title,
            'description': ns.description,
        })
        first = False

    if separator and namespaces:
        yield torow(DATASET, {})


def _order_enums_by_access(item: EnumItem):
    return item.access or Access.private


ENUMS_ORDER_BY = {
    'access': OrderBy(_order_enums_by_access, reverse=True),
}


def _enums_to_tabular(
    enums: Optional[Enums],
    *,
    external: bool = True,
    access: Access = Access.private,
    order_by: ManifestColumn = None,
    separator: bool = False,
) -> Iterator[ManifestRow]:
    if enums is None:
        return
    for name, enum in enums.items():
        first = True
        items = sort(ENUMS_ORDER_BY, enum.values(), order_by)
        for item in items:
            if item.access is not None and item.access < access:
                continue
            yield torow(DATASET, {
                'type': 'enum' if first else '',
                'ref': name if first else '',
                'source': item.source if external else '',
                'prepare': unparse(item.prepare),
                'access': item.given.access,
                'title': item.title,
                'description': item.description,
            })
            if lang := list(_lang_to_tabular(item.lang)):
                first = True
                yield from lang
            else:
                first = False

    if separator and enums:
        yield torow(DATASET, {})


def _lang_to_tabular(
    lang: Optional[LangData],
) -> Iterator[ManifestRow]:
    if lang is None:
        return
    first = True
    for name, data in sorted(lang.items(), key=itemgetter(0)):
        yield torow(DATASET, {
            'type': 'lang' if first else '',
            'ref': name if first else '',
            'title': data['title'],
            'description': data['description'],
        })
        first = False


def _comments_to_tabular(
    comments: Optional[List[Comment]],
    *,
    access: Access = Access.private,
) -> Iterator[ManifestRow]:
    if comments is None:
        return
    first = True
    for comment in comments:
        if comment.access < access:
            return
        yield torow(DATASET, {
            'id': comment.id,
            'type': 'comment' if first else '',
            'ref': comment.parent,
            'source': comment.author,
            'access': comment.given.access,
            'title': comment.created,
            'description': comment.comment,
        })
        first = False

def _unique_to_tabular(model_unique_data) -> Iterator[ManifestRow]:
    if not model_unique_data:
        return
    first = True
    for row in model_unique_data:
        if first is True:
            yield torow(DATASET, {
                'type': model_unique_data[row]['type'],
                'ref': ', '.join(model_unique_data[row]['ref'])
            })
        first = False


def _dataset_to_tabular(
    dataset: Dataset,
    *,
    external: bool = True,
    access: Access = Access.private,
    order_by: ManifestColumn = None,
) -> Iterator[ManifestRow]:
    yield torow(DATASET, {
        'id': dataset.id,
        'dataset': dataset.name,
        'level': dataset.level,
        'access': dataset.given.access,
        'title': dataset.title,
        'description': dataset.description,
    })
    yield from _lang_to_tabular(dataset.lang)
    yield from _prefixes_to_tabular(dataset.prefixes, separator=True)
    yield from _enums_to_tabular(
        dataset.ns.enums,
        external=external,
        access=access,
        order_by=order_by,
    )


def _resource_to_tabular(
    resource: Resource,
    *,
    external: bool = True,
    access: Access = Access.private,
) -> Iterator[ManifestRow]:
    backend = resource.backend
    yield torow(DATASET, {
        'resource': resource.name,
        'source': resource.external if external else '',
        'prepare': unparse(resource.prepare or NA) if external else '',
        'type': resource.type,
        'ref': (
            backend.name
            if (
                external and
                backend and
                backend.origin != BackendOrigin.resource
            )
            else ''
        ),
        'level': resource.level,
        'access': resource.given.access,
        'title': resource.title,
        'description': resource.description,
    })
    yield from _comments_to_tabular(resource.comments, access=access)
    yield from _lang_to_tabular(resource.lang)


def _base_to_tabular(
    base: Base,
) -> Iterator[ManifestRow]:
    data = {
        'base': base.name
    }
    if base.pk:
        data['ref'] = ', '.join([pk.place for pk in base.pk])
    yield torow(DATASET, data)
    yield from _lang_to_tabular(base.lang)


def _property_to_tabular(
    prop: Property,
    *,
    external: bool = True,
    access: Access = Access.private,
    order_by: ManifestColumn = None,
) -> Iterator[ManifestRow]:
    if prop.name.startswith('_'):
        return

    if prop.access < access:
        return

    data = {
        'property': prop.place,
        'type': prop.dtype.get_type_repr(),
        'level': prop.level,
        'access': prop.given.access,
        'uri': prop.uri,
        'title': prop.title,
        'description': prop.description,
    }

    if external and prop.external:
        if isinstance(prop.external, list):
            # data['source'] = ', '.join(x.name for x in prop.external)
            # data['prepare'] = ', '.join(
            #     unparse(x.prepare or NA)
            #     for x in prop.external if x.prepare
            # )
            raise DeprecationWarning(
                "Source can't be a list, use prepare instead."
            )
        elif prop.external:
            data['source'] = prop.external.name
            data['prepare'] = unparse(prop.external.prepare or NA)
    if isinstance(prop.dtype, Ref):
        model = prop.model
        if model.external and model.external.dataset:
            data['ref'] = to_relative_model_name(
                prop.dtype.model,
                model.external.dataset,
            )
            pkeys = prop.dtype.model.external.pkeys
            rkeys = prop.dtype.refprops
            if rkeys and pkeys != rkeys:
                rkeys = ', '.join([p.place for p in rkeys])
                data['ref'] += f'[{rkeys}]'
        else:
            data['ref'] = prop.dtype.model.name
    elif prop.enum is not None:
        data['ref'] = prop.given.enum
    elif prop.unit is not None:
        data['ref'] = prop.given.unit

    if prop.model.unique:
        data['type'] = data['type'].replace('unique', '').strip()
    yield torow(DATASET, data)
    yield from _comments_to_tabular(prop.comments, access=access)
    yield from _lang_to_tabular(prop.lang)
    yield from _enums_to_tabular(
        prop.enums,
        external=external,
        access=access,
        order_by=order_by,
    )

def _model_to_tabular(
    model: Model,
    *,
    external: bool = True,
    access: Access = Access.private,
    order_by: ManifestColumn = None,
) -> Iterator[ManifestRow]:
    data = {
        'id': model.id,
        'model': model.name,
        'level': model.level,
        'access': model.given.access,
        'title': model.title,
        'description': model.description,
    }
    if model.external and model.external.dataset:
        data['model'] = to_relative_model_name(
            model,
            model.external.dataset,
        )
    if external and model.external:
        data.update({
            'source': model.external.name,
            'prepare': unparse(model.external.prepare or NA),
        })
        if (
            not model.external.unknown_primary_key and
            all(p.access >= access for p in model.external.pkeys)
        ):
            # Add `ref` only if all properties are available in the
            # resulting manifest.
            data['ref'] = ', '.join([
                p.name for p in model.external.pkeys
            ])
    yield torow(DATASET, data)
    yield from _unique_to_tabular(model.unique)
    yield from _comments_to_tabular(model.comments, access=access)
    yield from _lang_to_tabular(model.lang)

    props = sort(PROPERTIES_ORDER_BY, model.properties.values(), order_by)
    for prop in props:
        yield from _property_to_tabular(
            prop,
            external=external,
            access=access,
            order_by=order_by,
        )


def datasets_to_tabular(
    manifest: Manifest,
    *,
    external: bool = True,   # clean content of source and prepare
    access: Access = Access.private,
    internal: bool = False,  # internal models with _ prefix like _txn
    order_by: ManifestColumn = None,
) -> Iterator[ManifestRow]:
    yield from _prefixes_to_tabular(manifest.prefixes, separator=True)
    yield from _backends_to_tabular(manifest.backends, separator=True)
    yield from _namespaces_to_tabular(manifest.namespaces, separator=True)
    yield from _enums_to_tabular(
        manifest.enums,
        external=external,
        access=access,
        order_by=order_by,
        separator=True,
    )

    seen_datasets = set()
    dataset = None
    resource = None
    base = None
    models = manifest.models if internal else take(manifest.models)
    models = sort(MODELS_ORDER_BY, models.values(), order_by)

    separator = False
    for model in models:
        if model.access < access:
            continue

        if model.external:
            if dataset is None or (model.external.dataset and dataset.name != model.external.dataset.name):
                dataset = model.external.dataset
                if dataset:
                    seen_datasets.add(dataset.name)
                    resource = None
                    separator = True
                    yield from _dataset_to_tabular(
                        dataset,
                        external=external,
                        access=access,
                        order_by=order_by,
                    )
            elif dataset is not None and \
                    model.external.dataset is None:
                dataset = None
                resource = None
                base = None
                separator = True
                yield from _end_marker('dataset')

            if external and model.external and model.external.resource and (
                resource is None or
                resource.name != model.external.resource.name
            ):
                resource = model.external.resource
                if resource:
                    separator = True
                    yield from _resource_to_tabular(
                        resource,
                        external=external,
                        access=access,
                    )
            elif external and \
                    model.external and \
                    model.external.resource is None and \
                    dataset is not None and \
                    resource is not None:
                base = None
                yield from _end_marker('resource')

        if separator:
            yield torow(DATASET, {})
        else:
            separator = False

        if model.base and (not base or model.base.name != base.name):
            base = model.base
            yield from _base_to_tabular(model.base)
        elif base and not model.base:
            base = None
            yield from _end_marker("base")
        yield from _model_to_tabular(
            model,
            external=external,
            access=access,
            order_by=order_by,
        )

    datasets = sort(DATASETS_ORDER_BY, manifest.datasets.values(), order_by)
    for dataset in datasets:
        if dataset.name in seen_datasets:
            continue
        yield from _dataset_to_tabular(
            dataset,
            external=external,
            access=access,
            order_by=order_by,
        )
        for resource in dataset.resources.values():
            yield from _resource_to_tabular(resource)


def torow(keys, values) -> ManifestRow:
    return {k: values.get(k) for k in keys}


def render_tabular_manifest(
    manifest: Manifest,
    cols: List[ManifestColumn] = None,
    *,
    sizes: Dict[ManifestColumn, int] = None,
) -> str:
    rows = datasets_to_tabular(manifest)
    return render_tabular_manifest_rows(rows, cols, sizes=sizes)


def render_tabular_manifest_rows(
    rows: Iterable[ManifestRow],
    cols: List[ManifestColumn] = None,
    *,
    sizes: Dict[ManifestColumn, int] = None,
) -> str:
    cols = cols or MANIFEST_COLUMNS
    hs = 1 if ID in cols else 0  # hierarchical cols start
    he = cols.index(PROPERTY)    # hierarchical cols end
    hsize = 1                      # hierarchical column size
    bsize = 3                      # border size
    if sizes is None:
        sizes = dict(
            [(c, len(c)) for c in cols[:hs]] +
            [(c, 1) for c in cols[hs:he]] +
            [(c, len(c)) for c in cols[he:]]
        )
        rows = list(rows)
        for row in rows:
            for i, col in enumerate(cols):
                val = '' if row[col] is None else str(row[col])
                if col == ID:
                    sizes[col] = 2
                elif i < he:
                    size = (hsize + bsize) * (he - hs - i) + sizes[PROPERTY]
                    if size < len(val):
                        sizes[PROPERTY] += len(val) - size
                elif sizes[col] < len(val):
                    sizes[col] = len(val)

    line = []
    for col in cols:
        size = sizes[col]
        line.append(col[:size].ljust(size))
    lines = [line]

    for row in rows:
        if ID in cols:
            line = [row[ID][:2] if row[ID] else '  ']
        else:
            line = []

        for i, col in enumerate(cols[hs:he + 1]):
            val = row[col] or ''
            if val:
                depth = i
                break
        else:
            val = ''
            depth = 0

        line += [' ' * hsize] * depth
        size = (hsize + bsize) * (he - hs - depth) + sizes[PROPERTY]
        line += [val.ljust(size)]

        for col in cols[he + 1:]:
            val = '' if row[col] is None else str(row[col])
            val = val.replace('|', '\\|')
            size = sizes[col]
            line.append(val.ljust(size))

        lines.append(line)

    lines = [' | '.join(line) for line in lines]
    lines = [l.rstrip() for l in lines]
    return '\n'.join(lines)


SHORT_NAMES = {
    'd': 'dataset',
    'r': 'resource',
    'b': 'base',
    'm': 'model',
    'p': 'property',
    't': 'type',
}


def normalizes_columns(
    cols: List[str],
    *,
    check_column_names: bool = True,
) -> List[ManifestColumn]:
    result: List[ManifestColumn] = []
    unknown: List[str] = []
    invalid: List[str] = []
    for col in cols:
        col = col or ''
        col = col.strip().lower()
        col = SHORT_NAMES.get(col, col)
        col = cast(ManifestColumn, col)
        if col not in MANIFEST_COLUMNS:
            unknown.append(col)
        else:
            if unknown:
                result += unknown
                invalid += unknown
                unknown = []
            result.append(col)
    if check_column_names and invalid:
        if len(invalid) == 1:
            raise PropertyNotFound(property=invalid[0])
        else:
            raise MultipleErrors(
                PropertyNotFound(property=col) for col in invalid
            )
    return result


def write_tabular_manifest(
    path: str,
    rows: Union[
        Manifest,
        Iterable[ManifestRow],
        None,
    ] = None,
    cols: List[ManifestColumn] = None,
) -> None:
    cols = cols or DATASET

    if rows is None:
        rows = []
    elif isinstance(rows, Manifest):
        rows = datasets_to_tabular(rows)

    rows = ({c: row[c] for c in cols} for row in rows)
    if path.endswith('.csv'):
        _write_csv(pathlib.Path(path), rows, cols)
    elif path.endswith('.xlsx'):
        _write_xlsx(pathlib.Path(path), rows, cols)
    else:
        raise ValueError(f"Unknown tabular manifest format {path!r}.")


def _write_csv(
    path: pathlib.Path,
    rows: Iterator[ManifestRow],
    cols: List[ManifestColumn],
) -> None:
    with path.open('w', newline='') as f:
        writer = csv.DictWriter(f, fieldnames=cols)
        writer.writeheader()
        writer.writerows(rows)


def _write_xlsx(
    path: pathlib.Path,
    rows: Iterator[ManifestRow],
    cols: List[ManifestColumn],
) -> None:
    workbook = xlsxwriter.Workbook(path, {
        'strings_to_formulas': False,
        'strings_to_urls': False,
    })

    bold = workbook.add_format({'bold': True})

    formats = {
        'id': workbook.add_format({
            'align': 'right',
            'valign': 'top',
        }),
        'dataset': workbook.add_format({
            'bold': True,
            'valign': 'top',
            'font_color': '#127622',
        }),
        'resource': workbook.add_format({
            'valign': 'top',
        }),
        'base': workbook.add_format({
            'valign': 'top',
        }),
        'model': workbook.add_format({
            'bold': True,
            'valign': 'top',
            'font_color': '#127622',
        }),
        'property': workbook.add_format({
            'valign': 'top',
            'font_color': '#127622',
        }),
        'type': workbook.add_format({
            'valign': 'top',
        }),
        'ref': workbook.add_format({
            'valign': 'top',
            'font_color': '#127622',
        }),
        'source': workbook.add_format({
            'valign': 'top',
            'font_color': '#c9211e',
        }),
        'prepare': workbook.add_format({
            'valign': 'top',
            'font_color': '#c9211e',
        }),
        'level': workbook.add_format({
            'valign': 'top',
        }),
        'access': workbook.add_format({
            'valign': 'top',
        }),
        'uri': workbook.add_format({
            'valign': 'top',
            'font_color': '#284f80',
        }),
        'title': workbook.add_format({
            'valign': 'top',
            'text_wrap': True,
        }),
        'description': workbook.add_format({
            'valign': 'top',
            'text_wrap': True,
        }),
    }

    sheet = workbook.add_worksheet()
    sheet.freeze_panes(1, 0)  # Freeze the first row.

    sheet.set_column('A:E', 2)   # id, d, r, b, m
    sheet.set_column('F:F', 20)  # property
    sheet.set_column('I:J', 20)  # source, prepare
    sheet.set_column('N:N', 20)  # title
    sheet.set_column('O:O', 30)  # description

    for j, col in enumerate(cols):
        sheet.write(0, j, col, bold)

    for i, row in enumerate(rows, 1):
        for j, col in enumerate(cols):
            val = row[col]
            fmt = formats.get(col)
            sheet.write(i, j, val, fmt)

    workbook.close()


def _get_state_obj(reader: TabularReader) -> Optional[TabularReader]:
    if reader is None or reader.name == "/":
        return None
    else:
        return reader<|MERGE_RESOLUTION|>--- conflicted
+++ resolved
@@ -75,7 +75,6 @@
 from spinta.manifests.tabular.formats.gsheets import read_gsheets_manifest
 from spinta.spyna import SpynaAST
 from spinta.types.datatype import Ref, DataType
-from spinta.types.model import _parse_dtype_string
 from spinta.utils.data import take
 from spinta.utils.schema import NA
 from spinta.utils.schema import NotAvailable
@@ -470,13 +469,11 @@
         ref_props = []
     return ref_model, ref_props
 
-<<<<<<< HEAD
-=======
 
 def _parse_dtype_string(dtype: str) -> dict:
     args = []
     error = None
-    required = unique = False
+    required = unique = ref_unique = False
     invalid_args = []
 
     if '(' in dtype:
@@ -496,6 +493,8 @@
                 required = True
             elif arg == 'unique':
                 unique = True
+                if 'ref' in dtype and 'unique' in dtype:
+                    ref_unique = True
             else:
                 invalid_args.append(arg)
         if invalid_args:
@@ -506,11 +505,11 @@
         'type_args': args,
         'required': required,
         'unique': unique,
+        'ref_unique': ref_unique,
         'error': error,
     }
 
 
->>>>>>> 1299c980
 class PropertyReader(TabularReader):
     type: str = 'property'
     data: PropertyRow
@@ -525,23 +524,18 @@
                 f"Now it is defined in {context.name!r} {context.type} context."
             )
 
-        dtype = _parse_dtype_string(row['type'])
-
         if row['property'] in self.state.model.data['properties']:
             self.error(
                 f"Property {self.name!r} with the same name is already "
                 f"defined for this {self.state.model.name!r} model."
             )
 
-<<<<<<< HEAD
-=======
         dtype = _parse_dtype_string(row['type'])
         if dtype['error']:
             self.error(
                 dtype['error']
             )
 
->>>>>>> 1299c980
         if self.state.base and not dtype['type']:
             dtype['type'] = 'inherit'
 
@@ -556,10 +550,7 @@
             'description': row['description'],
             'required': dtype['required'],
             'unique': dtype['unique'],
-<<<<<<< HEAD
             'ref_unique': dtype['ref_unique']
-=======
->>>>>>> 1299c980
         }
         dataset = self.state.dataset.data if self.state.dataset else None
         if row['ref']:
