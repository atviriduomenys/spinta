--- conflicted
+++ resolved
@@ -1772,12 +1772,7 @@
     yield from _params_to_tabular(model.params)
     yield from _comments_to_tabular(model.comments, access=access)
     yield from _lang_to_tabular(model.lang)
-<<<<<<< HEAD
-    yield from _unique_to_tabular(model.unique)
-=======
     yield from _unique_to_tabular(model.unique, hide_list)
-
->>>>>>> 3a57a4ee
     props = sort(PROPERTIES_ORDER_BY, model.properties.values(), order_by)
     for prop in props:
         yield from _property_to_tabular(
