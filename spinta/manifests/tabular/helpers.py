--- conflicted
+++ resolved
@@ -491,13 +491,10 @@
                 f"Property {self.name!r} with the same name is already "
                 f"defined for this {self.state.model.name!r} model."
             )
-<<<<<<< HEAD
-=======
 
         if self.state.base and not row['type']:
             row['type'] = 'inherit'
 
->>>>>>> ff72c27d
         self.data = {
             'type': dtype['type'],
             'type_args': dtype['type_args'],
