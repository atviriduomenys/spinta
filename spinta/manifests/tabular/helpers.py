from __future__ import annotations

import csv
import pathlib
import logging
import textwrap
from operator import itemgetter
from itertools import zip_longest
from typing import Any
from typing import Callable
from typing import Dict
from typing import IO
from typing import Iterable
from typing import Iterator
from typing import List
from typing import NamedTuple
from typing import Optional
from typing import Set
from typing import Tuple
from typing import TypeVar
from typing import Union
from typing import cast

import openpyxl
import xlsxwriter
from lark import ParseError
from tabulate import tabulate

from spinta import commands
from spinta import spyna
from spinta.backends import Backend
from spinta.backends.components import BackendOrigin
from spinta.components import Context, Base, PrepareGiven
from spinta.datasets.components import Resource
from spinta.dimensions.comments.components import Comment
from spinta.dimensions.enum.components import EnumItem
from spinta.components import Model
from spinta.components import Namespace
from spinta.components import Property
from spinta.core.enums import Access
from spinta.core.ufuncs import unparse
from spinta.datasets.components import Dataset
from spinta.dimensions.enum.components import Enums
from spinta.dimensions.lang.components import LangData
from spinta.dimensions.prefix.components import UriPrefix
from spinta.exceptions import MultipleErrors, InvalidBackRefReferenceAmount
from spinta.exceptions import PropertyNotFound
from spinta.manifests.components import Manifest
from spinta.manifests.helpers import load_manifest_nodes
from spinta.manifests.tabular.components import ACCESS
from spinta.manifests.tabular.components import BackendRow
from spinta.manifests.tabular.components import BaseRow
from spinta.manifests.tabular.components import CommentData
from spinta.manifests.tabular.components import DESCRIPTION
from spinta.manifests.tabular.components import DatasetRow
from spinta.manifests.tabular.components import ParamRow
from spinta.manifests.tabular.components import EnumRow
from spinta.manifests.tabular.components import ID
from spinta.manifests.tabular.components import MANIFEST_COLUMNS
from spinta.manifests.tabular.components import ManifestColumn
from spinta.manifests.tabular.components import ManifestRow
from spinta.manifests.tabular.components import ManifestTableRow
from spinta.manifests.tabular.components import ModelRow
from spinta.manifests.tabular.components import PREPARE
from spinta.manifests.tabular.components import PROPERTY
from spinta.manifests.tabular.components import PrefixRow
from spinta.manifests.tabular.components import PropertyRow
from spinta.manifests.tabular.components import REF
from spinta.manifests.tabular.components import ResourceRow
from spinta.manifests.tabular.components import SOURCE
from spinta.manifests.tabular.components import TITLE
from spinta.manifests.tabular.components import LEVEL
from spinta.manifests.tabular.components import TabularFormat
from spinta.manifests.tabular.constants import DATASET
from spinta.manifests.tabular.formats.gsheets import read_gsheets_manifest
from spinta.spyna import SpynaAST
from spinta.types.datatype import Ref, DataType, Denorm, Inherit, ExternalRef, BackRef, ArrayBackRef, Array
from spinta.utils.data import take
from spinta.utils.schema import NA
from spinta.utils.schema import NotAvailable
from spinta.types.text.components import Text

log = logging.getLogger(__name__)

ParsedRow = Tuple[int, Dict[str, Any]]


MAIN_DIMENSIONS = [
    'dataset',
    'resource',
    'base',
    'model',
    'property',
]
EXTRA_DIMENSIONS = [
    '',
    'prefix',
    'enum',
    'param',
    'comment',
    'ns',
    'lang',
    'unique'
]


class TabularManifestError(Exception):
    pass


def _detect_header(
    path: Optional[str],
    line: int,  # Line number
    row: Iterable[str],
) -> List[str]:
    header = [h.strip().lower() for h in row]
    unknown_columns = set(header[:len(DATASET)]) - set(DATASET)
    if unknown_columns:
        unknown_columns = ', '.join(sorted(unknown_columns, key=header.index))
        raise TabularManifestError(
            f"{path}:{line}: Unknown columns: {unknown_columns}."
        )
    return header


def _detect_dimension(
    path: Optional[pathlib.Path],
    line: str,  # Line number with a prefix (depends on manifest format)
    row: Dict[str, str],
) -> Optional[str]:
    dimensions = [k for k in MAIN_DIMENSIONS if row[k]]

    if len(dimensions) == 1:
        return dimensions[0]

    if len(dimensions) > 1:
        dimensions = ', '.join([f'{k}: {row[k]}' for k in dimensions])
        raise TabularManifestError(
            f"{path}:{line}: In one row only single dimension can be used, "
            f"but found more than one: {dimensions}"
        )

    if row['type']:
        if row['type'] not in EXTRA_DIMENSIONS:
            raise TabularManifestError(
                f"{path}:{line}:type: Unknown additional dimension name "
                f"{row['type']}."
            )
        return row['type']

    return ''


def _parse_spyna(
    reader: TabularReader,
    formula: str,
) -> Union[SpynaAST, NotAvailable, None]:
    if formula:
        try:
            return spyna.parse(formula)
        except ParseError as e:
            reader.error(f"Error while parsing formula {formula!r}:\n{e}")
    return NA


class TabularReader:
    state: State
    path: str
    line: str
    type: str
    name: str
    data: ManifestRow               # Used when `appendable` is False
    rows: List[Dict[str, Any]]      # Used when `appendable` is True
    appendable: bool = False        # Tells if reader is appendable.

    def __init__(
        self,
        state: State,
        path: str,
        line: str,
    ):
        self.state = state
        self.path = path
        self.line = line
        self.data = {}
        self.rows = []

    def __str__(self):
        return f"<{type(self).__name__} name={self.name!r}>"

    def read(self, row: Dict[str, str]) -> None:
        raise NotImplementedError

    def append(self, row: Dict[str, str]) -> None:
        if any(row.values()):
            self.error(
                f"Updates are not supported in context of {self.type!r}."
            )

    def release(self, reader: TabularReader = None) -> bool:
        raise NotImplementedError

    def items(self) -> Iterator[ParsedRow]:
        if self.appendable:
            for data in self.rows:
                yield self.line, data
        else:
            yield self.line, self.data

    def enter(self) -> None:
        raise NotImplementedError

    def leave(self) -> None:
        raise NotImplementedError

    def error(self, message: str) -> None:
        raise TabularManifestError(f"{self.path}:{self.line}: {message}")


class ManifestReader(TabularReader):
    type: str = 'manifest'
    datasets: Set[str]
    namespaces: Set[str]
    data: ManifestTableRow

    def read(self, row: ManifestRow) -> None:
        self.name = str(self.path)
        self.data = {
            'type': 'manifest',
        }

    def release(self, reader: TabularReader = None) -> bool:
        return reader is None

    def enter(self) -> None:
        self.datasets = set()
        self.namespaces = set()
        self.state.manifest = self

    def leave(self) -> None:
        self.state.manifest = None


class DatasetReader(TabularReader):
    type: str = 'dataset'
    data: DatasetRow

    def read(self, row: Dict[str, str]) -> None:
        self.name = row['dataset']

        if self.name == '/':
            self.data = {}
        else:
            if row['dataset'] in self.state.manifest.datasets:
                self.error("Dataset already defined.")

            self.data = {
                'type': 'dataset',
                'id': row['id'],
                'name': row['dataset'],
                'source': row['source'],
                'level': row['level'],
                'access': row['access'],
                'title': row['title'],
                'description': row['description'],
                'resources': {},
            }

    def release(self, reader: TabularReader = None) -> bool:
        return reader is None or isinstance(reader, (
            ManifestReader,
            DatasetReader,
        )) or (
            isinstance(reader, (ResourceReader, ModelReader)) and
            self.name == '/'
        )

    def enter(self) -> None:
        self.state.dataset = self

    def leave(self) -> None:
        self.state.dataset = None


class ResourceReader(TabularReader):
    type: str = 'resource'
    data: Union[BackendRow, ResourceRow]

    def read(self, row: Dict[str, str]) -> None:
        self.name = row['resource']

        if self.name == '/':
            self.data = {}
        else:
            if self.state.dataset is None:
                self.read_backend(row)
            else:
                self.read_resource(row)

    def read_backend(self, row: Dict[str, str]) -> None:
        # Backends will be loaded using
        # `spinta.manifests.helpers._load_manifest_backends`.

        if 'backends' not in self.state.manifest.data:
            self.state.manifest.data['backends'] = {}
        backends = self.state.manifest.data['backends']

        if self.name in backends:
            self.error(
                f"Backend {self.name!r} with the same name already defined."
            )

        self.data = {
            'type': row['type'],
            'name': self.name,
            'dsn': row['source'],
            'title': row['title'],
            'description': row['description'],
        }

        backends[self.name] = self.data

    def read_resource(self, row: Dict[str, str]) -> None:
        dataset = _get_state_obj(self.state.dataset)
        dataset = dataset.data if dataset else None

        if self.name in dataset['resources']:
            self.error("Resource with the same name already defined in ")

        self.data = {
            'type': row['type'],
            'backend': row['ref'],
            'external': row['source'],
            'prepare': _parse_spyna(self, row[PREPARE]),
            'level': row['level'],
            'access': row['access'],
            'title': row['title'],
            'description': row['description'],
        }

        dataset['resources'][self.name] = self.data

    def release(self, reader: TabularReader = None) -> bool:
        return reader is None or isinstance(reader, (
            ManifestReader,
            DatasetReader,
            ResourceReader,
        )) or (isinstance(reader, ModelReader) and self.name == '/')

    def enter(self) -> None:
        self.state.resource = self

    def leave(self) -> None:
        self.state.resource = None


class BaseReader(TabularReader):
    type: str = 'base'
    data: BaseRow

    def read(self, row: Dict[str, str]) -> None:
        self.name = row['base']

        if self.name == '/':
            self.data = {}
        else:
            dataset = _get_state_obj(self.state.dataset)
            dataset = dataset.data if dataset else None

            self.data = {
                'name': self.name,
                'model': get_relative_model_name(dataset, row['base']),
                'pk': (
                    [x.strip() for x in row['ref'].split(',')]
                    if row['ref'] else []
                ),
                'level': row['level']
            }

    def release(self, reader: TabularReader = None) -> bool:
        return reader is None or isinstance(reader, (
            ManifestReader,
            DatasetReader,
            ResourceReader,
            BaseReader,
        )) or (isinstance(reader, ModelReader) and self.name == '/')

    def enter(self) -> None:
        self.state.base = self

    def leave(self) -> None:
        self.state.base = None


class ModelReader(TabularReader):
    type: str = 'model'
    data: ModelRow

    def read(self, row: Dict[str, str]) -> None:
        dataset = _get_state_obj(self.state.dataset)
        resource = _get_state_obj(self.state.resource)
        base = _get_state_obj(self.state.base)
        name = get_relative_model_name(
            dataset.data if dataset else None,
            row['model'],
        )

        if self.state.rename_duplicates:
            dup = 1
            _name = name
            while _name in self.state.models:
                _name = f'{name}_{dup}'
                dup += 1
            name = _name
        elif name in self.state.models:
            self.error(f"Model {name!r} with the same name is already defined.")

        self.name = name

        self.data = {
            'type': 'model',
            'id': row['id'],
            'name': name,
            'base': {
                'name': base.name,
                'parent': base.data['model'],
                'pk': base.data['pk'],
                'level': base.data['level']
            } if base and base.data else None,
            'level': row['level'],
            'access': row['access'],
            'title': row['title'],
            'description': row['description'],
            'properties': {},
            'uri': row['uri'],
            'unique': [([x.strip() for x in row['ref'].split(',')])] if row['ref'] else [],
            'external': {
                'dataset': dataset.name if dataset else '',
                'resource': resource.name if dataset and resource else '',
                'pk': (
                    [x.strip() for x in row['ref'].split(',')]
                    if row['ref'] else []
                ),
                'name': row['source'],
                'prepare': _parse_spyna(self, row[PREPARE]),
            },
        }
        if resource and not dataset:
            self.data['backend'] = resource.name

    def release(self, reader: TabularReader = None) -> bool:
        return reader is None or isinstance(reader, (
            ManifestReader,
            DatasetReader,
            ResourceReader,
            BaseReader,
            ModelReader,
        ))

    def enter(self) -> None:
        self.state.model = self
        self.state.models.add(self.name)

    def leave(self) -> None:
        self.state.model = None


def _parse_property_ref(ref: str) -> Tuple[str, List[str]]:
    if '[' in ref:
        ref = ref.rstrip(']')
        ref_model, ref_props = ref.split('[', 1)
        ref_props = [p.strip() for p in ref_props.split(',')]
    else:
        ref_model = ref
        ref_props = []
    return ref_model, ref_props


def _parse_dtype_string(dtype: str) -> dict:
    args = []
    error = None
    required = unique = False
    invalid_args = []

    if '(' in dtype:
        dtype, args = dtype.split('(', 1)
        args, additional_args = args.split(')', 1)
        args = args.strip().rstrip(')')
        args = [a.strip() for a in args.split(',')]
    else:
        if len(dtype.split(None, 1)) > 1:
            dtype, additional_args = dtype.split(None, 1)
        else:
            additional_args = ""

    if additional_args:
        for arg in additional_args.split(None):
            if arg == 'required':
                required = True
            elif arg == 'unique':
                unique = True
            else:
                invalid_args.append(arg)
        if invalid_args:
            error = f'Invalid type arguments: {", ".join(invalid_args)}.'

    return {
        'type': dtype,
        'type_args': args,
        'required': required,
        'unique': unique,
        'error': error,
    }


def _get_type_repr(dtype: [DataType, str]):
    if isinstance(dtype, DataType):
        args = ''
        required = ' required' if dtype.required else ''
        unique = ' unique' if dtype.unique else ''

        model = dtype.prop.model
        if model.external.unknown_primary_key is False:
            if len(model.external.pkeys) == 1 and dtype.prop in model.external.pkeys:
                unique = ''
        if dtype.type_args:
            args = ', '.join(dtype.type_args)
            args = f'({args})'
        dtype_name = dtype.name if not isinstance(dtype, (Denorm, Inherit, ExternalRef, ArrayBackRef)) else dtype.get_type_repr()
        return f'{dtype_name}{args}{required}{unique}'
    else:
        args = ''
        required = ' required' if 'required' in dtype else ''
        unique = ' unique' if 'unique' in dtype else ''
        additional_args = []
        if '(' in dtype:
            dtype, args = dtype.split('(', 1)
            args, additional_args = args.split(')', 1)
            args = args.strip().rstrip(')')
            args = [a.strip() for a in args.split(',')]
            args = ', '.join(args)
            args = f'({args})'
        else:
            if len(dtype.split(None, 1)) > 1:
                dtype, additional_args = dtype.split(None, 1)
            else:
                dtype = dtype.strip(' ')
        if additional_args:
            if [additional_arg for additional_arg in additional_args.split(' ') if additional_arg not in [
                required.strip(' '), unique.strip(' ')]]:
                raise TabularManifestError
        return f'{dtype}{args}{required}{unique}'


class PropertyReader(TabularReader):
    type: str = 'property'
    data: PropertyRow
    enums: Set[str]

    def read(self, row: Dict[str, str]) -> None:
        is_prop_array: bool = False
        does_prop_support_array: bool = False
        given_name = row['property']
        if row['property'].endswith('[]'):
            self.name = row['property'][:-2]
            does_prop_support_array = True
            if row['type'] != 'backref':
                is_prop_array = True
        else:
            self.name = row['property']

        if self.state.model is None:
            context = self.state.stack[-1]
            self.error(
                f"Property {self.name!r} must be defined in a model context. "
                f"Now it is defined in {context.name!r} {context.type} context."
            )
        existing_prop = None
        if self.name in self.state.model.data['properties']:
            existing_prop = self.state.model.data['properties'][self.name]
            should_error = True
            if is_prop_array:
                if not existing_prop['items']:
                    should_error = False
            if should_error:
                self.error(
                    f"Property {self.name!r} with the same name is already "
                    f"defined for this {self.state.model.name!r} model."
                )
        dtype = _get_type_repr(row['type'])
        dtype = _parse_dtype_string(dtype)
        if dtype['error']:
            self.error(
                dtype['error']
            )

        if self.state.base and not dtype['type']:
            dtype['type'] = 'inherit'

        new_data = {
            'type': dtype['type'],
            'type_args': dtype['type_args'],
            'prepare': row[PREPARE],
            'level': row['level'],
            'access': row['access'],
            'uri': row['uri'],
            'title': row['title'],
            'description': row['description'],
            'required': dtype['required'],
            'unique': dtype['unique'],
            'given_name': given_name,
            'prepare_given': [],
        }
        dataset = self.state.dataset.data if self.state.dataset else None

        custom_data = new_data.copy() if is_prop_array else new_data
        if row['prepare']:
            custom_data['prepare_given'].append(
                PrepareGiven(
                    appended=False,
                    source='',
                    prepare=row['prepare']
                )
            )
        if row['ref']:
            if dtype['type'] in ('ref', 'backref', 'generic'):
                ref_model, ref_props = _parse_property_ref(row['ref'])
                custom_data['model'] = get_relative_model_name(dataset, ref_model)
                if dtype['type'] == 'backref':
                    if len(ref_props) > 1:
                        raise InvalidBackRefReferenceAmount(backref=self.name)
                    if len(ref_props) == 1:
                        custom_data['refprop'] = ref_props[0]
                else:
                    custom_data['refprops'] = ref_props
            else:
                # TODO: Detect if ref is a unit or an enum.
                custom_data['enum'] = row['ref']
        if dataset or row['source']:
            custom_data['external'] = {
                'name': row['source'],
            }
        # Denormalized form
        if "." in self.name and not new_data['type']:
            new_data['type'] = 'denorm'
        if existing_prop and existing_prop['type'] == 'array':
            existing_prop['items'] = custom_data.copy()
        else:
            if does_prop_support_array:
                if is_prop_array:
                    new_data = {
                        'type': 'array',
                        'given_name': given_name,
                        'access': custom_data['access'],
                        'items': custom_data.copy()
                    }
                else:
                    new_data['type'] = 'array_backref'
            elif new_data['type'] == 'array':
                new_data['items'] = {}

            self.data = new_data
            self.state.model.data['properties'][self.name] = self.data

    def append(self, row: Dict[str, str]) -> None:
        if not row['property']:
            result = row['prepare']

            if row['source']:
                if result:
                    split = result.split('.')
                    formula = split[0]
                    split_formula = formula.split('(')
                    reconstructed = f'{split_formula[0]}("{row["source"]}", {"(".join(split_formula[1:])}'
                    split[0] = reconstructed
                    result = '.'.join(split)
                else:
                    result = row['source']
            if not result:
                return
            self._append_prepare(row, result)

    def release(self, reader: TabularReader = None) -> bool:
        return reader is None or isinstance(reader, (
            ManifestReader,
            DatasetReader,
            ResourceReader,
            BaseReader,
            ModelReader,
            PropertyReader,
            UniqueReader
        ))

    def enter(self) -> None:
        self.state.prop = self

    def leave(self) -> None:
        self._parse_prepare()
        if 'external' in self.data:
            self.data['external']['prepare'] = self.data.pop('prepare')

        self.state.prop = None

    def _parse_prepare(self):
        if "prepare" in self.data:
            self.data["prepare"] = _parse_spyna(self, self.data["prepare"])

    def _append_prepare(self, row: Dict[str, str], prepare: str):
        if "prepare" in self.data:
            prep = self.data["prepare"]
            self.data["prepare"] = f'{prep}.{prepare}' if prep else prepare
        self.data['prepare_given'].append(
            PrepareGiven(
                appended=True,
                source=row['source'],
                prepare=row['prepare']
            )
        )


class AppendReader(TabularReader):
    type: str = 'append'
    data: ManifestRow

    def read(self, row: ManifestRow) -> None:
        self.name = row[REF]
        self.data = row

    def release(self, reader: TabularReader = None) -> bool:
        return True

    def enter(self) -> None:
        pass

    def leave(self) -> None:
        self.state.stack[-1].append(self.data)


class PrefixReader(TabularReader):
    type: str = 'prefix'
    data: PrefixRow

    def read(self, row: Dict[str, str]) -> None:
        if not row['ref']:
            # `ref` is a required parameter.
            return

        self.name = row['ref']

        node = (
            self.state.prop or
            self.state.model or
            self.state.base or
            self.state.resource or
            self.state.dataset or
            self.state.manifest
        )

        if 'prefixes' not in node.data:
            node.data['prefixes'] = {}

        prefixes = node.data['prefixes']

        if self.name in prefixes:
            self.error(
                f"Prefix {self.name!r} with the same name is already "
                f"defined for this {node.name!r} {node.type}."
            )

        self.data = {
            'id': row['id'],
            'eid': f'{self.path}:{self.line}',
            'type': self.type,
            'name': self.name,
            'uri': row['uri'],
            'title': row['title'],
            'description': row['description'],
        }

        prefixes[self.name] = self.data

    def append(self, row: Dict[str, str]) -> None:
        self.read(row)

    def release(self, reader: TabularReader = None) -> bool:
        return not isinstance(reader, AppendReader)

    def enter(self) -> None:
        pass

    def leave(self) -> None:
        pass


class NamespaceReader(TabularReader):
    type: str = 'ns'
    appendable: bool = True

    def read(self, row: Dict[str, str]) -> None:
        if not row['ref']:
            # `ref` is a required parameter.
            return

        self.name = row['ref']

        manifest = self.state.manifest

        if self.name in manifest.namespaces:
            self.error(
                f"Namespace {self.name!r} with the same name is already "
                f"defined."
            )

        manifest.namespaces.add(self.name)

        self.rows.append({
            'id': row['id'],
            'type': self.type,
            'name': self.name,
            'title': row['title'],
            'description': row['description'],
        })

    def append(self, row: Dict[str, str]) -> None:
        self.read(row)

    def release(self, reader: TabularReader = None) -> bool:
        return not isinstance(reader, AppendReader)

    def enter(self) -> None:
        pass

    def leave(self) -> None:
        pass


class ParamReader(TabularReader):
    type: str = 'param'
    data: ParamRow
    name: str = None

    def _get_node(self) -> TabularReader:
        return (
            self.state.prop or
            self.state.model or
            self.state.base or
            self.state.resource or
            self.state.dataset or
            self.state.manifest
        )

    def _get_data(self, name: str, row: ManifestRow):
        return {
            'name': name,
            'source': [row[SOURCE]],
            'prepare': [_parse_spyna(self, row[PREPARE])],
            'title': row[TITLE],
            'description': row[DESCRIPTION],
        }

    def _get_and_append_data(self, old: Dict, row: ManifestRow):
        old["source"].append(row[SOURCE])
        old["prepare"].append(_parse_spyna(self, row[PREPARE]))

    def _ensure_params_list(self, node: TabularReader, name: str) -> None:
        if 'params' not in node.data:
            node.data['params'] = {}

    def _check_param_name(self, node: TabularReader, name: str) -> None:
        if 'params' in node.data and name in node.data['params']:
            self.error(
                f"Parameter {name!r} with the same name already defined!"
            )

    def read(self, row: ManifestRow) -> None:
        node = self._get_node()

        self.name = row[REF]
        if not self.name:
            self.error("Parameter must have a name.")

        self._check_param_name(node, self.name)
        self._ensure_params_list(node, self.name)

        self.data = self._get_data(self.name, row)
        node.data['params'][self.name] = self.data

    def append(self, row: ManifestRow) -> None:
        node = self._get_node()

        if row[REF]:
            self.name = row[REF]
            self._check_param_name(node, self.name)
            self._ensure_params_list(node, self.name)

        self._get_and_append_data(node.data['params'][self.name], row)

    def release(self, reader: TabularReader = None) -> bool:
        return not isinstance(reader, (AppendReader, LangReader))

    def enter(self) -> None:
        pass

    def leave(self) -> None:
        pass


class EnumReader(TabularReader):
    type: str = 'enum'
    data: EnumRow
    name: str = None

    def read(self, row: ManifestRow) -> None:
        if row[REF]:
            self.name = row[REF]
        else:
            self.name = self.name or ''

        if not any([
            row[SOURCE],
            row[PREPARE],
            row[ACCESS],
            row[TITLE],
            row[DESCRIPTION],
        ]):
            return

        # source = row[SOURCE] if row[SOURCE] is not None else row[PREPARE]
        source = str(row[SOURCE]) or row[PREPARE]
        if not source:
            self.error(
                "At least source or prepare must be specified for an enum."
            )

        if row[LEVEL]:
            self.error(f"Enum's do not have a level, but level {row[LEVEL]!r} is given.")

        self.data = {
            'name': self.name,
            'source': row[SOURCE],
            'prepare': _parse_spyna(self, row[PREPARE]),
            'access': row[ACCESS],
            'title': row[TITLE],
            'description': row[DESCRIPTION],
        }

        node = (
            self.state.prop or
            self.state.model or
            self.state.base or
            self.state.resource or
            self.state.dataset or
            self.state.manifest
        )

        if 'enums' not in node.data:
            node.data['enums'] = {}

        if self.name not in node.data['enums']:
            node.data['enums'][self.name] = {}

        enum = node.data['enums'][self.name]

        if source in enum:
            self.error(
                f"Enum {self.name!r} item {source!r} with the same value is "
                f"already defined."
            )
        enum[source] = self.data

    def append(self, row: ManifestRow) -> None:
        self.read(row)

    def release(self, reader: TabularReader = None) -> bool:
        return not isinstance(reader, (AppendReader, LangReader))

    def enter(self) -> None:
        pass

    def leave(self) -> None:
        pass


class LangReader(TabularReader):
    type: str = 'lang'

    def read(self, row: ManifestRow) -> None:
        reader = self.state.stack[-1]
        if not isinstance(reader, (
            DatasetReader,
            ResourceReader,
            BaseReader,
            ModelReader,
            PropertyReader,
            EnumReader,
        )):
            self.error(f'Language metadata is not supported on {reader.type}.')
            return

        if 'lang' not in reader.data:
            reader.data['lang'] = {}

        lang = reader.data['lang']

        self.name = row[REF]

        if self.name in lang:
            self.error(
                f"Language {self.name!r} with the same name is already "
                f"defined for this {reader.name!r} {reader.type}."
            )

        lang[self.name] = {
            'id': row[ID],
            'eid': f'{self.path}:{self.line}',
            'type': self.type,
            'ref': self.name,
            'title': row[TITLE],
            'description': row[DESCRIPTION],
        }

    def append(self, row: ManifestRow) -> None:
        self.read(row)

    def release(self, reader: TabularReader = None) -> bool:
        return not isinstance(reader, AppendReader)

    def enter(self) -> None:
        pass

    def leave(self) -> None:
        pass


class UniqueReader(TabularReader):
    type: str = 'unique'

    def read(self, row: ManifestRow) -> None:
        self.name = row[REF]
        reader = self.state.stack[-1]

        if not isinstance(reader, (
            ModelReader,
            UniqueReader,
            AppendReader
        )):
            self.error(f'Unique reader is not supported for {reader.type}.')
            return

        if self.type not in reader.data:
            reader.data['unique'] = []

    def append(self, row: ManifestRow) -> None:
        self.read(row)

    def release(self, reader: TabularReader = None) -> bool:
        return not isinstance(reader, AppendReader)

    def enter(self) -> None:
        data = [row.strip() for row in self.name.split(',')]
        if data not in self.state.model.data['unique']:
            self.state.model.data['unique'].append(data)

    def leave(self) -> None:
        pass


class CommentReader(TabularReader):
    type: str = 'comment'
    data: CommentData

    def read(self, row: ManifestRow) -> None:
        reader = self.state.stack[-1]

        if 'comments' not in reader.data:
            reader.data['comments'] = []

        comments = reader.data['comments']

        comments.append({
            'id': row[ID],
            'parent': row[REF],
            'author': row[SOURCE],
            'access': row[ACCESS],
            # TODO: parse datetime
            'created': row[TITLE],
            'comment': row[DESCRIPTION],
        })

    def append(self, row: ManifestRow) -> None:
        self.read(row)

    def release(self, reader: TabularReader = None) -> bool:
        return not isinstance(reader, AppendReader)

    def enter(self) -> None:
        pass

    def leave(self) -> None:
        pass


READERS = {
    # Main dimensions
    'dataset': DatasetReader,
    'resource': ResourceReader,
    'base': BaseReader,
    'model': ModelReader,
    'property': PropertyReader,

    # Extra dimensions
    '': AppendReader,
    'prefix': PrefixReader,
    'ns': NamespaceReader,
    'param': ParamReader,
    'enum': EnumReader,
    'lang': LangReader,
    'comment': CommentReader,
    'unique': UniqueReader
}


class State:
    stack: List[TabularReader]

    backends: Dict[str, Dict[str, str]] = None

    models: Set[str]

    manifest: ManifestReader = None
    dataset: DatasetReader = None
    resource: ResourceReader = None
    base: BaseReader = None
    model: ModelReader = None
    prop: PropertyReader = None

    rename_duplicates: bool = False

    def __init__(self):
        self.stack = []
        self.models = set()

    def release(self, reader: TabularReader = None) -> Iterator[ParsedRow]:
        for parent in list(reversed(self.stack)):
            if parent.release(reader):
                if isinstance(parent, (
                    ManifestReader,
                    NamespaceReader,
                    DatasetReader,
                    ModelReader,
                )) and parent.name != "/":
                    yield from parent.items()
                self.stack.pop()
                parent.leave()
            else:
                break

        if reader:
            reader.enter()
            self.stack.append(reader)


def _read_tabular_manifest_rows(
    path: Optional[str],
    rows: Iterator[Tuple[str, List[str]]],
    *,
    rename_duplicates: bool = True,
) -> Iterator[ParsedRow]:
    _, header = next(rows, (None, None))
    if header is None:
        # Looks like an empty file.
        return
    header = _detect_header(path, 1, header)

    defaults = {k: '' for k in MANIFEST_COLUMNS}

    state = State()
    state.rename_duplicates = rename_duplicates
    reader = ManifestReader(state, path, '1')
    reader.read({})
    yield from state.release(reader)

    for line, row in rows:
        _check_row_size(path, line, header, row)
        row = dict(zip(header, row))
        row = {**defaults, **row}
        dimension = _detect_dimension(path, line, row)
        Reader = READERS[dimension]
        reader = Reader(state, path, line)
        reader.read(row)
        yield from state.release(reader)

    yield from state.release()


def _check_row_size(
    path: Optional[str],
    line: int,
    header: List[str],
    row: List[str],
):
    if len(header) != len(row):
        header = ['header', 'row']
        table = [
            ['∅' if x is None else x for x in v]
            for v in zip_longest(header, row)
        ]
        table = tabulate(table, headers=['header', 'row'])
        raise TabularManifestError(
            f"{path}:{line}: "
            "Number of row cells do not match table header, see what is "
            "missing, missing cells marked with ∅ symbol:\n"
            f"{table}"
        )


def read_tabular_manifest(
    format_: TabularFormat = None,
    *,
    path: str = None,
    file: IO = None,
    rename_duplicates: bool = False,
) -> Iterator[ParsedRow]:
    if format_ == TabularFormat.GSHEETS:
        rows = read_gsheets_manifest(path)
    elif format_ == TabularFormat.CSV:
        rows = _read_csv_manifest(path, file)
    elif format_ == TabularFormat.ASCII:
        rows = _read_txt_manifest(path, file)
    elif format_ == TabularFormat.XLSX:
        rows = _read_xlsx_manifest(path)
    else:
        raise ValueError(f"Unknown tabular manifest format {format_!r}.")

    yield from _read_tabular_manifest_rows(
        path,
        rows,
        rename_duplicates=rename_duplicates,
    )


def _read_txt_manifest(
    path: str,
    file: IO[str] = None,
) -> Iterator[Tuple[str, List[str]]]:
    if file:
        yield from _read_ascii_tabular_manifest(file)
    else:
        with pathlib.Path(path).open(encoding='utf-8-sig') as f:
            yield from _read_ascii_tabular_manifest(f)


def _read_csv_manifest(
    path: str,
    file: IO[str] = None,
) -> Iterator[Tuple[str, List[str]]]:
    if file:
        rows = csv.reader(file)
        for i, row in enumerate(rows, 1):
            yield str(i), row
    else:
        with pathlib.Path(path).open(encoding='utf-8') as f:
            rows = csv.reader(f)
            for i, row in enumerate(rows, 1):
                yield str(i), row


def _empty_rows_counter():
    empty_rows = 0

    def _counter(row):
        nonlocal empty_rows
        if any(row):
            empty_rows = 0
        else:
            empty_rows += 1
        return empty_rows

    return _counter


def _read_xlsx_manifest(path: str) -> Iterator[Tuple[str, List[str]]]:
    wb = openpyxl.load_workbook(path)

    yield '1', DATASET

    for sheet in wb:
        rows = sheet.iter_rows(values_only=True)
        cols = next(rows, None)
        if cols is None:
            continue
        cols = normalizes_columns(cols)
        cols = [cols.index(c) if c in cols else None for c in DATASET]

        empty_rows = _empty_rows_counter()
        for i, row in enumerate(rows, 2):
            row = [row[c] if c is not None else None for c in cols]
            yield f'{sheet.title}:{i}', row

            if empty_rows(row) > 100:
                log.warning(
                    f"Too many consequent empty rows, stop reading {path} "
                    f"at {i} row."
                )
                break


def striptable(table):
    return textwrap.dedent(table).strip()


def _join_escapes(row: List[str]) -> List[str]:
    res = []
    for v in row:
        if res and res[-1] and res[-1].endswith('\\'):
            res[-1] = res[-1][:-1] + '|' + v
        else:
            res.append(v)
    return res


def _read_ascii_tabular_manifest(
    lines: Iterable[str],
    *,
    check_column_names: bool = True,
) -> Iterator[Tuple[str, List[str]]]:
    lines = (line.strip() for line in lines)
    lines = filter(None, lines)

    # Read header
    header = next(lines, None)
    if header is None:
        return
    header = normalizes_columns(
        header.split('|'),
        check_column_names=check_column_names,
    )
    yield '1', header

    # Find index where dimension columns end.
    dim = sum(1 for h in header if h in DATASET[:6])
    for i, line in enumerate(lines, 2):
        row = _join_escapes(line.split('|'))
        row = [x.strip() for x in row]
        row = row[:len(header)]
        rem = len(header) - len(row)
        row = row[:dim - rem] + [''] * rem + row[dim - rem:]
        assert len(header) == len(row), line
        yield str(i), row


def read_ascii_tabular_rows(
    manifest: str,
    *,
    strip: bool = False,
    check_column_names: bool = True,
) -> Iterator[List[str]]:
    if strip:
        manifest = striptable(manifest)
    rows = _read_ascii_tabular_manifest(
        manifest.splitlines(),
        check_column_names=check_column_names,
    )
    for line, row in rows:
        yield row


def read_ascii_tabular_manifest(
    manifest: str,
    *,
    strip: bool = False,
    rename_duplicates: bool = False,
) -> Iterator[ParsedRow]:
    if strip:
        manifest = striptable(manifest)
    rows = _read_ascii_tabular_manifest(manifest.splitlines())
    yield from _read_tabular_manifest_rows(
        None,
        rows,
        rename_duplicates=rename_duplicates,
    )


def load_ascii_tabular_manifest(
    context: Context,
    manifest: Manifest,
    manifest_ascii_table: str,
    *,
    strip: bool = False,
) -> None:
    schemas = read_ascii_tabular_manifest(manifest_ascii_table, strip=strip)
    load_manifest_nodes(context, manifest, schemas)
    commands.link(context, manifest)


def get_relative_model_name(dataset: [str, dict], name: str) -> str:
    if isinstance(dataset, str):
        return name.replace(dataset, '')
    if name.startswith('/'):
        return name[1:]
    elif dataset is None:
        return name
    else:
        return '/'.join([
            dataset['name'],
            name,
        ])


def to_relative_model_name(model: Model, dataset: Dataset = None) -> str:
    """Convert absolute model `name` to relative."""
    if dataset is None:
        return model.name
    if model.name.startswith(dataset.name):
        prefix = dataset.name
        return model.name[len(prefix) + 1:]
    else:
        return '/' + model.name


def tabular_eid(model: Model):
    if isinstance(model.eid, int):
        return model.eid
    else:
        return 0


class OrderBy(NamedTuple):
    func: Callable[[Union[Dataset, Model, Property, EnumItem]], Any]
    reverse: bool = False


def _order_datasets_by_access(dataset: Dataset):
    return dataset.access or Access.private


def _order_datasets_by_name(dataset: Dataset):
    return dataset.name


DATASETS_ORDER_BY = {
    'access': OrderBy(_order_datasets_by_access, reverse=True),
    'default': OrderBy(_order_datasets_by_name),
}


def _order_models_by_access(model: Model):
    return model.access or Access.private


MODELS_ORDER_BY = {
    'access': OrderBy(_order_models_by_access, reverse=True),
    'default': OrderBy(tabular_eid),
}


def _order_properties_by_access(prop: Property):
    return prop.access or Access.private


PROPERTIES_ORDER_BY = {
    'access': OrderBy(_order_properties_by_access, reverse=True),
}


T = TypeVar('T', Dataset, Model, Property, EnumItem)


def sort(
    ordering: Dict[str, OrderBy],
    items: Iterable[T],
    order_by: Optional[str],
) -> Iterable[T]:
    order: Optional[OrderBy] = None

    if order_by:
        order = ordering[order_by]
    elif 'default' in ordering:
        order = ordering['default']

    if order:
        return sorted(items, key=order.func, reverse=order.reverse)
    else:
        return items


def _end_marker(name):
    yield torow(DATASET, {
        name: "/"
    })


def _prefixes_to_tabular(
    prefixes: Dict[str, UriPrefix],
    *,
    separator: bool = False,
) -> Iterator[ManifestRow]:
    first = True
    for name, prefix in prefixes.items():
        yield torow(DATASET, {
            'id': prefix.id,
            'type': prefix.type if first else '',
            'ref': name,
            'uri': prefix.uri,
            'title': prefix.title,
            'description': prefix.description,
        })
        first = False

    if separator and prefixes:
        yield torow(DATASET, {})


def _backends_to_tabular(
    backends: Dict[str, Backend],
    *,
    separator: bool = False,
) -> Iterator[ManifestRow]:
    for name, backend in backends.items():
        yield torow(DATASET, {
            'type': backend.type,
            'resource': name,
            'source': backend.config.get('dsn'),
        })

    if separator and backends:
        yield torow(DATASET, {})


def _namespaces_to_tabular(
    namespaces: Dict[str, Namespace],
    *,
    separator: bool = False,
) -> Iterator[ManifestRow]:
    namespaces = {
        k: ns
        for k, ns in namespaces.items() if not ns.generated
    }
    first = True
    for name, ns in namespaces.items():
        yield torow(DATASET, {
            'type': ns.type if first else '',
            'ref': name,
            'title': ns.title,
            'description': ns.description,
        })
        first = False

    if separator and namespaces:
        yield torow(DATASET, {})


def _order_enums_by_access(item: EnumItem):
    return item.access or Access.private


ENUMS_ORDER_BY = {
    'access': OrderBy(_order_enums_by_access, reverse=True),
}


def _enums_to_tabular(
    enums: Optional[Enums],
    *,
    external: bool = True,
    access: Access = Access.private,
    order_by: ManifestColumn = None,
    separator: bool = False,
) -> Iterator[ManifestRow]:
    if enums is None:
        return
    for name, enum in enums.items():
        first = True
        items = sort(ENUMS_ORDER_BY, enum.values(), order_by)
        for item in items:
            if item.access is not None and item.access < access:
                continue
            yield torow(DATASET, {
                'type': 'enum' if first else '',
                'ref': name if first else '',
                'source': item.source if external else '',
                'prepare': unparse(item.prepare),
                'access': item.given.access,
                'title': item.title,
                'description': item.description,
            })
            if lang := list(_lang_to_tabular(item.lang)):
                first = True
                yield from lang
            else:
                first = False

    if separator and enums:
        yield torow(DATASET, {})


def _lang_to_tabular(
    lang: Optional[LangData],
) -> Iterator[ManifestRow]:
    if lang is None:
        return
    first = True
    for name, data in sorted(lang.items(), key=itemgetter(0)):
        yield torow(DATASET, {
            'type': 'lang' if first else '',
            'ref': name if first else '',
            'title': data['title'],
            'description': data['description'],
        })
        first = False


def _text_to_tabular(
    prop
):
    if not isinstance(prop.dtype, Text):
        return
    for lang in prop.dtype.langs:
        yield torow(DATASET, {
            'property': prop.name + '@' + lang,
            'type': prop.dtype.name,
            'level': prop.level.value if prop.level is not None else '',
            'access': prop.given.access
        })


def _comments_to_tabular(
    comments: Optional[List[Comment]],
    *,
    access: Access = Access.private,
) -> Iterator[ManifestRow]:
    if comments is None:
        return
    first = True
    for comment in comments:
        if comment.access < access:
            return
        yield torow(DATASET, {
            'id': comment.id,
            'type': 'comment' if first else '',
            'ref': comment.parent,
            'source': comment.author,
            'access': comment.given.access,
            'title': comment.created,
            'description': comment.comment,
        })
        first = False


def _unique_to_tabular(model_unique_data, hide_list: List) -> Iterator[ManifestRow]:
    if not model_unique_data:
        return
    for row in model_unique_data:
        if row not in hide_list:
            yield torow(DATASET, {
                'type': 'unique',
                'ref': ', '.join([r.name for r in row])
            })


def _params_to_tabular(params_data) -> Iterator[ManifestRow]:
    if not params_data:
        return
    for param, values in params_data.items():
        for i in range(len(values["source"])):
            if isinstance(values["prepare"][i], NotAvailable):
                prepare = ''
            else:
                prepare = spyna.unparse(values["prepare"][i])
            if not (isinstance(values["prepare"][i], NotAvailable) and values['source'][i] == ''):
                if i == 0:
                    yield torow(DATASET, {
                        'type': 'param',
                        'ref': param,
                        'source': values["source"][i],
                        'prepare': prepare,
                        'title': values["title"],
                        'description': values["description"]
                    })
                else:
                    yield torow(DATASET, {
                        'source': values["source"][i],
                        'prepare': prepare
                    })


def _dataset_to_tabular(
    dataset: Dataset,
    *,
    external: bool = True,
    access: Access = Access.private,
    order_by: ManifestColumn = None,
) -> Iterator[ManifestRow]:
    yield torow(DATASET, {
        'id': dataset.id,
        'dataset': dataset.name,
        'level': dataset.level,
        'access': dataset.given.access,
        'title': dataset.title,
        'description': dataset.description,
    })
    yield from _lang_to_tabular(dataset.lang)
    yield from _prefixes_to_tabular(dataset.prefixes, separator=True)
    yield from _enums_to_tabular(
        dataset.ns.enums,
        external=external,
        access=access,
        order_by=order_by,
    )


def _resource_to_tabular(
    resource: Resource,
    *,
    external: bool = True,
    access: Access = Access.private,
) -> Iterator[ManifestRow]:
    backend = resource.backend
    yield torow(DATASET, {
        'resource': resource.name,
        'source': resource.external if external else '',
        'prepare': unparse(resource.prepare or NA) if external else '',
        'type': resource.type,
        'ref': (
            backend.name
            if (
                external and
                backend and
                backend.origin != BackendOrigin.resource
            )
            else ''
        ),
        'level': resource.level,
        'access': resource.given.access,
        'title': resource.title,
        'description': resource.description,
    })
    yield from _params_to_tabular(resource.params)
    yield from _comments_to_tabular(resource.comments, access=access)
    yield from _lang_to_tabular(resource.lang)


def _base_to_tabular(
    base: Base,
) -> Iterator[ManifestRow]:
    data = {
        'base': base.name,
        'level': base.level.value if base.level else "",
    }
    if base.pk:
        data['ref'] = ', '.join([pk.place for pk in base.pk])
    yield torow(DATASET, data)
    yield from _lang_to_tabular(base.lang)


def _property_to_tabular(
    prop: Property,
    *,
    external: bool = True,
    access: Access = Access.private,
    order_by: ManifestColumn = None,
) -> Iterator[ManifestRow]:
    if prop.name.startswith('_'):
        return

    if prop.access is not None and prop.access < access:
        return

    data = {
        'property': prop.given.name,
        'type': _get_type_repr(prop.dtype),
        'level': prop.level.value if prop.level else "",
        'access': prop.given.access,
        'uri': prop.uri,
        'title': prop.title,
        'description': prop.description,
    }

    if external and prop.external:
        if isinstance(prop.external, list):
            # data['source'] = ', '.join(x.name for x in prop.external)
            # data['prepare'] = ', '.join(
            #     unparse(x.prepare or NA)
            #     for x in prop.external if x.prepare
            # )
            raise DeprecationWarning(
                "Source can't be a list, use prepare instead."
            )
        elif prop.external:
            data['source'] = prop.external.name
            data['prepare'] = unparse(prop.external.prepare or NA)
    yield_array_row = None
    if isinstance(prop.dtype, Array):
        yield_array_row = prop.dtype.items
        if prop.dtype.items and prop.given.name == prop.dtype.items.given.name:
            yield from _property_to_tabular(yield_array_row, external=external, access=access, order_by=order_by)
            return

    if isinstance(prop.dtype, Ref):
        model = prop.model
        if model.external and model.external.dataset:
            data['ref'] = to_relative_model_name(
                prop.dtype.model,
                model.external.dataset,
            )
            pkeys = prop.dtype.model.external.pkeys
            rkeys = prop.dtype.refprops
            if rkeys and pkeys != rkeys:
                rkeys = ', '.join([p.place for p in rkeys])
                data['ref'] += f'[{rkeys}]'
        else:
            data['ref'] = prop.dtype.model.name
    elif isinstance(prop.dtype, BackRef):
        model = prop.model
        if model.external and model.external.dataset:
            data['ref'] = to_relative_model_name(
                prop.dtype.model,
                model.external.dataset,
            )
            rkey = prop.dtype.refprop.place
            if prop.dtype.explicit:
                data['ref'] += f'[{rkey}]'
        else:
            data['ref'] = prop.dtype.model.name

    elif prop.enum is not None:
        data['ref'] = prop.given.enum
    elif prop.unit is not None:
        data['ref'] = prop.given.unit
<<<<<<< HEAD
    if not isinstance(prop.dtype, Text):
        yield torow(DATASET, data)
    yield from _text_to_tabular(prop)
=======
    data, prepare_rows = _prepare_to_tabular(data, prop)
    yield torow(DATASET, data)
    yield from prepare_rows
>>>>>>> 66dd39c9
    yield from _comments_to_tabular(prop.comments, access=access)
    yield from _lang_to_tabular(prop.lang)
    yield from _enums_to_tabular(
        prop.enums,
        external=external,
        access=access,
        order_by=order_by,
    )
    if yield_array_row is not None:
        yield from _property_to_tabular(yield_array_row, external=external, access=access, order_by=order_by)


def _prepare_to_tabular(data, prop):
    prep_rows = []
    if prop.given.prepare:
        data['prepare'] = ''
        for prep in prop.given.prepare:
            if prep['appended']:
                prep_rows.append(torow(DATASET, {
                    'source': prep['source'],
                    'prepare': prep['prepare']
                }))
            else:
                if prop.external:
                    data['prepare'] = prep['prepare']
    return data, prep_rows


def _model_to_tabular(
    model: Model,
    *,
    external: bool = True,
    access: Access = Access.private,
    order_by: ManifestColumn = None,
) -> Iterator[ManifestRow]:
    data = {
        'id': model.id,
        'model': model.name,
        'level': model.level.value if model.level else "",
        'access': model.given.access,
        'title': model.title,
        'description': model.description,
        'uri': model.uri if model.uri else "",
    }
    if model.external and model.external.dataset:
        data['model'] = to_relative_model_name(
            model,
            model.external.dataset,
        )
    if external and model.external:
        data.update({
            'source': model.external.name,
            'prepare': unparse(model.external.prepare or NA),
        })
        if (
            not model.external.unknown_primary_key and
            all(p.access >= access for p in model.external.pkeys)
        ):
            # Add `ref` only if all properties are available in the
            # resulting manifest.
            data['ref'] = ', '.join([
                p.name for p in model.external.pkeys
            ])

    hide_list = []
    if model.external:
        if not model.external.unknown_primary_key:
            hide_list = [model.external.pkeys]
    yield torow(DATASET, data)
    yield from _params_to_tabular(model.params)
    yield from _comments_to_tabular(model.comments, access=access)
    yield from _lang_to_tabular(model.lang)
    yield from _unique_to_tabular(model.unique, hide_list)
    props = sort(PROPERTIES_ORDER_BY, model.properties.values(), order_by)
    for prop in props:
        yield from _property_to_tabular(
            prop,
            external=external,
            access=access,
            order_by=order_by,
        )


def datasets_to_tabular(
    manifest: Manifest,
    *,
    external: bool = True,   # clean content of source and prepare
    access: Access = Access.private,
    internal: bool = False,  # internal models with _ prefix like _txn
    order_by: ManifestColumn = None,
) -> Iterator[ManifestRow]:
    yield from _prefixes_to_tabular(manifest.prefixes, separator=True)
    yield from _backends_to_tabular(manifest.backends, separator=True)
    yield from _namespaces_to_tabular(manifest.namespaces, separator=True)
    yield from _enums_to_tabular(
        manifest.enums,
        external=external,
        access=access,
        order_by=order_by,
        separator=True,
    )

    seen_datasets = set()
    dataset = None
    resource = None
    base = None
    models = manifest.models if internal else take(manifest.models)
    models = sort(MODELS_ORDER_BY, models.values(), order_by)

    separator = False
    for model in models:
        if model.access < access:
            continue

        if model.external:
            if dataset is None or (model.external.dataset and dataset.name != model.external.dataset.name):
                dataset = model.external.dataset
                if dataset:
                    seen_datasets.add(dataset.name)
                    resource = None
                    separator = True
                    yield from _dataset_to_tabular(
                        dataset,
                        external=external,
                        access=access,
                        order_by=order_by,
                    )
            elif dataset is not None and \
                    model.external.dataset is None:
                dataset = None
                resource = None
                base = None
                separator = True
                yield from _end_marker('dataset')

            if external and model.external and model.external.resource and (
                resource is None or
                resource.name != model.external.resource.name
            ):
                resource = model.external.resource
                if resource:
                    separator = True
                    yield from _resource_to_tabular(
                        resource,
                        external=external,
                        access=access,
                    )
            elif external and \
                    model.external and \
                    model.external.resource is None and \
                    dataset is not None and \
                    resource is not None:
                base = None
                yield from _end_marker('resource')

        if separator:
            yield torow(DATASET, {})
        else:
            separator = False

        if model.base and (not base or not is_base_same(model.base, base)):
            base = model.base
            yield from _base_to_tabular(model.base)
        elif base and not model.base:
            base = None
            yield from _end_marker("base")
        yield from _model_to_tabular(
            model,
            external=external,
            access=access,
            order_by=order_by,
        )

    datasets = sort(DATASETS_ORDER_BY, manifest.datasets.values(), order_by)
    for dataset in datasets:
        if dataset.name in seen_datasets:
            continue
        yield from _dataset_to_tabular(
            dataset,
            external=external,
            access=access,
            order_by=order_by,
        )
        for resource in dataset.resources.values():
            yield from _resource_to_tabular(resource)


def is_base_same(a: Base, b: Base):
    return a.name == b.name and a.level == b.level and a.pk == b.pk


def torow(keys, values) -> ManifestRow:
    return {k: values.get(k) for k in keys}


def render_tabular_manifest(
    manifest: Manifest,
    cols: List[ManifestColumn] = None,
    *,
    sizes: Dict[ManifestColumn, int] = None,
) -> str:
    rows = datasets_to_tabular(manifest)
    return render_tabular_manifest_rows(rows, cols, sizes=sizes)


def render_tabular_manifest_rows(
    rows: Iterable[ManifestRow],
    cols: List[ManifestColumn] = None,
    *,
    sizes: Dict[ManifestColumn, int] = None,
) -> str:
    cols = cols or MANIFEST_COLUMNS
    hs = 1 if ID in cols else 0  # hierarchical cols start
    he = cols.index(PROPERTY)    # hierarchical cols end
    hsize = 1                      # hierarchical column size
    bsize = 3                      # border size
    if sizes is None:
        sizes = dict(
            [(c, len(c)) for c in cols[:hs]] +
            [(c, 1) for c in cols[hs:he]] +
            [(c, len(c)) for c in cols[he:]]
        )
        rows = list(rows)
        for row in rows:
            for i, col in enumerate(cols):
                val = '' if row[col] is None else str(row[col])
                if col == ID:
                    sizes[col] = 2
                elif i < he:
                    size = (hsize + bsize) * (he - hs - i) + sizes[PROPERTY]
                    if size < len(val):
                        sizes[PROPERTY] += len(val) - size
                elif sizes[col] < len(val):
                    sizes[col] = len(val)

    line = []
    for col in cols:
        size = sizes[col]
        line.append(col[:size].ljust(size))
    lines = [line]

    for row in rows:
        if ID in cols:
            line = [row[ID][:2] if row[ID] else '  ']
        else:
            line = []

        for i, col in enumerate(cols[hs:he + 1]):
            val = row[col] or ''
            if val:
                depth = i
                break
        else:
            val = ''
            depth = 0

        line += [' ' * hsize] * depth
        size = (hsize + bsize) * (he - hs - depth) + sizes[PROPERTY]
        line += [val.ljust(size)]

        for col in cols[he + 1:]:
            val = '' if row[col] is None else str(row[col])
            val = val.replace('|', '\\|')
            size = sizes[col]
            line.append(val.ljust(size))

        lines.append(line)

    lines = [' | '.join(line) for line in lines]
    lines = [l.rstrip() for l in lines]
    return '\n'.join(lines)


SHORT_NAMES = {
    'd': 'dataset',
    'r': 'resource',
    'b': 'base',
    'm': 'model',
    'p': 'property',
    't': 'type',
}


def normalizes_columns(
    cols: List[str],
    *,
    check_column_names: bool = True,
) -> List[ManifestColumn]:
    result: List[ManifestColumn] = []
    unknown: List[str] = []
    invalid: List[str] = []
    for col in cols:
        col = col or ''
        col = col.strip().lower()
        col = SHORT_NAMES.get(col, col)
        col = cast(ManifestColumn, col)
        if col not in MANIFEST_COLUMNS:
            unknown.append(col)
        else:
            if unknown:
                result += unknown
                invalid += unknown
                unknown = []
            result.append(col)
    if check_column_names and invalid:
        if len(invalid) == 1:
            raise PropertyNotFound(property=invalid[0])
        else:
            raise MultipleErrors(
                PropertyNotFound(property=col) for col in invalid
            )
    return result


def write_tabular_manifest(
    path: str,
    rows: Union[
        Manifest,
        Iterable[ManifestRow],
        None,
    ] = None,
    cols: List[ManifestColumn] = None,
) -> None:
    cols = cols or DATASET

    if rows is None:
        rows = []
    elif isinstance(rows, Manifest):
        rows = datasets_to_tabular(rows)

    rows = ({c: row[c] for c in cols} for row in rows)
    if path.endswith('.csv'):
        _write_csv(pathlib.Path(path), rows, cols)
    elif path.endswith('.xlsx'):
        _write_xlsx(pathlib.Path(path), rows, cols)
    else:
        raise ValueError(f"Unknown tabular manifest format {path!r}.")


def _write_csv(
    path: pathlib.Path,
    rows: Iterator[ManifestRow],
    cols: List[ManifestColumn],
) -> None:
    with path.open('w') as f:
        writer = csv.DictWriter(f, fieldnames=cols)
        writer.writeheader()
        writer.writerows(rows)


def _write_xlsx(
    path: pathlib.Path,
    rows: Iterator[ManifestRow],
    cols: List[ManifestColumn],
) -> None:
    workbook = xlsxwriter.Workbook(path, {
        'strings_to_formulas': False,
        'strings_to_urls': False,
    })

    bold = workbook.add_format({'bold': True})

    formats = {
        'id': workbook.add_format({
            'align': 'right',
            'valign': 'top',
        }),
        'dataset': workbook.add_format({
            'bold': True,
            'valign': 'top',
            'font_color': '#127622',
        }),
        'resource': workbook.add_format({
            'valign': 'top',
        }),
        'base': workbook.add_format({
            'valign': 'top',
        }),
        'model': workbook.add_format({
            'bold': True,
            'valign': 'top',
            'font_color': '#127622',
        }),
        'property': workbook.add_format({
            'valign': 'top',
            'font_color': '#127622',
        }),
        'type': workbook.add_format({
            'valign': 'top',
        }),
        'ref': workbook.add_format({
            'valign': 'top',
            'font_color': '#127622',
        }),
        'source': workbook.add_format({
            'valign': 'top',
            'font_color': '#c9211e',
        }),
        'prepare': workbook.add_format({
            'valign': 'top',
            'font_color': '#c9211e',
        }),
        'level': workbook.add_format({
            'valign': 'top',
        }),
        'access': workbook.add_format({
            'valign': 'top',
        }),
        'uri': workbook.add_format({
            'valign': 'top',
            'font_color': '#284f80',
        }),
        'title': workbook.add_format({
            'valign': 'top',
            'text_wrap': True,
        }),
        'description': workbook.add_format({
            'valign': 'top',
            'text_wrap': True,
        }),
    }

    sheet = workbook.add_worksheet()
    sheet.freeze_panes(1, 0)  # Freeze the first row.

    sheet.set_column('A:E', 2)   # id, d, r, b, m
    sheet.set_column('F:F', 20)  # property
    sheet.set_column('I:J', 20)  # source, prepare
    sheet.set_column('N:N', 20)  # title
    sheet.set_column('O:O', 30)  # description

    for j, col in enumerate(cols):
        sheet.write(0, j, col, bold)

    for i, row in enumerate(rows, 1):
        for j, col in enumerate(cols):
            val = row[col]
            fmt = formats.get(col)
            sheet.write(i, j, val, fmt)

    workbook.close()


def _get_state_obj(reader: TabularReader) -> Optional[TabularReader]:
    if reader is None or reader.name == "/":
        return None
    else:
        return reader<|MERGE_RESOLUTION|>--- conflicted
+++ resolved
@@ -1827,15 +1827,12 @@
         data['ref'] = prop.given.enum
     elif prop.unit is not None:
         data['ref'] = prop.given.unit
-<<<<<<< HEAD
+    data, prepare_rows = _prepare_to_tabular(data, prop)
+    yield torow(DATASET, data)
+    yield from prepare_rows
     if not isinstance(prop.dtype, Text):
         yield torow(DATASET, data)
     yield from _text_to_tabular(prop)
-=======
-    data, prepare_rows = _prepare_to_tabular(data, prop)
-    yield torow(DATASET, data)
-    yield from prepare_rows
->>>>>>> 66dd39c9
     yield from _comments_to_tabular(prop.comments, access=access)
     yield from _lang_to_tabular(prop.lang)
     yield from _enums_to_tabular(
