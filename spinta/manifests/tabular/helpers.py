--- conflicted
+++ resolved
@@ -493,14 +493,10 @@
                 'name': row['source'],
                 'prepare': self.data.pop('prepare'),
             }
-<<<<<<< HEAD
-=======
-
         # Denormalized form
         if "." in self.name and not self.data['type']:
             self.data['type'] = 'denorm'
 
->>>>>>> bb34a005
         self.state.model.data['properties'][row['property']] = self.data
 
     def release(self, reader: TabularReader = None) -> bool:
