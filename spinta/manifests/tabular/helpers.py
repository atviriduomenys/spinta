--- conflicted
+++ resolved
@@ -74,11 +74,7 @@
 from spinta.manifests.tabular.constants import DATASET
 from spinta.manifests.tabular.formats.gsheets import read_gsheets_manifest
 from spinta.spyna import SpynaAST
-<<<<<<< HEAD
-from spinta.types.datatype import Ref, DataType, Denorm, Inherit, ExternalRef, BackRef
-=======
 from spinta.types.datatype import Ref, DataType, Denorm, Inherit, ExternalRef, BackRef, Array
->>>>>>> 3f4ffd9d
 from spinta.utils.data import take
 from spinta.utils.schema import NA
 from spinta.utils.schema import NotAvailable
@@ -625,19 +621,14 @@
         if row['ref']:
             if dtype['type'] in ('ref', 'backref', 'generic'):
                 ref_model, ref_props = _parse_property_ref(row['ref'])
-<<<<<<< HEAD
-                self.data['model'] = get_relative_model_name(dataset, ref_model)
+                custom_data['model'] = get_relative_model_name(dataset, ref_model)
                 if dtype['type'] == 'backref':
                     if len(ref_props) > 1:
                         raise InvalidBackRefReferenceAmount(backref=self.name)
                     if len(ref_props) == 1:
-                        self.data['refprop'] = ref_props[0]
+                        custom_data['refprop'] = ref_props[0]
                 else:
-                    self.data['refprops'] = ref_props
-=======
-                custom_data['model'] = get_relative_model_name(dataset, ref_model)
-                custom_data['refprops'] = ref_props
->>>>>>> 3f4ffd9d
+                    custom_data['refprops'] = ref_props
             else:
                 # TODO: Detect if ref is a unit or an enum.
                 custom_data['enum'] = row['ref']
@@ -1798,7 +1789,6 @@
                 data['ref'] += f'[{rkeys}]'
         else:
             data['ref'] = prop.dtype.model.name
-<<<<<<< HEAD
     elif isinstance(prop.dtype, BackRef):
         model = prop.model
         if model.external and model.external.dataset:
@@ -1811,9 +1801,7 @@
                 data['ref'] += f'[{rkey}]'
         else:
             data['ref'] = prop.dtype.model.name
-=======
-
->>>>>>> 3f4ffd9d
+
     elif prop.enum is not None:
         data['ref'] = prop.given.enum
     elif prop.unit is not None:
