from __future__ import annotations

import csv
import pathlib
import logging
import textwrap
from operator import itemgetter
from itertools import zip_longest
from typing import Any
from typing import Callable
from typing import Dict
from typing import IO
from typing import Iterable
from typing import Iterator
from typing import List
from typing import NamedTuple
from typing import Optional
from typing import Set
from typing import Tuple
from typing import TypeVar
from typing import Union
from typing import cast

import openpyxl
import xlsxwriter
from lark import ParseError
from tabulate import tabulate

from spinta import commands
from spinta import spyna
from spinta.backends import Backend
from spinta.backends.components import BackendOrigin
from spinta.components import Context, Base
from spinta.datasets.components import Resource
from spinta.dimensions.comments.components import Comment
from spinta.dimensions.enum.components import EnumItem
from spinta.components import Model
from spinta.components import Namespace
from spinta.components import Property
from spinta.core.enums import Access
from spinta.core.ufuncs import unparse
from spinta.datasets.components import Dataset
from spinta.dimensions.enum.components import Enums
from spinta.dimensions.lang.components import LangData
from spinta.dimensions.prefix.components import UriPrefix
from spinta.exceptions import MultipleErrors
from spinta.exceptions import PropertyNotFound
from spinta.manifests.components import Manifest
from spinta.manifests.helpers import load_manifest_nodes
from spinta.manifests.tabular.components import ACCESS
from spinta.manifests.tabular.components import BackendRow
from spinta.manifests.tabular.components import BaseRow
from spinta.manifests.tabular.components import CommentData
from spinta.manifests.tabular.components import DESCRIPTION
from spinta.manifests.tabular.components import DatasetRow
from spinta.manifests.tabular.components import ParamRow
from spinta.manifests.tabular.components import EnumRow
from spinta.manifests.tabular.components import ID
from spinta.manifests.tabular.components import MANIFEST_COLUMNS
from spinta.manifests.tabular.components import ManifestColumn
from spinta.manifests.tabular.components import ManifestRow
from spinta.manifests.tabular.components import ManifestTableRow
from spinta.manifests.tabular.components import ModelRow
from spinta.manifests.tabular.components import PREPARE
from spinta.manifests.tabular.components import PROPERTY
from spinta.manifests.tabular.components import PrefixRow
from spinta.manifests.tabular.components import PropertyRow
from spinta.manifests.tabular.components import REF
from spinta.manifests.tabular.components import ResourceRow
from spinta.manifests.tabular.components import SOURCE
from spinta.manifests.tabular.components import TITLE
from spinta.manifests.tabular.components import LEVEL
from spinta.manifests.tabular.components import TabularFormat
from spinta.manifests.tabular.constants import DATASET
from spinta.manifests.tabular.formats.gsheets import read_gsheets_manifest
from spinta.spyna import SpynaAST
<<<<<<< HEAD
from spinta.types.datatype import Ref, BackRef, Array
=======
from spinta.types.datatype import Ref, DataType, Denorm, Inherit, ExternalRef
>>>>>>> 65a4e783
from spinta.utils.data import take
from spinta.utils.schema import NA
from spinta.utils.schema import NotAvailable

log = logging.getLogger(__name__)

ParsedRow = Tuple[int, Dict[str, Any]]


MAIN_DIMENSIONS = [
    'dataset',
    'resource',
    'base',
    'model',
    'property',
]
EXTRA_DIMENSIONS = [
    '',
    'prefix',
    'enum',
    'param',
    'comment',
    'ns',
    'lang',
    'unique'
]


class TabularManifestError(Exception):
    pass


def _detect_header(
    path: Optional[str],
    line: int,  # Line number
    row: Iterable[str],
) -> List[str]:
    header = [h.strip().lower() for h in row]
    unknown_columns = set(header[:len(DATASET)]) - set(DATASET)
    if unknown_columns:
        unknown_columns = ', '.join(sorted(unknown_columns, key=header.index))
        raise TabularManifestError(
            f"{path}:{line}: Unknown columns: {unknown_columns}."
        )
    return header


def _detect_dimension(
    path: Optional[pathlib.Path],
    line: str,  # Line number with a prefix (depends on manifest format)
    row: Dict[str, str],
) -> Optional[str]:
    dimensions = [k for k in MAIN_DIMENSIONS if row[k]]

    if len(dimensions) == 1:
        return dimensions[0]

    if len(dimensions) > 1:
        dimensions = ', '.join([f'{k}: {row[k]}' for k in dimensions])
        raise TabularManifestError(
            f"{path}:{line}: In one row only single dimension can be used, "
            f"but found more than one: {dimensions}"
        )

    if row['type']:
        if row['type'] not in EXTRA_DIMENSIONS:
            raise TabularManifestError(
                f"{path}:{line}:type: Unknown additional dimension name "
                f"{row['type']}."
            )
        return row['type']

    return ''


def _parse_spyna(
    reader: TabularReader,
    formula: str,
) -> Union[SpynaAST, NotAvailable, None]:
    if formula:
        try:
            return spyna.parse(formula)
        except ParseError as e:
            reader.error(f"Error while parsing formula {formula!r}:\n{e}")
    return NA


class TabularReader:
    state: State
    path: str
    line: str
    type: str
    name: str
    data: ManifestRow               # Used when `appendable` is False
    rows: List[Dict[str, Any]]      # Used when `appendable` is True
    appendable: bool = False        # Tells if reader is appendable.

    def __init__(
        self,
        state: State,
        path: str,
        line: str,
    ):
        self.state = state
        self.path = path
        self.line = line
        self.data = {}
        self.rows = []

    def __str__(self):
        return f"<{type(self).__name__} name={self.name!r}>"

    def read(self, row: Dict[str, str]) -> None:
        raise NotImplementedError

    def append(self, row: Dict[str, str]) -> None:
        if any(row.values()):
            self.error(
                f"Updates are not supported in context of {self.type!r}."
            )

    def release(self, reader: TabularReader = None) -> bool:
        raise NotImplementedError

    def items(self) -> Iterator[ParsedRow]:
        if self.appendable:
            for data in self.rows:
                yield self.line, data
        else:
            yield self.line, self.data

    def enter(self) -> None:
        raise NotImplementedError

    def leave(self) -> None:
        raise NotImplementedError

    def error(self, message: str) -> None:
        raise TabularManifestError(f"{self.path}:{self.line}: {message}")


class ManifestReader(TabularReader):
    type: str = 'manifest'
    datasets: Set[str]
    namespaces: Set[str]
    data: ManifestTableRow

    def read(self, row: ManifestRow) -> None:
        self.name = str(self.path)
        self.data = {
            'type': 'manifest',
        }

    def release(self, reader: TabularReader = None) -> bool:
        return reader is None

    def enter(self) -> None:
        self.datasets = set()
        self.namespaces = set()
        self.state.manifest = self

    def leave(self) -> None:
        self.state.manifest = None


class DatasetReader(TabularReader):
    type: str = 'dataset'
    data: DatasetRow

    def read(self, row: Dict[str, str]) -> None:
        self.name = row['dataset']
<<<<<<< HEAD
        if row['dataset'] in self.state.manifest.datasets:
            self.error("Dataset already defined.")

        self.data = {
            'type': 'dataset',
            'id': row['id'],
            'name': row['dataset'],
            'level': row['level'],
            'access': row['access'],
            'title': row['title'],
            'description': row['description'],
            'resources': {},
        }
=======

        if self.name == '/':
            self.data = {}
        else:
            if row['dataset'] in self.state.manifest.datasets:
                self.error("Dataset already defined.")

            self.data = {
                'type': 'dataset',
                'id': row['id'],
                'name': row['dataset'],
                'source': row['source'],
                'level': row['level'],
                'access': row['access'],
                'title': row['title'],
                'description': row['description'],
                'resources': {},
            }
>>>>>>> 65a4e783

    def release(self, reader: TabularReader = None) -> bool:
        return reader is None or isinstance(reader, (
            ManifestReader,
            DatasetReader,
        )) or (
            isinstance(reader, (ResourceReader, ModelReader)) and
            self.name == '/'
        )

    def enter(self) -> None:
        self.state.dataset = self

    def leave(self) -> None:
        self.state.dataset = None


class ResourceReader(TabularReader):
    type: str = 'resource'
    data: Union[BackendRow, ResourceRow]

    def read(self, row: Dict[str, str]) -> None:
        self.name = row['resource']

        if self.name == '/':
            self.data = {}
        else:
            if self.state.dataset is None:
                self.read_backend(row)
            else:
                self.read_resource(row)

    def read_backend(self, row: Dict[str, str]) -> None:
        # Backends will be loaded using
        # `spinta.manifests.helpers._load_manifest_backends`.

        if 'backends' not in self.state.manifest.data:
            self.state.manifest.data['backends'] = {}
        backends = self.state.manifest.data['backends']

        if self.name in backends:
            self.error(
                f"Backend {self.name!r} with the same name already defined."
            )

        self.data = {
            'type': row['type'],
            'name': self.name,
            'dsn': row['source'],
            'title': row['title'],
            'description': row['description'],
        }

        backends[self.name] = self.data

    def read_resource(self, row: Dict[str, str]) -> None:
        dataset = _get_state_obj(self.state.dataset)
        dataset = dataset.data if dataset else None

        if self.name in dataset['resources']:
            self.error("Resource with the same name already defined in ")

        self.data = {
            'type': row['type'],
            'backend': row['ref'],
            'external': row['source'],
            'prepare': _parse_spyna(self, row[PREPARE]),
            'level': row['level'],
            'access': row['access'],
            'title': row['title'],
            'description': row['description'],
        }

        dataset['resources'][self.name] = self.data

    def release(self, reader: TabularReader = None) -> bool:
        return reader is None or isinstance(reader, (
            ManifestReader,
            DatasetReader,
            ResourceReader,
        )) or (isinstance(reader, ModelReader) and self.name == '/')

    def enter(self) -> None:
        self.state.resource = self

    def leave(self) -> None:
        self.state.resource = None


class BaseReader(TabularReader):
    type: str = 'base'
    data: BaseRow

    def read(self, row: Dict[str, str]) -> None:
        self.name = row['base']

        if self.name == '/':
            self.data = {}
        else:
            dataset = _get_state_obj(self.state.dataset)
            dataset = dataset.data if dataset else None

            self.data = {
                'name': self.name,
                'model': get_relative_model_name(dataset, row['base']),
                'pk': (
                    [x.strip() for x in row['ref'].split(',')]
                    if row['ref'] else []
                )
            }

    def release(self, reader: TabularReader = None) -> bool:
        return reader is None or isinstance(reader, (
            ManifestReader,
            DatasetReader,
            ResourceReader,
            BaseReader,
        )) or (isinstance(reader, ModelReader) and self.name == '/')

    def enter(self) -> None:
        self.state.base = self

    def leave(self) -> None:
        self.state.base = None


class ModelReader(TabularReader):
    type: str = 'model'
    data: ModelRow

    def read(self, row: Dict[str, str]) -> None:
        dataset = _get_state_obj(self.state.dataset)
        resource = _get_state_obj(self.state.resource)
        base = _get_state_obj(self.state.base)
        name = get_relative_model_name(
            dataset.data if dataset else None,
            row['model'],
        )

        if self.state.rename_duplicates:
            dup = 1
            _name = name
            while _name in self.state.models:
                _name = f'{name}_{dup}'
                dup += 1
            name = _name
        elif name in self.state.models:
            self.error(f"Model {name!r} with the same name is already defined.")

        self.name = name

        self.data = {
            'type': 'model',
            'id': row['id'],
            'name': name,
            'base': {
                'name': base.name,
                'parent': base.data['model'],
                'pk': base.data['pk'],
            } if base and base.data else None,
            'level': row['level'],
            'access': row['access'],
            'title': row['title'],
            'description': row['description'],
            'properties': {},
            'uri': row['uri'],
            'external': {
                'dataset': dataset.name if dataset else '',
                'resource': resource.name if dataset and resource else '',
                'pk': (
                    [x.strip() for x in row['ref'].split(',')]
                    if row['ref'] else []
                ),
                'name': row['source'],
                'prepare': _parse_spyna(self, row[PREPARE]),
            },
        }
        if resource and not dataset:
            self.data['backend'] = resource.name

    def release(self, reader: TabularReader = None) -> bool:
        return reader is None or isinstance(reader, (
            ManifestReader,
            DatasetReader,
            ResourceReader,
            BaseReader,
            ModelReader,
        ))

    def enter(self) -> None:
        self.state.model = self
        self.state.models.add(self.name)

    def leave(self) -> None:
        self.state.model = None


def _parse_property_ref(ref: str) -> Tuple[str, List[str]]:
    if '[' in ref:
        ref = ref.rstrip(']')
        ref_model, ref_props = ref.split('[', 1)
        ref_props = [p.strip() for p in ref_props.split(',')]
    else:
        ref_model = ref
        ref_props = []
    return ref_model, ref_props


def _parse_dtype_string(dtype: str) -> dict:
    args = []
    error = None
    required = unique = False
    invalid_args = []

    if '(' in dtype:
        dtype, args = dtype.split('(', 1)
        args, additional_args = args.split(')', 1)
        args = args.strip().rstrip(')')
        args = [a.strip() for a in args.split(',')]
    else:
        if len(dtype.split(None, 1)) > 1:
            dtype, additional_args = dtype.split(None, 1)
        else:
            additional_args = ""

    if additional_args:
        for arg in additional_args.split(None):
            if arg == 'required':
                required = True
            elif arg == 'unique':
                unique = True
            else:
                invalid_args.append(arg)
        if invalid_args:
            error = f'Invalid type arguments: {", ".join(invalid_args)}.'

    return {
        'type': dtype,
        'type_args': args,
        'required': required,
        'unique': unique,
        'error': error,
    }


def _get_type_repr(dtype: [DataType, str]):
    if isinstance(dtype, DataType):
        args = ''
        required = ' required' if dtype.required else ''
        unique = ' unique' if dtype.unique else ''
        if dtype.type_args:
            args = ', '.join(dtype.type_args)
            args = f'({args})'
        return f'{dtype.name}{args}{required}{unique}' if not isinstance(dtype, (Denorm, Inherit, ExternalRef)
                                                                         ) else dtype.get_type_repr()
    else:
        args = ''
        required = ' required' if 'required' in dtype else ''
        unique = ' unique' if 'unique' in dtype else ''
        additional_args = []
        if '(' in dtype:
            dtype, args = dtype.split('(', 1)
            args, additional_args = args.split(')', 1)
            args = args.strip().rstrip(')')
            args = [a.strip() for a in args.split(',')]
            args = ', '.join(args)
            args = f'({args})'
        else:
            if len(dtype.split(None, 1)) > 1:
                dtype, additional_args = dtype.split(None, 1)
            else:
                dtype = dtype.strip(' ')
        if additional_args:
            if [additional_arg for additional_arg in additional_args.split(' ') if additional_arg not in [
                required.strip(' '), unique.strip(' ')]]:
                raise TabularManifestError
        return f'{dtype}{args}{required}{unique}'


class PropertyReader(TabularReader):
    type: str = 'property'
    data: PropertyRow
    enums: Set[str]

    def read(self, row: Dict[str, str]) -> None:
        self.name = row['property']
        if self.state.model is None:
            context = self.state.stack[-1]
            self.error(
                f"Property {self.name!r} must be defined in a model context. "
                f"Now it is defined in {context.name!r} {context.type} context."
            )

        if row['property'] in self.state.model.data['properties']:
            self.error(
                f"Property {self.name!r} with the same name is already "
                f"defined for this {self.state.model.name!r} model."
            )
        dtype = _get_type_repr(row['type'])
        dtype = _parse_dtype_string(dtype)
        if dtype['error']:
            self.error(
                dtype['error']
            )

        if self.state.base and not dtype['type']:
            dtype['type'] = 'inherit'

        self.data = {
            'type': dtype['type'],
            'type_args': dtype['type_args'],
            'prepare': _parse_spyna(self, row[PREPARE]),
            'level': row['level'],
            'access': row['access'],
            'uri': row['uri'],
            'title': row['title'],
            'description': row['description'],
            'required': dtype['required'],
            'unique': dtype['unique'],
        }
        dataset = self.state.dataset.data if self.state.dataset else None
        if row['ref']:
<<<<<<< HEAD
            if row['type'] in ('ref', 'backref', 'generic', 'array'):
=======
            if dtype['type'] in ('ref', 'backref', 'generic'):
>>>>>>> 65a4e783
                ref_model, ref_props = _parse_property_ref(row['ref'])
                self.data['model'] = get_relative_model_name(dataset, ref_model)
                self.data['refprops'] = ref_props
            else:
                # TODO: Detect if ref is a unit or an enum.
                self.data['enum'] = row['ref']
        if dataset or row['source']:
            self.data['external'] = {
                'name': row['source'],
                'prepare': self.data.pop('prepare'),
            }
        # Denormalized form
        if "." in self.name and not self.data['type']:
            self.data['type'] = 'denorm'

        self.state.model.data['properties'][row['property']] = self.data

    def release(self, reader: TabularReader = None) -> bool:
        return reader is None or isinstance(reader, (
            ManifestReader,
            DatasetReader,
            ResourceReader,
            BaseReader,
            ModelReader,
            PropertyReader,
            UniqueReader
        ))

    def enter(self) -> None:
        self.state.prop = self

    def leave(self) -> None:
        self.state.prop = None


class AppendReader(TabularReader):
    type: str = 'append'
    data: ManifestRow

    def read(self, row: ManifestRow) -> None:
        self.name = row[REF]
        self.data = row

    def release(self, reader: TabularReader = None) -> bool:
        return True

    def enter(self) -> None:
        pass

    def leave(self) -> None:
        self.state.stack[-1].append(self.data)


class PrefixReader(TabularReader):
    type: str = 'prefix'
    data: PrefixRow

    def read(self, row: Dict[str, str]) -> None:
        if not row['ref']:
            # `ref` is a required parameter.
            return

        self.name = row['ref']

        node = (
            self.state.prop or
            self.state.model or
            self.state.base or
            self.state.resource or
            self.state.dataset or
            self.state.manifest
        )

        if 'prefixes' not in node.data:
            node.data['prefixes'] = {}

        prefixes = node.data['prefixes']

        if self.name in prefixes:
            self.error(
                f"Prefix {self.name!r} with the same name is already "
                f"defined for this {node.name!r} {node.type}."
            )

        self.data = {
            'id': row['id'],
            'eid': f'{self.path}:{self.line}',
            'type': self.type,
            'name': self.name,
            'uri': row['uri'],
            'title': row['title'],
            'description': row['description'],
        }

        prefixes[self.name] = self.data

    def append(self, row: Dict[str, str]) -> None:
        self.read(row)

    def release(self, reader: TabularReader = None) -> bool:
        return not isinstance(reader, AppendReader)

    def enter(self) -> None:
        pass

    def leave(self) -> None:
        pass


class NamespaceReader(TabularReader):
    type: str = 'ns'
    appendable: bool = True

    def read(self, row: Dict[str, str]) -> None:
        if not row['ref']:
            # `ref` is a required parameter.
            return

        self.name = row['ref']

        manifest = self.state.manifest

        if self.name in manifest.namespaces:
            self.error(
                f"Namespace {self.name!r} with the same name is already "
                f"defined."
            )

        manifest.namespaces.add(self.name)

        self.rows.append({
            'id': row['id'],
            'type': self.type,
            'name': self.name,
            'title': row['title'],
            'description': row['description'],
        })

    def append(self, row: Dict[str, str]) -> None:
        self.read(row)

    def release(self, reader: TabularReader = None) -> bool:
        return not isinstance(reader, AppendReader)

    def enter(self) -> None:
        pass

    def leave(self) -> None:
        pass


class ParamReader(TabularReader):
    type: str = 'param'
    data: ParamRow
    name: str = None

    def _get_node(self) -> TabularReader:
        return (
            self.state.prop or
            self.state.model or
            self.state.base or
            self.state.resource or
            self.state.dataset or
            self.state.manifest
        )

    def _get_data(self, name: str, row: ManifestRow):
        return {
            'name': name,
            'source': [row[SOURCE]],
            'prepare': [_parse_spyna(self, row[PREPARE])],
            'title': row[TITLE],
            'description': row[DESCRIPTION],
        }

    def _get_and_append_data(self, old: Dict, row: ManifestRow):
        old["source"].append(row[SOURCE])
        old["prepare"].append(_parse_spyna(self, row[PREPARE]))

    def _ensure_params_list(self, node: TabularReader, name: str) -> None:
        if 'params' not in node.data:
            node.data['params'] = {}

    def _check_param_name(self, node: TabularReader, name: str) -> None:
        if 'params' in node.data and name in node.data['params']:
            self.error(
                f"Parameter {name!r} with the same name already defined!"
            )

    def read(self, row: ManifestRow) -> None:
        node = self._get_node()

        self.name = row[REF]
        if not self.name:
            self.error("Parameter must have a name.")

        self._check_param_name(node, self.name)
        self._ensure_params_list(node, self.name)

        self.data = self._get_data(self.name, row)
        node.data['params'][self.name] = self.data

    def append(self, row: ManifestRow) -> None:
        node = self._get_node()

        if row[REF]:
            self.name = row[REF]
            self._check_param_name(node, self.name)
            self._ensure_params_list(node, self.name)

        self._get_and_append_data(node.data['params'][self.name], row)

    def release(self, reader: TabularReader = None) -> bool:
        return not isinstance(reader, (AppendReader, LangReader))

    def enter(self) -> None:
        pass

    def leave(self) -> None:
        pass


class EnumReader(TabularReader):
    type: str = 'enum'
    data: EnumRow
    name: str = None

    def read(self, row: ManifestRow) -> None:
        if row[REF]:
            self.name = row[REF]
        else:
            self.name = self.name or ''

        if not any([
            row[SOURCE],
            row[PREPARE],
            row[ACCESS],
            row[TITLE],
            row[DESCRIPTION],
        ]):
            return

        # source = row[SOURCE] if row[SOURCE] is not None else row[PREPARE]
        source = str(row[SOURCE]) or row[PREPARE]
        if not source:
            self.error(
                "At least source or prepare must be specified for an enum."
            )

        if row[LEVEL]:
            self.error(f"Enum's do not have a level, but level {row[LEVEL]!r} is given.")

        self.data = {
            'name': self.name,
            'source': row[SOURCE],
            'prepare': _parse_spyna(self, row[PREPARE]),
            'access': row[ACCESS],
            'title': row[TITLE],
            'description': row[DESCRIPTION],
        }

        node = (
            self.state.prop or
            self.state.model or
            self.state.base or
            self.state.resource or
            self.state.dataset or
            self.state.manifest
        )

        if 'enums' not in node.data:
            node.data['enums'] = {}

        if self.name not in node.data['enums']:
            node.data['enums'][self.name] = {}

        enum = node.data['enums'][self.name]

        if source in enum:
            self.error(
                f"Enum {self.name!r} item {source!r} with the same value is "
                f"already defined."
            )
        enum[source] = self.data

    def append(self, row: ManifestRow) -> None:
        self.read(row)

    def release(self, reader: TabularReader = None) -> bool:
        return not isinstance(reader, (AppendReader, LangReader))

    def enter(self) -> None:
        pass

    def leave(self) -> None:
        pass


class LangReader(TabularReader):
    type: str = 'lang'

    def read(self, row: ManifestRow) -> None:
        reader = self.state.stack[-1]
        if not isinstance(reader, (
            DatasetReader,
            ResourceReader,
            BaseReader,
            ModelReader,
            PropertyReader,
            EnumReader,
        )):
            self.error(f'Language metadata is not supported on {reader.type}.')
            return

        if 'lang' not in reader.data:
            reader.data['lang'] = {}

        lang = reader.data['lang']

        self.name = row[REF]

        if self.name in lang:
            self.error(
                f"Language {self.name!r} with the same name is already "
                f"defined for this {reader.name!r} {reader.type}."
            )

        lang[self.name] = {
            'id': row[ID],
            'eid': f'{self.path}:{self.line}',
            'type': self.type,
            'ref': self.name,
            'title': row[TITLE],
            'description': row[DESCRIPTION],
        }

    def append(self, row: ManifestRow) -> None:
        self.read(row)

    def release(self, reader: TabularReader = None) -> bool:
        return not isinstance(reader, AppendReader)

    def enter(self) -> None:
        pass

    def leave(self) -> None:
        pass


class UniqueReader(TabularReader):
    type: str = 'unique'

    def read(self, row: ManifestRow) -> None:
        self.name = row[REF]
        reader = self.state.stack[-1]

        if not isinstance(reader, (
            ModelReader,
            UniqueReader,
            AppendReader
        )):
            self.error(f'Unique reader is not supported for {reader.type}.')
            return

        if self.type not in reader.data:
            reader.data['unique'] = []

    def append(self, row: ManifestRow) -> None:
        self.read(row)

    def release(self, reader: TabularReader = None) -> bool:
        return not isinstance(reader, AppendReader)

    def enter(self) -> None:
        self.state.model.data['unique'].append([row.strip() for row in self.name.split(',')])

    def leave(self) -> None:
        pass


class CommentReader(TabularReader):
    type: str = 'comment'
    data: CommentData

    def read(self, row: ManifestRow) -> None:
        reader = self.state.stack[-1]

        if 'comments' not in reader.data:
            reader.data['comments'] = []

        comments = reader.data['comments']

        comments.append({
            'id': row[ID],
            'parent': row[REF],
            'author': row[SOURCE],
            'access': row[ACCESS],
            # TODO: parse datetime
            'created': row[TITLE],
            'comment': row[DESCRIPTION],
        })

    def append(self, row: ManifestRow) -> None:
        self.read(row)

    def release(self, reader: TabularReader = None) -> bool:
        return not isinstance(reader, AppendReader)

    def enter(self) -> None:
        pass

    def leave(self) -> None:
        pass


READERS = {
    # Main dimensions
    'dataset': DatasetReader,
    'resource': ResourceReader,
    'base': BaseReader,
    'model': ModelReader,
    'property': PropertyReader,

    # Extra dimensions
    '': AppendReader,
    'prefix': PrefixReader,
    'ns': NamespaceReader,
    'param': ParamReader,
    'enum': EnumReader,
    'lang': LangReader,
    'comment': CommentReader,
    'unique': UniqueReader
}


class State:
    stack: List[TabularReader]

    backends: Dict[str, Dict[str, str]] = None

    models: Set[str]

    manifest: ManifestReader = None
    dataset: DatasetReader = None
    resource: ResourceReader = None
    base: BaseReader = None
    model: ModelReader = None
    prop: PropertyReader = None

    rename_duplicates: bool = False

    def __init__(self):
        self.stack = []
        self.models = set()

    def release(self, reader: TabularReader = None) -> Iterator[ParsedRow]:
        for parent in list(reversed(self.stack)):
            if parent.release(reader):
                if isinstance(parent, (
                    ManifestReader,
                    NamespaceReader,
                    DatasetReader,
                    ModelReader,
                )) and parent.name != "/":
                    yield from parent.items()
                self.stack.pop()
                parent.leave()
            else:
                break

        if reader:
            reader.enter()
            self.stack.append(reader)

def _read_tabular_manifest_rows(
    path: Optional[str],
    rows: Iterator[Tuple[str, List[str]]],
    *,
    rename_duplicates: bool = True,
) -> Iterator[ParsedRow]:
    _, header = next(rows, (None, None))
    if header is None:
        # Looks like an empty file.
        return
    header = _detect_header(path, 1, header)

    defaults = {k: '' for k in MANIFEST_COLUMNS}

    state = State()
    state.rename_duplicates = rename_duplicates
    reader = ManifestReader(state, path, '1')
    reader.read({})
    yield from state.release(reader)

    for line, row in rows:
        _check_row_size(path, line, header, row)
        row = dict(zip(header, row))
        row = {**defaults, **row}
        dimension = _detect_dimension(path, line, row)
        Reader = READERS[dimension]
        reader = Reader(state, path, line)
        reader.read(row)
        yield from state.release(reader)

    yield from state.release()


def _check_row_size(
    path: Optional[str],
    line: int,
    header: List[str],
    row: List[str],
):
    if len(header) != len(row):
        header = ['header', 'row']
        table = [
            ['∅' if x is None else x for x in v]
            for v in zip_longest(header, row)
        ]
        table = tabulate(table, headers=['header', 'row'])
        raise TabularManifestError(
            f"{path}:{line}: "
            "Number of row cells do not match table header, see what is "
            "missing, missing cells marked with ∅ symbol:\n"
            f"{table}"
        )


def read_tabular_manifest(
    format_: TabularFormat = None,
    *,
    path: str = None,
    file: IO = None,
    rename_duplicates: bool = False,
) -> Iterator[ParsedRow]:
    if format_ == TabularFormat.GSHEETS:
        rows = read_gsheets_manifest(path)
    elif format_ == TabularFormat.CSV:
        rows = _read_csv_manifest(path, file)
    elif format_ == TabularFormat.ASCII:
        rows = _read_txt_manifest(path, file)
    elif format_ == TabularFormat.XLSX:
        rows = _read_xlsx_manifest(path)
    else:
        raise ValueError(f"Unknown tabular manifest format {format_!r}.")

    yield from _read_tabular_manifest_rows(
        path,
        rows,
        rename_duplicates=rename_duplicates,
    )


def _read_txt_manifest(
    path: str,
    file: IO[str] = None,
) -> Iterator[Tuple[str, List[str]]]:
    if file:
        yield from _read_ascii_tabular_manifest(file)
    else:
        with pathlib.Path(path).open(encoding='utf-8-sig') as f:
            yield from _read_ascii_tabular_manifest(f)


def _read_csv_manifest(
    path: str,
    file: IO[str] = None,
) -> Iterator[Tuple[str, List[str]]]:
    if file:
        rows = csv.reader(file)
        for i, row in enumerate(rows, 1):
            yield str(i), row
    else:
        with pathlib.Path(path).open(encoding='utf-8') as f:
            rows = csv.reader(f)
            for i, row in enumerate(rows, 1):
                yield str(i), row


def _empty_rows_counter():
    empty_rows = 0

    def _counter(row):
        nonlocal empty_rows
        if any(row):
            empty_rows = 0
        else:
            empty_rows += 1
        return empty_rows

    return _counter


def _read_xlsx_manifest(path: str) -> Iterator[Tuple[str, List[str]]]:
    wb = openpyxl.load_workbook(path)

    yield '1', DATASET

    for sheet in wb:
        rows = sheet.iter_rows(values_only=True)
        cols = next(rows, None)
        if cols is None:
            continue
        cols = normalizes_columns(cols)
        cols = [cols.index(c) if c in cols else None for c in DATASET]

        empty_rows = _empty_rows_counter()
        for i, row in enumerate(rows, 2):
            row = [row[c] if c is not None else None for c in cols]
            yield f'{sheet.title}:{i}', row

            if empty_rows(row) > 100:
                log.warning(
                    f"Too many consequent empty rows, stop reading {path} "
                    f"at {i} row."
                )
                break


def striptable(table):
    return textwrap.dedent(table).strip()


def _join_escapes(row: List[str]) -> List[str]:
    res = []
    for v in row:
        if res and res[-1] and res[-1].endswith('\\'):
            res[-1] = res[-1][:-1] + '|' + v
        else:
            res.append(v)
    return res


def _read_ascii_tabular_manifest(
    lines: Iterable[str],
    *,
    check_column_names: bool = True,
) -> Iterator[Tuple[str, List[str]]]:
    lines = (line.strip() for line in lines)
    lines = filter(None, lines)

    # Read header
    header = next(lines, None)
    if header is None:
        return
    header = normalizes_columns(
        header.split('|'),
        check_column_names=check_column_names,
    )
    yield '1', header

    # Find index where dimension columns end.
    dim = sum(1 for h in header if h in DATASET[:6])
    for i, line in enumerate(lines, 2):
        row = _join_escapes(line.split('|'))
        row = [x.strip() for x in row]
        row = row[:len(header)]
        rem = len(header) - len(row)
        row = row[:dim - rem] + [''] * rem + row[dim - rem:]
        assert len(header) == len(row), line
        yield str(i), row


def read_ascii_tabular_rows(
    manifest: str,
    *,
    strip: bool = False,
    check_column_names: bool = True,
) -> Iterator[List[str]]:
    if strip:
        manifest = striptable(manifest)
    rows = _read_ascii_tabular_manifest(
        manifest.splitlines(),
        check_column_names=check_column_names,
    )
    for line, row in rows:
        yield row


def read_ascii_tabular_manifest(
    manifest: str,
    *,
    strip: bool = False,
    rename_duplicates: bool = False,
) -> Iterator[ParsedRow]:
    if strip:
        manifest = striptable(manifest)
    rows = _read_ascii_tabular_manifest(manifest.splitlines())
    yield from _read_tabular_manifest_rows(
        None,
        rows,
        rename_duplicates=rename_duplicates,
    )


def load_ascii_tabular_manifest(
    context: Context,
    manifest: Manifest,
    manifest_ascii_table: str,
    *,
    strip: bool = False,
) -> None:
    schemas = read_ascii_tabular_manifest(manifest_ascii_table, strip=strip)
    load_manifest_nodes(context, manifest, schemas)
    commands.link(context, manifest)


def get_relative_model_name(dataset: dict, name: str) -> str:
    if name.startswith('/'):
        return name[1:]
    elif dataset is None:
        return name
    else:
        return '/'.join([
            dataset['name'],
            name,
        ])


def to_relative_model_name(model: Model, dataset: Dataset = None) -> str:
    """Convert absolute model `name` to relative."""
    if dataset is None:
        return model.name
    if model.name.startswith(dataset.name):
        prefix = dataset.name
        return model.name[len(prefix) + 1:]
    else:
        return '/' + model.name


def tabular_eid(model: Model):
    if isinstance(model.eid, int):
        return model.eid
    else:
        return 0


class OrderBy(NamedTuple):
    func: Callable[[Union[Dataset, Model, Property, EnumItem]], Any]
    reverse: bool = False


def _order_datasets_by_access(dataset: Dataset):
    return dataset.access or Access.private


def _order_datasets_by_name(dataset: Dataset):
    return dataset.name


DATASETS_ORDER_BY = {
    'access': OrderBy(_order_datasets_by_access, reverse=True),
    'default': OrderBy(_order_datasets_by_name),
}


def _order_models_by_access(model: Model):
    return model.access or Access.private


MODELS_ORDER_BY = {
    'access': OrderBy(_order_models_by_access, reverse=True),
    'default': OrderBy(tabular_eid),
}


def _order_properties_by_access(prop: Property):
    return prop.access or Access.private


PROPERTIES_ORDER_BY = {
    'access': OrderBy(_order_properties_by_access, reverse=True),
}


T = TypeVar('T', Dataset, Model, Property, EnumItem)


def sort(
    ordering: Dict[str, OrderBy],
    items: Iterable[T],
    order_by: Optional[str],
) -> Iterable[T]:
    order: Optional[OrderBy] = None

    if order_by:
        order = ordering[order_by]
    elif 'default' in ordering:
        order = ordering['default']

    if order:
        return sorted(items, key=order.func, reverse=order.reverse)
    else:
        return items


def _end_marker(name):
    yield torow(DATASET, {
        name: "/"
    })


def _prefixes_to_tabular(
    prefixes: Dict[str, UriPrefix],
    *,
    separator: bool = False,
) -> Iterator[ManifestRow]:
    first = True
    for name, prefix in prefixes.items():
        yield torow(DATASET, {
            'id': prefix.id,
            'type': prefix.type if first else '',
            'ref': name,
            'uri': prefix.uri,
            'title': prefix.title,
            'description': prefix.description,
        })
        first = False

    if separator and prefixes:
        yield torow(DATASET, {})


def _backends_to_tabular(
    backends: Dict[str, Backend],
    *,
    separator: bool = False,
) -> Iterator[ManifestRow]:
    for name, backend in backends.items():
        yield torow(DATASET, {
            'type': backend.type,
            'resource': name,
            'source': backend.config.get('dsn'),
        })

    if separator and backends:
        yield torow(DATASET, {})


def _namespaces_to_tabular(
    namespaces: Dict[str, Namespace],
    *,
    separator: bool = False,
) -> Iterator[ManifestRow]:
    namespaces = {
        k: ns
        for k, ns in namespaces.items() if not ns.generated
    }
    first = True
    for name, ns in namespaces.items():
        yield torow(DATASET, {
            'type': ns.type if first else '',
            'ref': name,
            'title': ns.title,
            'description': ns.description,
        })
        first = False

    if separator and namespaces:
        yield torow(DATASET, {})


def _order_enums_by_access(item: EnumItem):
    return item.access or Access.private


ENUMS_ORDER_BY = {
    'access': OrderBy(_order_enums_by_access, reverse=True),
}


def _enums_to_tabular(
    enums: Optional[Enums],
    *,
    external: bool = True,
    access: Access = Access.private,
    order_by: ManifestColumn = None,
    separator: bool = False,
) -> Iterator[ManifestRow]:
    if enums is None:
        return
    for name, enum in enums.items():
        first = True
        items = sort(ENUMS_ORDER_BY, enum.values(), order_by)
        for item in items:
            if item.access is not None and item.access < access:
                continue
            yield torow(DATASET, {
                'type': 'enum' if first else '',
                'ref': name if first else '',
                'source': item.source if external else '',
                'prepare': unparse(item.prepare),
                'access': item.given.access,
                'title': item.title,
                'description': item.description,
            })
            if lang := list(_lang_to_tabular(item.lang)):
                first = True
                yield from lang
            else:
                first = False

    if separator and enums:
        yield torow(DATASET, {})


def _lang_to_tabular(
    lang: Optional[LangData],
) -> Iterator[ManifestRow]:
    if lang is None:
        return
    first = True
    for name, data in sorted(lang.items(), key=itemgetter(0)):
        yield torow(DATASET, {
            'type': 'lang' if first else '',
            'ref': name if first else '',
            'title': data['title'],
            'description': data['description'],
        })
        first = False


def _comments_to_tabular(
    comments: Optional[List[Comment]],
    *,
    access: Access = Access.private,
) -> Iterator[ManifestRow]:
    if comments is None:
        return
    first = True
    for comment in comments:
        if comment.access < access:
            return
        yield torow(DATASET, {
            'id': comment.id,
            'type': 'comment' if first else '',
            'ref': comment.parent,
            'source': comment.author,
            'access': comment.given.access,
            'title': comment.created,
            'description': comment.comment,
        })
        first = False


def _unique_to_tabular(model_unique_data) -> Iterator[ManifestRow]:
    if not model_unique_data:
        return
    for row in model_unique_data:
        yield torow(DATASET, {
            'type': 'unique',
            'ref': ', '.join([r.split('.')[0] for r in row])
        })


def _params_to_tabular(params_data) -> Iterator[ManifestRow]:
    if not params_data:
        return
    for param, values in params_data.items():
        for i in range(len(values["source"])):
            if isinstance(values["prepare"][i], NotAvailable):
                prepare = ''
            else:
                prepare = spyna.unparse(values["prepare"][i])
            if not (isinstance(values["prepare"][i], NotAvailable) and values['source'][i] == ''):
                if i == 0:
                    yield torow(DATASET, {
                        'type': 'param',
                        'ref': param,
                        'source': values["source"][i],
                        'prepare': prepare,
                        'title': values["title"],
                        'description': values["description"]
                    })
                else:
                    yield torow(DATASET, {
                        'source': values["source"][i],
                        'prepare': prepare
                    })


def _dataset_to_tabular(
    dataset: Dataset,
    *,
    external: bool = True,
    access: Access = Access.private,
    order_by: ManifestColumn = None,
) -> Iterator[ManifestRow]:
    yield torow(DATASET, {
        'id': dataset.id,
        'dataset': dataset.name,
        'level': dataset.level,
        'access': dataset.given.access,
        'title': dataset.title,
        'description': dataset.description,
    })
    yield from _lang_to_tabular(dataset.lang)
    yield from _prefixes_to_tabular(dataset.prefixes, separator=True)
    yield from _enums_to_tabular(
        dataset.ns.enums,
        external=external,
        access=access,
        order_by=order_by,
    )


def _resource_to_tabular(
    resource: Resource,
    *,
    external: bool = True,
    access: Access = Access.private,
) -> Iterator[ManifestRow]:
    backend = resource.backend
    yield torow(DATASET, {
        'resource': resource.name,
        'source': resource.external if external else '',
        'prepare': unparse(resource.prepare or NA) if external else '',
        'type': resource.type,
        'ref': (
            backend.name
            if (
                external and
                backend and
                backend.origin != BackendOrigin.resource
            )
            else ''
        ),
        'level': resource.level,
        'access': resource.given.access,
        'title': resource.title,
        'description': resource.description,
    })
    yield from _params_to_tabular(resource.params)
    yield from _comments_to_tabular(resource.comments, access=access)
    yield from _lang_to_tabular(resource.lang)


def _base_to_tabular(
    base: Base,
) -> Iterator[ManifestRow]:
    data = {
        'base': base.name
    }
    if base.pk:
        data['ref'] = ', '.join([pk.place for pk in base.pk])
    yield torow(DATASET, data)
    yield from _lang_to_tabular(base.lang)


def _property_to_tabular(
    prop: Property,
    *,
    external: bool = True,
    access: Access = Access.private,
    order_by: ManifestColumn = None,
) -> Iterator[ManifestRow]:
    if prop.name.startswith('_'):
        return

    if prop.access < access:
        return

    data = {
        'property': prop.place,
        'type': _get_type_repr(prop.dtype),
        'level': prop.level.value if prop.level else "",
        'access': prop.given.access,
        'uri': prop.uri,
        'title': prop.title,
        'description': prop.description,
    }

    if external and prop.external:
        if isinstance(prop.external, list):
            # data['source'] = ', '.join(x.name for x in prop.external)
            # data['prepare'] = ', '.join(
            #     unparse(x.prepare or NA)
            #     for x in prop.external if x.prepare
            # )
            raise DeprecationWarning(
                "Source can't be a list, use prepare instead."
            )
        elif prop.external:
            data['source'] = prop.external.name
            data['prepare'] = unparse(prop.external.prepare or NA)
    if isinstance(prop.dtype, Ref):
        model = prop.model
        if model.external and model.external.dataset:
            data['ref'] = to_relative_model_name(
                prop.dtype.model,
                model.external.dataset,
            )
            pkeys = prop.dtype.model.external.pkeys
            rkeys = prop.dtype.refprops
            if rkeys and pkeys != rkeys:
                rkeys = ', '.join([p.place for p in rkeys])
                data['ref'] += f'[{rkeys}]'
        else:
            data['ref'] = prop.dtype.model.name
    elif isinstance(prop.dtype, BackRef) or (isinstance(prop.dtype, Array) and not prop.dtype.refprops):
        data['ref'] = prop.dtype.model.replace(prop.model.external.dataset.name + '/','')
    elif isinstance(prop.dtype, Array):
        data['ref'] = prop.dtype.model.replace(prop.model.external.dataset.name + '/', '') + str(
            prop.dtype.refprops).replace("'", '')
    elif prop.enum is not None:
        data['ref'] = prop.given.enum
    elif prop.unit is not None:
        data['ref'] = prop.given.unit

    yield torow(DATASET, data)
    yield from _comments_to_tabular(prop.comments, access=access)
    yield from _lang_to_tabular(prop.lang)
    yield from _enums_to_tabular(
        prop.enums,
        external=external,
        access=access,
        order_by=order_by,
    )


def _model_to_tabular(
    model: Model,
    *,
    external: bool = True,
    access: Access = Access.private,
    order_by: ManifestColumn = None,
) -> Iterator[ManifestRow]:
    data = {
        'id': model.id,
        'model': model.name,
        'level': model.level.value if model.level else "",
        'access': model.given.access,
        'title': model.title,
        'description': model.description,
    }
    if model.external and model.external.dataset:
        data['model'] = to_relative_model_name(
            model,
            model.external.dataset,
        )
    if external and model.external:
        data.update({
            'source': model.external.name,
            'prepare': unparse(model.external.prepare or NA),
        })
        if (
            not model.external.unknown_primary_key and
            all(p.access >= access for p in model.external.pkeys)
        ):
            # Add `ref` only if all properties are available in the
            # resulting manifest.
            data['ref'] = ', '.join([
                p.name for p in model.external.pkeys
            ])
    yield torow(DATASET, data)
    yield from _params_to_tabular(model.params)
    yield from _comments_to_tabular(model.comments, access=access)
    yield from _lang_to_tabular(model.lang)
    yield from _unique_to_tabular(model.unique)

    props = sort(PROPERTIES_ORDER_BY, model.properties.values(), order_by)
    for prop in props:
        yield from _property_to_tabular(
            prop,
            external=external,
            access=access,
            order_by=order_by,
        )


def datasets_to_tabular(
    manifest: Manifest,
    *,
    external: bool = True,   # clean content of source and prepare
    access: Access = Access.private,
    internal: bool = False,  # internal models with _ prefix like _txn
    order_by: ManifestColumn = None,
) -> Iterator[ManifestRow]:
    yield from _prefixes_to_tabular(manifest.prefixes, separator=True)
    yield from _backends_to_tabular(manifest.backends, separator=True)
    yield from _namespaces_to_tabular(manifest.namespaces, separator=True)
    yield from _enums_to_tabular(
        manifest.enums,
        external=external,
        access=access,
        order_by=order_by,
        separator=True,
    )

    seen_datasets = set()
    dataset = None
    resource = None
    base = None
    models = manifest.models if internal else take(manifest.models)
    models = sort(MODELS_ORDER_BY, models.values(), order_by)

    separator = False
    for model in models:
        if model.access < access:
            continue

        if model.external:
            if dataset is None or (model.external.dataset and dataset.name != model.external.dataset.name):
                dataset = model.external.dataset
                if dataset:
                    seen_datasets.add(dataset.name)
                    resource = None
                    separator = True
                    yield from _dataset_to_tabular(
                        dataset,
                        external=external,
                        access=access,
                        order_by=order_by,
                    )
            elif dataset is not None and \
                    model.external.dataset is None:
                dataset = None
                resource = None
                base = None
                separator = True
                yield from _end_marker('dataset')

            if external and model.external and model.external.resource and (
                resource is None or
                resource.name != model.external.resource.name
            ):
                resource = model.external.resource
                if resource:
                    separator = True
                    yield from _resource_to_tabular(
                        resource,
                        external=external,
                        access=access,
                    )
            elif external and \
                    model.external and \
                    model.external.resource is None and \
                    dataset is not None and \
                    resource is not None:
                base = None
                yield from _end_marker('resource')

        if separator:
            yield torow(DATASET, {})
        else:
            separator = False

        if model.base and (not base or model.base.name != base.name):
            base = model.base
            yield from _base_to_tabular(model.base)
        elif base and not model.base:
            base = None
            yield from _end_marker("base")
        yield from _model_to_tabular(
            model,
            external=external,
            access=access,
            order_by=order_by,
        )

    datasets = sort(DATASETS_ORDER_BY, manifest.datasets.values(), order_by)
    for dataset in datasets:
        if dataset.name in seen_datasets:
            continue
        yield from _dataset_to_tabular(
            dataset,
            external=external,
            access=access,
            order_by=order_by,
        )
        for resource in dataset.resources.values():
            yield from _resource_to_tabular(resource)


def torow(keys, values) -> ManifestRow:
    return {k: values.get(k) for k in keys}


def render_tabular_manifest(
    manifest: Manifest,
    cols: List[ManifestColumn] = None,
    *,
    sizes: Dict[ManifestColumn, int] = None,
) -> str:
    rows = datasets_to_tabular(manifest)
    return render_tabular_manifest_rows(rows, cols, sizes=sizes)


def render_tabular_manifest_rows(
    rows: Iterable[ManifestRow],
    cols: List[ManifestColumn] = None,
    *,
    sizes: Dict[ManifestColumn, int] = None,
) -> str:
    cols = cols or MANIFEST_COLUMNS
    hs = 1 if ID in cols else 0  # hierarchical cols start
    he = cols.index(PROPERTY)    # hierarchical cols end
    hsize = 1                      # hierarchical column size
    bsize = 3                      # border size
    if sizes is None:
        sizes = dict(
            [(c, len(c)) for c in cols[:hs]] +
            [(c, 1) for c in cols[hs:he]] +
            [(c, len(c)) for c in cols[he:]]
        )
        rows = list(rows)
        for row in rows:
            for i, col in enumerate(cols):
                val = '' if row[col] is None else str(row[col])
                if col == ID:
                    sizes[col] = 2
                elif i < he:
                    size = (hsize + bsize) * (he - hs - i) + sizes[PROPERTY]
                    if size < len(val):
                        sizes[PROPERTY] += len(val) - size
                elif sizes[col] < len(val):
                    sizes[col] = len(val)

    line = []
    for col in cols:
        size = sizes[col]
        line.append(col[:size].ljust(size))
    lines = [line]

    for row in rows:
        if ID in cols:
            line = [row[ID][:2] if row[ID] else '  ']
        else:
            line = []

        for i, col in enumerate(cols[hs:he + 1]):
            val = row[col] or ''
            if val:
                depth = i
                break
        else:
            val = ''
            depth = 0

        line += [' ' * hsize] * depth
        size = (hsize + bsize) * (he - hs - depth) + sizes[PROPERTY]
        line += [val.ljust(size)]

        for col in cols[he + 1:]:
            val = '' if row[col] is None else str(row[col])
            val = val.replace('|', '\\|')
            size = sizes[col]
            line.append(val.ljust(size))

        lines.append(line)

    lines = [' | '.join(line) for line in lines]
    lines = [l.rstrip() for l in lines]
    return '\n'.join(lines)


SHORT_NAMES = {
    'd': 'dataset',
    'r': 'resource',
    'b': 'base',
    'm': 'model',
    'p': 'property',
    't': 'type',
}


def normalizes_columns(
    cols: List[str],
    *,
    check_column_names: bool = True,
) -> List[ManifestColumn]:
    result: List[ManifestColumn] = []
    unknown: List[str] = []
    invalid: List[str] = []
    for col in cols:
        col = col or ''
        col = col.strip().lower()
        col = SHORT_NAMES.get(col, col)
        col = cast(ManifestColumn, col)
        if col not in MANIFEST_COLUMNS:
            unknown.append(col)
        else:
            if unknown:
                result += unknown
                invalid += unknown
                unknown = []
            result.append(col)
    if check_column_names and invalid:
        if len(invalid) == 1:
            raise PropertyNotFound(property=invalid[0])
        else:
            raise MultipleErrors(
                PropertyNotFound(property=col) for col in invalid
            )
    return result


def write_tabular_manifest(
    path: str,
    rows: Union[
        Manifest,
        Iterable[ManifestRow],
        None,
    ] = None,
    cols: List[ManifestColumn] = None,
) -> None:
    cols = cols or DATASET

    if rows is None:
        rows = []
    elif isinstance(rows, Manifest):
        rows = datasets_to_tabular(rows)

    rows = ({c: row[c] for c in cols} for row in rows)
    if path.endswith('.csv'):
        _write_csv(pathlib.Path(path), rows, cols)
    elif path.endswith('.xlsx'):
        _write_xlsx(pathlib.Path(path), rows, cols)
    else:
        raise ValueError(f"Unknown tabular manifest format {path!r}.")


def _write_csv(
    path: pathlib.Path,
    rows: Iterator[ManifestRow],
    cols: List[ManifestColumn],
) -> None:
    with path.open('w', newline='') as f:
        writer = csv.DictWriter(f, fieldnames=cols)
        writer.writeheader()
        writer.writerows(rows)


def _write_xlsx(
    path: pathlib.Path,
    rows: Iterator[ManifestRow],
    cols: List[ManifestColumn],
) -> None:
    workbook = xlsxwriter.Workbook(path, {
        'strings_to_formulas': False,
        'strings_to_urls': False,
    })

    bold = workbook.add_format({'bold': True})

    formats = {
        'id': workbook.add_format({
            'align': 'right',
            'valign': 'top',
        }),
        'dataset': workbook.add_format({
            'bold': True,
            'valign': 'top',
            'font_color': '#127622',
        }),
        'resource': workbook.add_format({
            'valign': 'top',
        }),
        'base': workbook.add_format({
            'valign': 'top',
        }),
        'model': workbook.add_format({
            'bold': True,
            'valign': 'top',
            'font_color': '#127622',
        }),
        'property': workbook.add_format({
            'valign': 'top',
            'font_color': '#127622',
        }),
        'type': workbook.add_format({
            'valign': 'top',
        }),
        'ref': workbook.add_format({
            'valign': 'top',
            'font_color': '#127622',
        }),
        'source': workbook.add_format({
            'valign': 'top',
            'font_color': '#c9211e',
        }),
        'prepare': workbook.add_format({
            'valign': 'top',
            'font_color': '#c9211e',
        }),
        'level': workbook.add_format({
            'valign': 'top',
        }),
        'access': workbook.add_format({
            'valign': 'top',
        }),
        'uri': workbook.add_format({
            'valign': 'top',
            'font_color': '#284f80',
        }),
        'title': workbook.add_format({
            'valign': 'top',
            'text_wrap': True,
        }),
        'description': workbook.add_format({
            'valign': 'top',
            'text_wrap': True,
        }),
    }

    sheet = workbook.add_worksheet()
    sheet.freeze_panes(1, 0)  # Freeze the first row.

    sheet.set_column('A:E', 2)   # id, d, r, b, m
    sheet.set_column('F:F', 20)  # property
    sheet.set_column('I:J', 20)  # source, prepare
    sheet.set_column('N:N', 20)  # title
    sheet.set_column('O:O', 30)  # description

    for j, col in enumerate(cols):
        sheet.write(0, j, col, bold)

    for i, row in enumerate(rows, 1):
        for j, col in enumerate(cols):
            val = row[col]
            fmt = formats.get(col)
            sheet.write(i, j, val, fmt)

    workbook.close()


def _get_state_obj(reader: TabularReader) -> Optional[TabularReader]:
    if reader is None or reader.name == "/":
        return None
    else:
        return reader<|MERGE_RESOLUTION|>--- conflicted
+++ resolved
@@ -74,11 +74,7 @@
 from spinta.manifests.tabular.constants import DATASET
 from spinta.manifests.tabular.formats.gsheets import read_gsheets_manifest
 from spinta.spyna import SpynaAST
-<<<<<<< HEAD
-from spinta.types.datatype import Ref, BackRef, Array
-=======
-from spinta.types.datatype import Ref, DataType, Denorm, Inherit, ExternalRef
->>>>>>> 65a4e783
+from spinta.types.datatype import Ref, DataType, Denorm, Inherit, ExternalRef, BackRef, Array
 from spinta.utils.data import take
 from spinta.utils.schema import NA
 from spinta.utils.schema import NotAvailable
@@ -250,21 +246,6 @@
 
     def read(self, row: Dict[str, str]) -> None:
         self.name = row['dataset']
-<<<<<<< HEAD
-        if row['dataset'] in self.state.manifest.datasets:
-            self.error("Dataset already defined.")
-
-        self.data = {
-            'type': 'dataset',
-            'id': row['id'],
-            'name': row['dataset'],
-            'level': row['level'],
-            'access': row['access'],
-            'title': row['title'],
-            'description': row['description'],
-            'resources': {},
-        }
-=======
 
         if self.name == '/':
             self.data = {}
@@ -283,7 +264,6 @@
                 'description': row['description'],
                 'resources': {},
             }
->>>>>>> 65a4e783
 
     def release(self, reader: TabularReader = None) -> bool:
         return reader is None or isinstance(reader, (
@@ -606,11 +586,7 @@
         }
         dataset = self.state.dataset.data if self.state.dataset else None
         if row['ref']:
-<<<<<<< HEAD
             if row['type'] in ('ref', 'backref', 'generic', 'array'):
-=======
-            if dtype['type'] in ('ref', 'backref', 'generic'):
->>>>>>> 65a4e783
                 ref_model, ref_props = _parse_property_ref(row['ref'])
                 self.data['model'] = get_relative_model_name(dataset, ref_model)
                 self.data['refprops'] = ref_props
