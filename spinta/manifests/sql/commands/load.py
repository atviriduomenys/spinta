import logging

from spinta import commands
from spinta.components import Context
from spinta.manifests.components import Manifest
from spinta.manifests.helpers import load_manifest_nodes
from spinta.manifests.sql.components import SqlManifest
from spinta.manifests.sql.helpers import read_schema

log = logging.getLogger(__name__)


@commands.load.register(Context, SqlManifest)
def load(
    context: Context,
    manifest: SqlManifest,
    *,
    into: Manifest = None,
    freezed: bool = True,
    rename_duplicates: bool = False,
    load_internal: bool = True,
):
    assert freezed, (
        "SqlManifest does not have unfreezed version of manifest."
    )

    if load_internal:
        target = into or manifest
        if '_schema' not in target.models:
            store = context.get('store')
            commands.load(context, store.internal, into=target)

<<<<<<< HEAD
    dataset_name = context.get("rc").get("given_dataset_name")
    schemas = read_schema(manifest, dataset_name)
=======
    schemas = read_schema(context, manifest.path, manifest.prepare)
>>>>>>> 5efe3528

    if into:
        log.info(
            'Loading freezed manifest %r into %r from %s.',
            manifest.name,
            into.name,
            manifest.path,
        )
        load_manifest_nodes(context, into, schemas, source=manifest)
    else:
        log.info(
            'Loading freezed manifest %r from %s.',
            manifest.name,
            manifest.path,
        )
        load_manifest_nodes(context, manifest, schemas)

    for source in manifest.sync:
        commands.load(
            context, source,
            into=into or manifest,
            freezed=freezed,
            rename_duplicates=rename_duplicates,
            load_internal=load_internal,
        )<|MERGE_RESOLUTION|>--- conflicted
+++ resolved
@@ -30,12 +30,8 @@
             store = context.get('store')
             commands.load(context, store.internal, into=target)
 
-<<<<<<< HEAD
     dataset_name = context.get("rc").get("given_dataset_name")
-    schemas = read_schema(manifest, dataset_name)
-=======
-    schemas = read_schema(context, manifest.path, manifest.prepare)
->>>>>>> 5efe3528
+    schemas = read_schema(context, manifest.path, manifest.prepare, dataset_name)
 
     if into:
         log.info(
