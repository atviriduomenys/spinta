import pathlib
import json

import xmltodict
from typing import List, Dict, Union, TypedDict, Any, Tuple, Callable

from urllib.request import urlopen

from spinta.manifests.dict.components import DictFormat
from spinta.manifests.helpers import TypeDetector
from spinta.utils.naming import Deduplicator, to_model_name, to_property_name


def read_schema(manifest_type: DictFormat, path: str):
    if path.startswith(('http://', 'https://')):
        value = urlopen(path).read()
    else:
        with pathlib.Path(path).open(encoding='utf-8-sig') as f:
            value = f.read()

    converted = {}
    mapping_meta = _MappingMeta(
        is_blank_node=False,
        blank_node_name="model1",
        blank_node_source=".",
        seperator="",
        recursive_descent="",
        model_source_prefix="",
        namespace_seperator=":",
        remove_array_suffix=False,
        check_namespace=False,
        namespace_prefixes={},
        detect_model=is_model
    )
    if manifest_type == DictFormat.JSON:
        converted = json.loads(value)
        mapping_meta["seperator"] = "."
        mapping_meta["recursive_descent"] = "."

    elif manifest_type in (DictFormat.XML, DictFormat.HTML):
        converted = xmltodict.parse(value)
        mapping_meta["seperator"] = "/"
        mapping_meta["recursive_descent"] = "/.."
<<<<<<< HEAD
        # Add xml load
    mapping_meta["is_blank_node"] = is_blank_node(converted)
=======
        mapping_meta["model_source_prefix"] = "/"
        mapping_meta["remove_array_suffix"] = True
        mapping_meta["check_namespace"] = True
        mapping_meta["namespace_prefixes"] = {
            "xmlns": ["xmlns", "@xmlns"]
        }

    namespaces = extract_namespaces(converted, mapping_meta)
    prefixes = {}
    for i, (key, value) in enumerate(namespaces):
        prefixes[key] = {
            'type': 'prefix',
            'name': key,
            'uri': value,
            'eid': i
        }
>>>>>>> e2a5ce4f
    dataset_structure: _MappedDataset = {
        "dataset": "dataset",
        "resource": "resource",
        "models": {}
    }
    mapping_meta["is_blank_node"] = _is_blank_node(converted)
    create_type_detectors(dataset_structure, converted, mapping_meta)

    yield None, {
        'type': 'dataset',
        'name': dataset_structure["dataset"],
        'prefixes': prefixes,
        'resources': {
            dataset_structure["resource"]: {
                'type': manifest_type.value,
                'external': path,
            },
        },
    }

    dedup_model = Deduplicator('{}')
    blank_model = ""
    mapped_models: Dict[Tuple, str] = {}

    for model in dataset_structure["models"].values():
        for model_source, m in model.items():
            new_model = to_model_name(_name_without_namespace(m["name"], mapping_meta, prefixes))
            new_model = dedup_model(new_model)
            mapped_models[(m['name'], model_source)] = new_model

    for model in dataset_structure["models"].values():
        for model_source, m in model.items():
            if model_source == mapping_meta["blank_node_source"]:
                blank_model = mapped_models[(m["name"], model_source)]
            dedup_prop = Deduplicator('_{}')
            converted_props = {}
            for prop in m["properties"].values():
                new_prop = to_property_name(_name_without_namespace(prop["name"], mapping_meta, prefixes))
                new_prop = dedup_prop(new_prop)
                extra = {}
                type_detector = prop["type_detector"]
                if type_detector.get_type() == "ref":
                    if prop['name'] in dataset_structure["models"].keys():
                        model_name = _name_without_namespace(mapped_models[prop['name'], prop['extra']], mapping_meta, prefixes)
                        ref_model = f'{dataset_structure["dataset"]}/{model_name}'
                    else:
                        ref_model = f'{dataset_structure["dataset"]}/{blank_model}'
                    extra = {
                        'model': ref_model
                    }
                converted_props[new_prop] = {
                    'type': type_detector.get_type(),
                    'external': {
                        'name': prop["source"]
                    },
                    'description': '',
                    'required': type_detector.required,
                    'unique': type_detector.unique,
                    **extra
                }
            fixed_external_source = m["source"]
            if mapping_meta["remove_array_suffix"]:
                fixed_external_source = fixed_external_source.replace("[]", "")
            if not fixed_external_source.startswith("."):
                fixed_external_source = f'{mapping_meta["model_source_prefix"]}{fixed_external_source}'
            yield None, {
                'type': 'model',
                'name': f'{dataset_structure["dataset"]}/{mapped_models[(m["name"], model_source)]}',
                'external': {
                    'dataset': dataset_structure["dataset"],
                    'resource': dataset_structure["resource"],
                    'name': fixed_external_source,
                },
                'description': '',
                'properties': converted_props
            }


class _MappedProperties(TypedDict):
    name: str
    source: str
    extra: str
    type_detector: TypeDetector


class _MappedModels(TypedDict):
    name: str
    source: str
    properties: Dict[str, _MappedProperties]


class _MappedDataset(TypedDict):
    dataset: str
    resource: str
    models: Dict[str, Dict[str, _MappedModels]]


class _MappingMeta(TypedDict):
    is_blank_node: bool
    blank_node_name: str
    blank_node_source: str
    seperator: str
    recursive_descent: str
    remove_array_suffix: bool
    model_source_prefix: str
    check_namespace: bool
    namespace_prefixes: dict
    namespace_seperator: str
    detect_model: Callable


class _MappingScope(TypedDict):
    parent_scope: str
    model_scope: str
    model_name: str
    property_name: str


def _name_without_namespace(name: str, mapping_meta: _MappingMeta, prefixes: dict):
    if mapping_meta["namespace_seperator"] in name:
        for prefix in prefixes.keys():
            namespace = f'{prefix}{mapping_meta["namespace_seperator"]}'
            if namespace in name:
                return name.replace(namespace, '')
    return name


def is_model(data):
    if isinstance(data, list) and _is_list_of_dicts(data):
        return True
    return False


def _find_parent_key(data, string):
    for key, values in data.items():
        for value in values:
            if string.startswith(value):
                return key
    return None


def extract_namespaces(data: Any, mapping_meta: _MappingMeta):
    if mapping_meta["check_namespace"]:
        if isinstance(data, dict):
            keys_to_remove = {}
            for key, value in data.items():
                parent = _find_parent_key(mapping_meta["namespace_prefixes"], key)
                if parent is not None:
                    if key not in keys_to_remove.keys():
                        return_key = key.split(mapping_meta["namespace_seperator"])
                        if len(return_key) == 1:
                            return_key = [parent]
                        keys_to_remove[key] = (return_key[-1], value)
            for key, value in keys_to_remove.items():
                del data[key]
                yield value
            for value in data.values():
                yield from extract_namespaces(value, mapping_meta)
        elif isinstance(data, list):
            for item in data:
                yield from extract_namespaces(item, mapping_meta)


def nested_prop_names(new_values: list, values: dict, root: str, seperator: str):
    for key, value in values.items():
        if isinstance(value, dict):
            nested_prop_names(new_values, value, f'{root}{seperator}{key}', seperator)
        elif isinstance(value, list):
            if not is_list_of_dicts(value):
                new_values.append(f'{root}{seperator}{key}')
        else:
            new_values.append(f'{root}{seperator}{key}')


def check_missing_prop_required(dataset: _MappedDataset, values: dict, mapping_scope: _MappingScope, mapping_meta: _MappingMeta):
    if mapping_scope["model_scope"] == "":
        model_name = mapping_scope["model_name"] if mapping_scope["model_name"] != "" else list(dataset["models"].keys())[0]
        model_source = _create_name_with_prefix(
            mapping_scope["parent_scope"],
            mapping_meta["seperator"],
            model_name
        )
        if mapping_scope["model_name"] == "" and mapping_meta["is_blank_node"]:
            model_name = mapping_meta["blank_node_name"]
            model_source = mapping_meta["blank_node_source"]
        key_values = []
        for k, v in values.items():
            new_val = _create_name_with_prefix(
                mapping_scope["model_scope"],
                mapping_meta["seperator"],
                k
            )
            if isinstance(v, dict):
                nested_prop_names(key_values, v, new_val, mapping_meta['seperator'])
            elif isinstance(v, list):
                if not is_list_of_dicts(v):
                    key_values.append(new_val)
            else:
                key_values.append(new_val)
        if key_values:
            filtered_models = dataset["models"][model_name][model_source]["properties"].keys()
            subtracted = set(filtered_models) - set(key_values)
            for prop in subtracted:
                type_detector = dataset["models"][model_name][model_source]["properties"][prop]["type_detector"]
                if type_detector.required and type_detector.type != 'ref':
                    type_detector.required = False


def run_type_detectors(dataset: _MappedDataset, values: dict, mapping_scope: _MappingScope, mapping_meta: _MappingMeta):
    if isinstance(values, list):
        for item in values:
            run_type_detectors(dataset, item, mapping_scope, mapping_meta)
    elif isinstance(values, dict):
        check_missing_prop_required(dataset, values, mapping_scope, mapping_meta)
        for key, value in values.items():
            new_mapping_scope = _MappingScope(
                parent_scope=mapping_scope["parent_scope"],
                model_name=mapping_scope["model_name"],
                model_scope=mapping_scope["model_scope"],
                property_name=key
            )
<<<<<<< HEAD
            if isinstance(value, list):
                if is_list_of_dicts(value):
                    new_mapping_scope["model_name"] = key
                    parent_scope = _create_name_with_prefix(
                        new_mapping_scope["parent_scope"],
                        mapping_meta["seperator"],
                        "" if mapping_scope["model_name"] == "" else f'{mapping_scope["model_name"]}[]'
                    )
                    parent_scope = _create_name_with_prefix(
                        parent_scope,
                        mapping_meta["seperator"],
                        new_mapping_scope["model_scope"]
                    )
                    new_mapping_scope["model_scope"] = ""
                    new_mapping_scope["parent_scope"] = parent_scope
                    for item in value:
                        run_type_detectors(dataset, item, new_mapping_scope, mapping_meta)
            elif isinstance(value, dict):
                new_mapping_scope["model_scope"] = _create_name_with_prefix(
                    new_mapping_scope["model_scope"],
=======
            if mapping_meta["detect_model"](value):
                new_mapping_scope["model_name"] = key
                parent_scope = _create_name_with_prefix(
                    new_mapping_scope["parent_scope"],
                    mapping_meta["seperator"],
                    "" if mapping_scope["model_name"] == "" else f'{mapping_scope["model_name"]}[]'
                )
                parent_scope = _create_name_with_prefix(
                    parent_scope,
>>>>>>> e2a5ce4f
                    mapping_meta["seperator"],
                    new_mapping_scope["model_scope"]
                )
                new_mapping_scope["model_scope"] = ""
                new_mapping_scope["parent_scope"] = parent_scope
                run_type_detectors(dataset, value, new_mapping_scope, mapping_meta)
            else:
                if isinstance(value, dict):
                    new_mapping_scope["model_scope"] = _create_name_with_prefix(
                        new_mapping_scope["model_scope"],
                        mapping_meta["seperator"],
                        key
                    )
                    run_type_detectors(dataset, value, new_mapping_scope, mapping_meta)
                else:
                    _detect_type(dataset, new_mapping_scope, mapping_meta, value)


def _detect_type(dataset: _MappedDataset, mapping_scope: _MappingScope, mapping_meta: _MappingMeta, value: Any):
    prop_name = _create_name_with_prefix(
        mapping_scope["model_scope"],
        mapping_meta["seperator"],
        mapping_scope["property_name"]
    )
    model_name = mapping_scope["model_name"]
    model_source = _create_name_with_prefix(
        mapping_scope["parent_scope"],
        mapping_meta["seperator"],
        mapping_scope["model_name"]
    )
    if model_name == "":
        model_name = mapping_meta["blank_node_name"]
        model_source = mapping_meta["blank_node_source"]
    dataset["models"][model_name][model_source]["properties"][prop_name]["type_detector"].detect(value)


def is_list_of_dicts(lst: List) -> bool:
    for item in lst:
        if not isinstance(item, dict):
            return False
    return True


def setup_model_type_detectors(dataset: _MappedDataset, values: Union[dict, list], mapping_scope: _MappingScope,
                               mapping_meta: _MappingMeta):
    if isinstance(values, list):
        for item in values:
            setup_model_type_detectors(dataset, item, mapping_scope, mapping_meta)
    elif isinstance(values, dict):
        for key, value in values.items():
            new_mapping_scope = _MappingScope(
                parent_scope=mapping_scope["parent_scope"],
                model_name=mapping_scope["model_name"],
                model_scope=mapping_scope["model_scope"],
                property_name=key
            )
<<<<<<< HEAD
            if isinstance(value, list):
                if is_list_of_dicts(value):
                    new_mapping_scope["model_name"] = key
                    parent_scope = _create_name_with_prefix(
                        new_mapping_scope["parent_scope"],
                        mapping_meta["seperator"],
                        "" if mapping_scope["model_name"] == "" else f'{mapping_scope["model_name"]}[]'
                    )
                    parent_scope = _create_name_with_prefix(
                        parent_scope,
                        mapping_meta["seperator"],
                        new_mapping_scope["model_scope"]
                    )
                    new_mapping_scope["model_scope"] = ""
                    new_mapping_scope["parent_scope"] = parent_scope
                    for item in value:
                        setup_model_type_detectors(dataset, item, new_mapping_scope, mapping_meta)
                    old_mapping_scope = new_mapping_scope.copy()
                    old_mapping_scope["property_name"] = mapping_scope["property_name"]
                    if mapping_scope["property_name"] == "" and mapping_meta["is_blank_node"]:
                        old_mapping_scope["property_name"] = "parent"
                        set_type_detector(dataset, old_mapping_scope, mapping_meta, is_ref=True)
                    else:
                        set_type_detector(dataset, old_mapping_scope, mapping_meta, is_ref=True)
                else:
                    set_type_detector(dataset, new_mapping_scope, mapping_meta, is_array=True)
            elif isinstance(value, dict):
                new_mapping_scope["model_scope"] = _create_name_with_prefix(
                    new_mapping_scope["model_scope"],
=======
            if mapping_meta["detect_model"](value):
                new_mapping_scope["model_name"] = key
                parent_scope = _create_name_with_prefix(
                    new_mapping_scope["parent_scope"],
>>>>>>> e2a5ce4f
                    mapping_meta["seperator"],
                    "" if mapping_scope["model_name"] == "" else f'{mapping_scope["model_name"]}[]'
                )
                parent_scope = _create_name_with_prefix(
                    parent_scope,
                    mapping_meta["seperator"],
                    new_mapping_scope["model_scope"]
                )
                new_mapping_scope["model_scope"] = ""
                new_mapping_scope["parent_scope"] = parent_scope

                setup_model_type_detectors(dataset, value, new_mapping_scope, mapping_meta)

                old_mapping_scope = new_mapping_scope.copy()
                old_mapping_scope["property_name"] = mapping_scope["property_name"]

                if old_mapping_scope["property_name"] == "" and mapping_meta["is_blank_node"]:
                    old_mapping_scope["property_name"] = "parent"
                    set_type_detector(dataset, old_mapping_scope, mapping_meta, is_ref=True)
                elif old_mapping_scope["property_name"] != "":
                    set_type_detector(dataset, old_mapping_scope, mapping_meta, is_ref=True)
            else:
                if isinstance(value, list):
                    set_type_detector(dataset, new_mapping_scope, mapping_meta, is_array=True)
                elif isinstance(value, dict):
                    new_mapping_scope["model_scope"] = _create_name_with_prefix(
                        new_mapping_scope["model_scope"],
                        mapping_meta["seperator"],
                        key
                    )
                    new_mapping_scope["property_name"] = mapping_scope["property_name"]
                    setup_model_type_detectors(dataset, value, new_mapping_scope, mapping_meta)
                else:
                    set_type_detector(dataset, new_mapping_scope, mapping_meta)


def _create_name_with_prefix(prefix: str, seperator: str, value: str) -> str:
    if value == "":
        return prefix
    return value if prefix == "" else f'{prefix}{seperator}{value}'


def create_type_detectors(dataset: _MappedDataset, values: Any, mapping_meta: _MappingMeta):
    mapping_scope = _MappingScope(
        parent_scope="",
        model_scope="",
        model_name="",
        property_name=""
    )
    setup_model_type_detectors(dataset, values, mapping_scope, mapping_meta)
    run_type_detectors(dataset, values, mapping_scope, mapping_meta)


def is_blank_node(values: Union[list, dict]) -> bool:
    if isinstance(values, list):
        return True
    if isinstance(values, dict):
        val = values
        first_value = val[list(val.keys())[0]]
        if len(val.keys()) == 1 and isinstance(first_value, dict):
            while len(val.keys()) == 1 and isinstance(first_value, dict):
                val = val[list(val.keys())[0]]
                first_value = val[list(val.keys())[0]]
                if len(val.keys()) != 1:
                    return True
                if isinstance(first_value, list):
                    return False
            return True
        else:
            for key, value in values.items():
                if not isinstance(value, list):
                    return True
    return False


def set_type_detector(dataset: _MappedDataset, mapping_scope: _MappingScope, mapping_meta: _MappingMeta,
                      is_ref: bool = False, is_array: bool = False):
    if mapping_scope["property_name"] != '':
        model_name = mapping_scope["model_name"]
        model_source = _create_name_with_prefix(
            mapping_scope["parent_scope"],
            mapping_meta["seperator"],
            model_name
        )
        prop_name = _create_name_with_prefix(
            mapping_scope["model_scope"],
            mapping_meta["seperator"],
            mapping_scope["property_name"]
        )
        prop_source = prop_name
        if model_name == "" and mapping_meta["is_blank_node"]:
            model_name = mapping_meta["blank_node_name"]
            model_source = mapping_meta["blank_node_source"]
        extra = ""
        if is_ref:
            extra = ""
            split = mapping_scope["parent_scope"].split(mapping_meta["seperator"])
            count = 0
            for i in reversed(split):
                if i.endswith("[]"):
                    half = mapping_scope["parent_scope"].split(i)
                    extra = i[:-2] if half[0] == '' else f'{half[0]}{i[:-2]}'
                    break
                elif i != '':
                    count += 1
            prop_source = f"..{mapping_meta['recursive_descent'] * count}"

        if model_name in dataset["models"].keys():
            if model_source in dataset["models"][model_name].keys():
                if prop_name not in dataset["models"][model_name][model_source]["properties"].keys():
                    dataset["models"][model_name][model_source]["properties"][prop_name] = {
                        "name": prop_name,
                        "source": prop_source,
                        "type_detector": TypeDetector(),
                        'extra': extra
                    }
            else:
                dataset["models"][model_name][model_source] = {
                    "name": model_name,
                    "source": model_source,
                    "properties": {
                        prop_name: {
                            "name": prop_name,
                            "source": prop_source,
                            "type_detector": TypeDetector(),
                            'extra': extra
                        }
                    }
                }
        else:
            dataset["models"][model_name] = {
                model_source: {
                    "name": model_name,
                    "source": model_source,
                    "properties": {
                        prop_name: {
                            "name": prop_name,
                            "source": prop_source,
                            "type_detector": TypeDetector(),
                            'extra': extra
                        }
                    }
                }
            }

        type_detector = dataset["models"][model_name][model_source]["properties"][prop_name]["type_detector"]
        if is_array:
            type_detector.type = 'array'
            type_detector.unique = False
            type_detector.required = False
        if is_ref:
            type_detector.type = 'ref'
            type_detector.unique = False
            type_detector.required = False<|MERGE_RESOLUTION|>--- conflicted
+++ resolved
@@ -41,10 +41,6 @@
         converted = xmltodict.parse(value)
         mapping_meta["seperator"] = "/"
         mapping_meta["recursive_descent"] = "/.."
-<<<<<<< HEAD
-        # Add xml load
-    mapping_meta["is_blank_node"] = is_blank_node(converted)
-=======
         mapping_meta["model_source_prefix"] = "/"
         mapping_meta["remove_array_suffix"] = True
         mapping_meta["check_namespace"] = True
@@ -61,7 +57,6 @@
             'uri': value,
             'eid': i
         }
->>>>>>> e2a5ce4f
     dataset_structure: _MappedDataset = {
         "dataset": "dataset",
         "resource": "resource",
@@ -230,7 +225,7 @@
         if isinstance(value, dict):
             nested_prop_names(new_values, value, f'{root}{seperator}{key}', seperator)
         elif isinstance(value, list):
-            if not is_list_of_dicts(value):
+            if not _is_list_of_dicts(value):
                 new_values.append(f'{root}{seperator}{key}')
         else:
             new_values.append(f'{root}{seperator}{key}')
@@ -257,7 +252,7 @@
             if isinstance(v, dict):
                 nested_prop_names(key_values, v, new_val, mapping_meta['seperator'])
             elif isinstance(v, list):
-                if not is_list_of_dicts(v):
+                if not _is_list_of_dicts(v):
                     key_values.append(new_val)
             else:
                 key_values.append(new_val)
@@ -283,28 +278,6 @@
                 model_scope=mapping_scope["model_scope"],
                 property_name=key
             )
-<<<<<<< HEAD
-            if isinstance(value, list):
-                if is_list_of_dicts(value):
-                    new_mapping_scope["model_name"] = key
-                    parent_scope = _create_name_with_prefix(
-                        new_mapping_scope["parent_scope"],
-                        mapping_meta["seperator"],
-                        "" if mapping_scope["model_name"] == "" else f'{mapping_scope["model_name"]}[]'
-                    )
-                    parent_scope = _create_name_with_prefix(
-                        parent_scope,
-                        mapping_meta["seperator"],
-                        new_mapping_scope["model_scope"]
-                    )
-                    new_mapping_scope["model_scope"] = ""
-                    new_mapping_scope["parent_scope"] = parent_scope
-                    for item in value:
-                        run_type_detectors(dataset, item, new_mapping_scope, mapping_meta)
-            elif isinstance(value, dict):
-                new_mapping_scope["model_scope"] = _create_name_with_prefix(
-                    new_mapping_scope["model_scope"],
-=======
             if mapping_meta["detect_model"](value):
                 new_mapping_scope["model_name"] = key
                 parent_scope = _create_name_with_prefix(
@@ -314,7 +287,6 @@
                 )
                 parent_scope = _create_name_with_prefix(
                     parent_scope,
->>>>>>> e2a5ce4f
                     mapping_meta["seperator"],
                     new_mapping_scope["model_scope"]
                 )
@@ -351,7 +323,7 @@
     dataset["models"][model_name][model_source]["properties"][prop_name]["type_detector"].detect(value)
 
 
-def is_list_of_dicts(lst: List) -> bool:
+def _is_list_of_dicts(lst: List) -> bool:
     for item in lst:
         if not isinstance(item, dict):
             return False
@@ -371,42 +343,10 @@
                 model_scope=mapping_scope["model_scope"],
                 property_name=key
             )
-<<<<<<< HEAD
-            if isinstance(value, list):
-                if is_list_of_dicts(value):
-                    new_mapping_scope["model_name"] = key
-                    parent_scope = _create_name_with_prefix(
-                        new_mapping_scope["parent_scope"],
-                        mapping_meta["seperator"],
-                        "" if mapping_scope["model_name"] == "" else f'{mapping_scope["model_name"]}[]'
-                    )
-                    parent_scope = _create_name_with_prefix(
-                        parent_scope,
-                        mapping_meta["seperator"],
-                        new_mapping_scope["model_scope"]
-                    )
-                    new_mapping_scope["model_scope"] = ""
-                    new_mapping_scope["parent_scope"] = parent_scope
-                    for item in value:
-                        setup_model_type_detectors(dataset, item, new_mapping_scope, mapping_meta)
-                    old_mapping_scope = new_mapping_scope.copy()
-                    old_mapping_scope["property_name"] = mapping_scope["property_name"]
-                    if mapping_scope["property_name"] == "" and mapping_meta["is_blank_node"]:
-                        old_mapping_scope["property_name"] = "parent"
-                        set_type_detector(dataset, old_mapping_scope, mapping_meta, is_ref=True)
-                    else:
-                        set_type_detector(dataset, old_mapping_scope, mapping_meta, is_ref=True)
-                else:
-                    set_type_detector(dataset, new_mapping_scope, mapping_meta, is_array=True)
-            elif isinstance(value, dict):
-                new_mapping_scope["model_scope"] = _create_name_with_prefix(
-                    new_mapping_scope["model_scope"],
-=======
             if mapping_meta["detect_model"](value):
                 new_mapping_scope["model_name"] = key
                 parent_scope = _create_name_with_prefix(
                     new_mapping_scope["parent_scope"],
->>>>>>> e2a5ce4f
                     mapping_meta["seperator"],
                     "" if mapping_scope["model_name"] == "" else f'{mapping_scope["model_name"]}[]'
                 )
@@ -460,7 +400,7 @@
     run_type_detectors(dataset, values, mapping_scope, mapping_meta)
 
 
-def is_blank_node(values: Union[list, dict]) -> bool:
+def _is_blank_node(values: Union[list, dict]) -> bool:
     if isinstance(values, list):
         return True
     if isinstance(values, dict):
