from __future__ import annotations

import os
from copy import deepcopy
from typing import Any

from lxml.etree import _Element

from spinta.components import Context
from lxml import etree, objectify
from urllib.request import urlopen

from spinta.core.ufuncs import Expr
from spinta.utils.naming import to_property_name, to_model_name, Deduplicator, to_dataset_name

# mapping of XSD datatypes to DSA datatypes
# XSD datatypes: https://www.w3.org/TR/xmlschema11-2/#built-in-datatypes
# DSA datatypes: https://atviriduomenys.readthedocs.io/dsa/duomenu-tipai.html#duomenu-tipai
# TODO: finish mapping and make sure all things are mapped correctly
DATATYPES_MAPPING = {
    "string": "string",
    "boolean": "boolean",
    "decimal": "number",
    "float": "number",
    "double": "number",

    # duration has to be mapped to integer. In addition to this, we need a prepare function.
    # This prepare function takes in given duration and turns it into integer (timedelta).
    # More about time entities here:
    # https://atviriduomenys.readthedocs.io/dsa/vienetai.html#laiko-vienetai
    # TODO: add prepare function for duration
    #  https://github.com/atviriduomenys/spinta/issues/594
    "duration": "string",

    "dateTime": "datetime",
    "time": "time",
    "date": "date",
    # format: target type, target column, value in the column
    "gYearMonth": "date;enum;M",
    "gYear": "date;enum;Y",
    "gMonthDay": "string",
    "gDay": "string",
    "gMonth": "string",
    "hexBinary": "string",
    "base64Binary": "binary;prepare;base64",
    "anyURI": "uri",
    "QName": "string",
    "NOTATION": "string",
    "normalizedString": "string",
    "token": "string",
    "language": "string",
    "NMTOKEN": "string",
    "NMTOKENS": "string",
    "Name": "string",
    "NCName": "string",
    "ID": "string",
    "IDREF": "string",
    "IDREFS": "string",
    "ENTITY": "string",
    "ENTITIES": "string",
    "integer": "integer",
    "nonPositiveInteger": "integer",
    "negativeInteger": "integer",
    "long": "integer",
    "int": "integer",
    "short": "integer",
    "byte": "integer",
    "nonNegativeInteger": "integer",
    "unsignedLong": "integer",
    "unsignedInt": "integer",
    "unsignedShort": "integer",
    "unsignedByte": "integer",
    "positiveInteger": "integer",
    "yearMonthDuration": "integer",
    "dayTimeDuration": "integer",
    "dateTimeStamp": "datetime",
    "": "string",

}


class XSDModel:
    deduplicate: Deduplicator
    xsd: 'XSDReader'
    dataset_name: str
    node: _Element
    type: str = "model"
    name: str | None = None
    basename: str | None = None
    external: dict | None = None
    properties: dict = {}
    uri: str | None = None
    description: str | None = None
    root_properties: dict | None = None
    parent_model: XSDModel | None = None
    is_root_model: bool | None = None

    """
    Class for creating and handling DSA models from XSD files.

    Example of model data:
    {
        "type": "model",
        "name": "",
        "description": "Įvairūs duomenys",
        "properties": {},
        "external": resource_model_external_info,
        "uri": "http://www.w3.org/2000/01/rdf-schema#Resource"
    }
    """

    def __init__(self, xsd: 'XSDReader', node: _Element = None):
        self.deduplicate = Deduplicator()
        self.xsd: 'XSDReader' = xsd
        self.dataset_name: str = xsd.dataset_name
        self.node: _Element = node

    def __eq__(self, other: XSDModel) -> bool:
        if self.properties == other.properties:
            return True
        return False

    def get_data(self):
        model_data: dict = {
            "type": "model",
            "name": self.name
        }
        if self.description is not None:
            model_data["description"] = self.description
        if self.properties is not None:
            model_data["properties"] = self.properties
        if self.external is not None:
            model_data["external"] = self.external
        if self.uri is not None:
            model_data["uri"] = self.uri

        return model_data

    def add_external_info(self, external_name: str):
        self.external = {
            "dataset": self.dataset_name,
            "resource": "resource1",
            "name": external_name
        }

    def set_name(self, name: str):
        self.basename = name
        self.name = f"{self.dataset_name}/{name}"

    def _get_enums(self, node: _Element) -> dict[str, dict[str, Any]]:
        enums = {}
        simple_type = node.xpath(f'./*[local-name() = "simpleType"]')
        if simple_type:
            enums = self.xsd.get_enums_from_simple_type(simple_type[0])
        else:
            node_type = node.get("type")
            if node_type and ":" in node_type:
                node_type = node_type.split(":")[1]
            if node_type in self.xsd.custom_types:
                enums = self.xsd.custom_types[node_type]["enums"]

        return enums

    def _node_to_partial_property(self, node: _Element) -> tuple[str, dict[str, str | bool | dict[str, str | dict[str, Any]]]]:
        """Node can be either element or attribute.
        This function only processes things common to attributes and elements"""
        prop = dict()

        prop["description"] = XSDReader.get_description(node)
        property_name = node.get("name")
        prop["external"] = {"name": property_name}
        property_id = to_property_name(property_name)
        prop["type"] = self.xsd.get_property_type(node)
        if ";" in prop["type"]:
            prop_type, target, value = prop["type"].split(";")
            prop["type"] = prop_type
            if target == "enum":
                prop[target] = value
            if target == "prepare":
                prop["external"][target] = Expr(value)

        prop["enums"] = self._get_enums(node)

        return self.deduplicate(property_id), prop

    def attributes_to_properties(
            self,
            element: _Element
    ) -> dict[str, dict[str, str | bool | dict[str, str | dict[str, Any]]]]:
        properties = {}
        attributes = element.xpath(f'./*[local-name() = "attribute"]')
        complex_type = element.xpath(f'./*[local-name() = "complexType"]')
        if complex_type:
            properties.update(self.attributes_to_properties(complex_type[0]))
        for attribute in attributes:

            property_id, prop = self._node_to_partial_property(attribute)
            if not prop["type"]:
                prop["type"] = "string"
            # property source
            prop["external"]["name"] = f'@{prop["external"]["name"]}'

            # property required or not. For attributes only.
            use = attribute.get("use")
            if use == "required":
                required = True
            else:
                required = False
            prop["required"] = required
            properties[property_id] = prop

        # TODO: attribute can be a ref to an externally defined attribute also. Not in RC though
        #  https://github.com/atviriduomenys/spinta/issues/605
        return properties

    def simple_element_to_property(
            self,
            element: _Element,
            is_array: bool = False,
            source_path: str = None
    ) -> tuple[str, dict[str, str | bool | dict[str, Any]]]:
        """
        simple element is an element which is either
        an inline or simple type element and doesn't have a ref

        Example of a property:

            'properties': {
                'id': {
                    'type': 'integer',
                    'type_args': None,
                    'required': True,
                    'unique': True,
                    'external': {
                        'name': 'ID',
                        'prepare': NA,
                    }
                },
             },
        """

        property_id, prop = self._node_to_partial_property(element)
        if XSDReader.node_is_ref(element):
            ref: str = element.get("ref")
            if ":" in ref:
                ref = ref.split(":")[1]
            prop["external"]["name"] = ref
            property_id = self.deduplicate(to_property_name(ref))
        prop["external"]["name"] = f'{prop["external"]["name"]}/text()'
        if source_path:
            prop["external"]["name"] = f'{source_path}/{prop["external"]["name"]}'
        if prop.get("type") == "":
            prop["type"] = "string"
        if XSDReader.is_array(element) or is_array:
            property_id += "[]"
        if XSDReader.is_required(element):
            prop["required"] = True
        else:
            prop["required"] = False
        return property_id, prop

    def properties_from_simple_elements(
            self,
            node: _Element,
            from_root: bool = False,
            properties_required: bool = None
    ) -> dict[str, dict[str, str | bool | dict[str, str | dict[str, Any]]]]:
        is_array = False
        if self.xsd.is_array(node):
            is_array = True

        properties = {}
        elements = node.xpath(f'./*[local-name() = "element"]')
        for element in elements:
            if (self.xsd.node_is_simple_type_or_inline(element) and
                    not XSDReader.node_is_ref(element) and
                    not (self.xsd._node_is_referenced(element) and from_root)):
                property_id, prop = self.simple_element_to_property(element)
                if from_root:
                    prop["required"] = False
                if properties_required is True:
                    prop["required"] = True
                if properties_required is False:
                    prop["required"] = False
                if is_array:
                    property_id = f"{property_id}[]"
                properties[property_id] = prop
        return properties

    def get_text_property(self, property_type=None) -> dict[str, dict[str, str | dict[str, str]]]:
        if property_type is None:
            property_type = "string"
        return {
            self.deduplicate('text'): {
                'type': property_type,
                'external': {
                    'name': 'text()'
                }
            }}

    def has_non_ref_properties(self) -> bool:
        return any([prop["type"] not in ("ref", "backerf") for prop in self.properties.values()])

    def add_ref_property(self, ref_model):
        property_id = self.deduplicate(to_property_name(ref_model.basename))
        prop = {"type": "ref", "model": ref_model.name}
        self.properties.update({property_id: prop})


class XSDReader:

    def __init__(self, path, dataset_name: str):
        self._path: str = path
        self.models: dict[str, XSDModel] = {}
        self.custom_types: dict = {}
        self._dataset_given_name: str = dataset_name
        self._set_dataset_and_resource_info()
        self.deduplicate: Deduplicator = Deduplicator()

    def get_property_type(self, node: _Element) -> str:
        if node.get("ref"):
            return "ref"
        property_type: str = node.get("type")
        if not property_type:
            # this is a self defined simple type, so we take it's base as type
            restrictions: list = node.xpath(f'./*[local-name() = "simpleType"]/*[local-name() = "restriction"]')
            if restrictions:
                property_type = restrictions[0].get("base", "")
            else:
                property_type = ""
        # getting rid of the prefix
        if ":" in property_type:
            property_type = property_type.split(":")[1]

        if property_type in self.custom_types:
            property_type = self.custom_types.get(property_type).get("base", "")
        if property_type in DATATYPES_MAPPING:
            property_type = DATATYPES_MAPPING[property_type]
        else:
            property_type = "string"

        return property_type

    @staticmethod
    def get_enums_from_simple_type(node: _Element) -> dict[str, dict[str, Any]]:
        enums = {}
        enum_value = {}
        restrictions = node.xpath(f'./*[local-name() = "restriction"]')
        if restrictions:
            # can be enum
            enumerations = restrictions[0].xpath('./*[local-name() = "enumeration"]')
            for enumeration in enumerations:
                enum_item = {
                    "source": enumeration.get("value")
                }
                enum_value.update({enumeration.get("value"): enum_item})
            enums[""] = enum_value

        return enums

    def _extract_custom_simple_types(self, node: _Element):
        """
        format of custom types:
        {
            "type_name": {
                "base": "type_base"
            }
        }
        """
        custom_types_nodes = node.xpath(f'./*[local-name() = "simpleType"]')
        custom_types = {}
        for type_node in custom_types_nodes:
            type_name = type_node.get("name")
            restrictions = type_node.xpath(f'./*[local-name() = "restriction"]')
            property_type_base = restrictions[0].get("base", "")
            property_type_base = property_type_base.split(":")[1]

            # enums
            enums = self.get_enums_from_simple_type(type_node)

            custom_types[type_name] = {
                "base": property_type_base,
                "enums": enums
            }
        self.custom_types = custom_types

    @staticmethod
    def get_description(element: _Element) -> str:
        annotation = element.xpath(f'./*[local-name() = "annotation"]')
        if not annotation:
            annotation = element.xpath(f'./*[local-name() = "simpleType"]/*[local-name() = "annotation"]')
        description = ""
        if annotation:
            documentation = annotation[0].xpath(f'./*[local-name() = "documentation"]')
            for documentation_part in documentation:
                if documentation_part.text is not None:
                    description = f"{description}{documentation_part.text} "
        return description.strip()

    def _node_is_referenced(self, node):
        # if this node is referenced by some other node
        node_name = node.get('name')
        xpath_search_string = f'//*[@ref="{node_name}"]'
        references = self.root.xpath(xpath_search_string)

        # also check with namespace prefixes.
        # Though, it is possible that this isn't correct XSD behaviour, but it seems common in RC
        if not references:
            for prefix in self.namespaces:
                prefixed_node_name = f"{prefix}:{node_name}"
                xpath_search_string = f'//*[@ref="{prefixed_node_name}"]'
                references = self.root.xpath(xpath_search_string)
                if references:
                    return True
        if references:
            return True
        return False

    def _get_referenced_node(self, node):
        ref = node.get("ref")
        if ":" in ref:
            ref = ref.split(":")[1]
        xpath_query = f"/*/*[@name='{ref}']"
        referenced_node = self.root.xpath(xpath_query)[0]
        return referenced_node

    @staticmethod
    def node_is_ref(node: _Element) -> bool:
        if node.get("ref"):
            return True
        return False

    @staticmethod
    def is_array(element: _Element) -> bool:
        max_occurs: str = element.get("maxOccurs", "1")
        return max_occurs == "unbounded" or int(max_occurs) > 1

    def _extract_root(self):
        if self._path.startswith("http"):
            document = etree.parse(urlopen(self._path))
            objectify.deannotate(document, cleanup_namespaces=True)
            self.root = document.getroot()
        else:
            with open(self._path) as file:
                text = file.read()
                self.root = etree.fromstring(bytes(text, encoding='utf-8'))

    def _set_dataset_and_resource_info(self):
        self.dataset_name = to_dataset_name(os.path.splitext(os.path.basename(self._path))[0])
        self.dataset_and_resource_info = {
            'type': 'dataset',
            'name': self.dataset_name,
            'resources': {
                "resource1": {
                    'type': 'xml',
                },
            },
            'given_name': self._dataset_given_name
        }

    def _get_separate_complex_type_node_by_type(self, node_type: str) -> _Element:
        if node_type is not None:
            node_type = node_type.split(":")
            if len(node_type) > 1:
                node_type = node_type[1]
            else:
                node_type = node_type[0]
        if node_type not in DATATYPES_MAPPING:
            complex_types = self.root.xpath(f'./*[local-name() = "complexType"]')
            for node in complex_types:
                if node.get("name") == node_type:
                    return node

    def _get_separate_complex_type_node(self, node: _Element) -> _Element:
        node_type: str | list = node.get('type')
        return self._get_separate_complex_type_node_by_type(node_type)

    def _node_has_separate_complex_type(self, node: _Element) -> bool:
        node_type: str | list = node.get('type')
        if node_type is not None:
            node_type = node_type.split(":")
            if len(node_type) > 1:
                node_type = node_type[1]
            else:
                node_type = node_type[0]
            if node_type not in DATATYPES_MAPPING:
                complex_types = self.root.xpath(f'./*[local-name() = "complexType"]')
                for node in complex_types:
                    if node.get("name") == node_type:
                        return True
        return False

    def node_is_simple_type_or_inline(self, node: _Element) -> bool:
        if self._node_has_separate_complex_type(node):
            return False
        return bool(
            (node.xpath(f'./*[local-name() = "annotation"]') and len(node.getchildren()) == 1) or
            (node.xpath(f'./*[local-name() = "simpleType"]')) or
            (len(node.getchildren()) == 0)
        )

    @staticmethod
    def _is_element(node: _Element) -> bool:
        if node.xpath('local-name()') == "element":
            return True
        return False

    @staticmethod
    def is_required(element: _Element) -> bool:
        min_occurs = int(element.get("minOccurs", 1))
        if min_occurs > 0:
            nillable = element.get("nillable", False)
            if nillable == "true":
                return False
            return True
        return False

    def _build_ref_properties(self, complex_type: _Element, is_array: bool, model: XSDModel, new_source_path: str, node: _Element, referenced_element: _Element) -> dict[str, dict[str, str | bool | dict[str, str | dict[str, Any]]]]:
        """
        Helper method for methods properties_from_references and properties_from_type_references
        """

        properties = {}

        sequences = complex_type.xpath("./*[local-name() = 'sequence']")
        if not sequences:
            choices = complex_type.xpath("./*[local-name() = 'choice']")
            if choices and XSDReader.is_array(choices[0]):
                if len(choices[0]) == 1 and not complex_type.get("mixed") == "true":
                    is_array = True

        # NOTE: it's not fully clear, if it's a ref or a backref if `choice` `maxOccurs="unbounded" always, or only
        #  when there's only one element inside
        # if we only have one ref element and if it's inside a choice/sequence (this node) which is maxOccurs = unbounded then it's array
        # if XSDReader.is_array(node) and len(node) == 1:
        if XSDReader.is_array(node):
            is_array = True
        if XSDReader.is_array(referenced_element):
            is_array = True
        if is_array:
            property_type = "backref"
        else:
            property_type = "ref"
        referenced_model_names = self._create_model(
            referenced_element,
            source_path=new_source_path,
            parent_model=model,
        )
        for referenced_model_name in referenced_model_names:
            property_id, prop = model.simple_element_to_property(referenced_element, is_array=is_array)
            prop["external"]["name"] = prop["external"]["name"].replace("/text()", '')
            if is_array:
                if not property_id.endswith("[]"):
                    property_id += "[]"
                property_type = "backref"
            prop["type"] = property_type
            prop["model"] = f"{referenced_model_name}"
            properties[property_id] = prop

        return properties

    def _properties_from_type_references(
            self,
            node: _Element,
            model: XSDModel,
            source_path: str = ""
    ) -> dict[str, dict[str, str | bool | dict[str, str | dict[str, Any]]]]:

        properties = {}

        for typed_element in node.xpath('./*[local-name() = "element"]'):

            new_source_path = source_path

            if typed_element.xpath(f'./*[local-name() = "complexType"]') \
                    or self._node_has_separate_complex_type(typed_element):

                if typed_element.xpath(f'./*[local-name() = "complexType"]'):
                    complex_type = typed_element.xpath(f'./*[local-name() = "complexType"]')[0]
                if self._node_has_separate_complex_type(typed_element):
                    complex_type = self._get_separate_complex_type_node(typed_element)

                is_array = False

                referenced_element = typed_element

                # avoiding recursion
                if referenced_element.get("name") in source_path.split("/"):
                    continue

                built_properties = self._build_ref_properties(complex_type, is_array, model, new_source_path, node,
                                                              referenced_element)
                properties.update(built_properties)

        return properties

    def _properties_from_references(
            self,
            node: _Element,
            model: XSDModel,
            source_path: str = ""
    ) -> dict[str, dict[str, str | bool | dict[str, str | dict[str, Any]]]]:

        properties = {}

        for ref_element in node.xpath("./*[@ref]"):
            new_source_path = source_path
            referenced_element = self._get_referenced_node(ref_element)

            # avoiding recursion
            if referenced_element.get("name") in source_path.split("/"):
                continue

            if self.node_is_simple_type_or_inline(referenced_element):
                is_array = XSDReader.is_array(ref_element)
                property_id, prop = model.simple_element_to_property(referenced_element, is_array=is_array)
                if not XSDReader.is_required(ref_element):
                    prop["required"] = False
                properties[property_id] = prop
            else:
                is_array = False

                if XSDReader.is_array(ref_element):
                    is_array = True

                if XSDReader.is_array(node):
                    is_array = True

                complex_type = referenced_element.xpath("./*[local-name() = 'complexType']")[0]

                built_properties = self._build_ref_properties(complex_type, is_array, model, new_source_path, node,                                              referenced_element)
                for prop in built_properties.values():
                    if not XSDReader.is_required(ref_element):
                        prop["required"] = False
                properties.update(built_properties)

        return properties

    def _split_choice(
            self,
            node: _Element,
            source_path: str,
            parent_model: XSDModel,
            is_root_model: bool = False
    ) -> list[str]:
        """
        If there are choices in the element,
        we need to split it and create a separate model per each choice
        """

        model_names = []
        node_copy = deepcopy(node)
        if self._node_has_separate_complex_type(node_copy):
            complex_type_node = self._get_separate_complex_type_node(node_copy)
        else:
            complex_type_node = node_copy.xpath(f'./*[local-name() = "complexType"]')[0]

        choice_nodes = complex_type_node.xpath(f'./*[local-name() = "choice"]')

        # if maxOccurs=unbound and there's a second `choice` inside, we have to split that one
        if choice_nodes and choice_nodes[0].get("maxOccurs") == "unbounded":
            choice_nodes = choice_nodes[0].xpath(f'./*[local-name() = "choice"]')
        if choice_nodes:
            choice_node = choice_nodes[0]
        else:
            choice_node = complex_type_node.xpath(f'./*[local-name() = "sequence"]/*[local-name() = "choice"]')[0]
        if len(choice_node) > 0:
            choice_node_copy = deepcopy(choice_node)
            choice_node_parent = choice_node.getparent()
            choice_node_parent.remove(choice_node)

            for choice in choice_node_copy:
                if complex_type_node.xpath(f'./*[local-name() = "sequence"]') and choice_node_copy.xpath(
                        f'./*[local-name() = "sequence"]'):
                    choice_copy = deepcopy(choice)
                    for node_in_choice in choice:
                        choice_node_parent.insert(0, node_in_choice)
                    returned_model_names = self._create_model(
                        node_copy,
                        source_path=source_path,
                        parent_model=parent_model,
                        is_root_model=is_root_model
                    )

                    model_names.extend(returned_model_names)

                    for node_in_choice in choice_copy:
                        node_in_choice = choice_node_parent.xpath(f"./*[@name=\'{node_in_choice.get('name')}\']")[0]
                        choice_node_parent.remove(node_in_choice)
                else:
                    choice_node_parent.insert(0, choice)
                    returned_model_names = self._create_model(
                        node_copy,
                        source_path=source_path,
                        parent_model=parent_model,
                        is_root_model=is_root_model
                    )
                    model_names.extend(returned_model_names)

                    choice_node_parent.remove(choice)
        return model_names

    def _create_model(
            self,
            node: _Element,
            source_path: str = "",
            is_root_model: bool = False,
            parent_model: XSDModel = None,
    ) -> list[str]:
        """
        Parses an element and makes a model out of it. If it is a complete model, it will be added to the models list.
        """
        model = XSDModel(self)
        model.parent_model = parent_model

        # properties of this model
        properties = {}
        properties.update(model.attributes_to_properties(node))

        new_source_path = f"{source_path}/{node.get('name')}"

        model.set_name(self.deduplicate(to_model_name(node.get("name"))))

        if node.xpath(f'./*[local-name() = "complexType"]') or self._node_has_separate_complex_type(node):

            if self._node_has_separate_complex_type(node):
                complex_type_node = self._get_separate_complex_type_node(node)
            else:
                complex_type_node = node.xpath(f'./*[local-name() = "complexType"]')[0]

            # if there is choices, we need to create a separate model for each choice
            choices = complex_type_node.xpath(f'./*[local-name() = "choice"]')
            # if choices is unbounded, we treat it like sequence
            if not choices or choices[0].get("maxOccurs") == "unbounded":
                if choices:
                    choices = complex_type_node.xpath(f'./*[local-name() = "choice"]/*[local-name() = "choice"]')
                else:
                    choices = complex_type_node.xpath(f'./*[local-name() = "sequence"]/*[local-name() = "choice"]')
            if choices and choices[0].get("maxOccurs") != "unbounded":
                return self._split_choice(
                    node,
                    source_path=source_path,
                    parent_model=parent_model,
                    is_root_model=is_root_model
                )

            # if complextype node's property mixed is true, it allows text inside
            if complex_type_node.get("mixed") == "true":
                properties.update(model.get_text_property())

            # if this is complexType node which has complexContent, with a separate
            # node, we need to join the contents of them both
            if complex_type_node.xpath(f'./*[local-name() = "complexContent"]'):
                complex_type_node = complex_type_node.xpath(f'./*[local-name() = "complexContent"]/*[local-name() = "extension"]')[0]
                complex_content_base_name = complex_type_node.get("base")
                complex_content_base_node = self._get_separate_complex_type_node_by_type(complex_content_base_name)
                if complex_content_base_node.xpath(f'./*[local-name() = "sequence"]'):
                    sequence_node = complex_content_base_node.xpath(f'./*[local-name() = "sequence"]')[0]
                    properties.update(model.properties_from_simple_elements(sequence_node))

            if (
                    complex_type_node.xpath(f'./*[local-name() = "sequence"]') or
                    complex_type_node.xpath(f'./*[local-name() = "all"]') or
                    complex_type_node.xpath(f'./*[local-name() = "simpleContent"]') or
                    choices or
                    len(complex_type_node) > 0
            ):
                """
                source: https://stackoverflow.com/questions/36286056/the-difference-between-all-sequence-choice-and-group-in-xsd
                    When to use xsd:all, xsd:sequence, xsd:choice, or xsd:group:

                    Use xsd:all when all child elements must be present, independent of order.
                    Use xsd:sequence when child elements must be present per their occurrence constraints and order does matters.
                    Use xsd:choice when one of the child element must be present.
                    Use xsd:group as a way to wrap any of the above in order to name and reuse in multiple locations within an XSD.
                    Note that occurrence constraints can appear on xsd:all, xsd:sequence, or xsd:choice in addition to the 
                    child elements to achieve various cardinality effects. For example, if minOccurs="0" were added to xsd:element children of xsd:all, element order would be insignificant,
                    but not all child elements would have to be present.
                """
                properties_required = None
                if complex_type_node.xpath(f'./*[local-name() = "sequence"]'):
                    sequence_or_all_nodes = complex_type_node.xpath(f'./*[local-name() = "sequence"]')
                elif complex_type_node.xpath(f'./*[local-name() = "all"]'):
                    sequence_or_all_nodes = complex_type_node.xpath(f'./*[local-name() = "all"]')
                elif complex_type_node.xpath(f'./*[local-name() = "choice"]'):
                    sequence_or_all_nodes = complex_type_node.xpath(f'./*[local-name() = "choice"]')
                    properties_required = False
                elif complex_type_node.xpath(f'./*[local-name() = "simpleContent"]'):
                    sequence_or_all_nodes = complex_type_node.xpath(f'./*[local-name() = "simpleContent"]/*[local-name() = "extension"]')

                    text_property_type = sequence_or_all_nodes[0].get("base")
                    if text_property_type is not None:
                        if ":" in text_property_type:
                            text_property_type = text_property_type.split(":")[1]
                        text_property_type = DATATYPES_MAPPING[text_property_type]
                    text_property = model.get_text_property(text_property_type)
                    properties.update(text_property)
                    # additionally extract properties from attributes, if it's let's say, simpleContent node
                    properties.update(model.attributes_to_properties(sequence_or_all_nodes[0]))
                else:
                    sequence_or_all_nodes = None
                if sequence_or_all_nodes:
                    sequence_or_all_node = sequence_or_all_nodes[0]
                else:
                    sequence_or_all_node = complex_type_node

                properties.update(model.properties_from_simple_elements(
                    sequence_or_all_node,
                    properties_required=properties_required))

                # references
                properties_from_references = self._properties_from_references(
                    sequence_or_all_node,
                    model=model,
                    source_path=new_source_path)
                if properties_required is False:
                    for prop in properties_from_references.values():
                        prop["required"] = False
                properties.update(properties_from_references)

                # complex type child nodes - to models
                properties_from_references = self._properties_from_type_references(
                    sequence_or_all_node,
                    model=model,
                    source_path=new_source_path)
                if properties_required is False:
                    for prop in properties_from_references.values():
                        prop["required"] = False
                properties.update(properties_from_references)

        model.properties = properties

        if properties:
            model.add_external_info(external_name=new_source_path)
            model.description = self.get_description(node)
            self.models[model.name] = model

            return [model.name, ]

        return []

    def _add_resource_model(self):
        resource_model = XSDModel(self)
        resource_model.add_external_info(external_name="/")
        resource_model.type = "model"
        resource_model.description = "Įvairūs duomenys"
        resource_model.uri = "http://www.w3.org/2000/01/rdf-schema#Resource"
        resource_model.properties = resource_model.properties_from_simple_elements(self.root, from_root=True)
        resource_model.root_properties = {}
        if resource_model.properties:
            resource_model.set_name(self.deduplicate(f"Resource"))
            self.models[resource_model.name] = resource_model

    def _parse_root_node(self):
        for node in self.root:
            if (
                    self._is_element(node) and
                    (not self.node_is_simple_type_or_inline(node) or self.node_is_ref(node)) and
                    not self._node_is_referenced(node)
            ):
                self._create_model(node, is_root_model=True)

    def _extract_namespaces(self):
        self.namespaces = self.root.nsmap

    def _add_refs_for_backrefs(self):
        for model in self.models.values():
            for property_id, prop in model.properties.items():
                if prop["type"] == "backref":
                    referenced_model = self.models[prop["model"]]
                    # checking if the ref already exists.
                    # They can exist multiple times, but refs should be added only once
                    prop_added = False
                    for prop in referenced_model.properties.values():
                        if "model" in prop and prop["model"] == model.name:
                            prop_added = True
                    if not prop_added:
                        referenced_model.add_ref_property(model)

    def _sort_properties_alphabetically(self):
        for model in self.models.values():
            model.properties = dict(sorted(model.properties.items()))

    def _remove_sources_from_secondary_models(self):
        """
        Only models which represent root elements for XML need to have source
        """

        for parsed_model in self.models.values():

            # we need to add root properties to properties if it's a root model
            if parsed_model.parent_model is not None and parsed_model.parent_model.name in self.models:
                parsed_model.external["name"] = ""

    def _remove_duplicate_models(self):
        """removes models that are exactly the same"""

        do_loop = True

        do_not_remove = []

        while do_loop:

            model_pairs = {}

            for model_name, model in self.models.items():
                for another_model_name, another_model in self.models.items():
                    if model is not another_model and model == another_model and another_model_name not in do_not_remove:
                        if (
                            another_model_name not in model_pairs.values() and
                            another_model_name not in model_pairs
                        ):
                            model_pairs[another_model_name] = model_name

            for another_model_name, model_name in model_pairs.items():
                parent_model = self.models[another_model_name].parent_model
                if parent_model and parent_model.name in self.models:
                    for property_id, prop in parent_model.properties.items():
                        if "model" in prop and prop["model"] == another_model_name:
                            prop["model"] = model_name
                    self.models.pop(another_model_name)
                else:
                    do_not_remove.append(another_model_name)
                do_not_remove.append(model_name)

            if not model_pairs:
                do_loop = False
            else:
                print(self.dataset_name)
                for old_model, new_model in model_pairs.items():
                    print(f"{old_model.split('/')[1]} -> {new_model.split('/')[1]}")

    def start(self):
        self._extract_root()

        # preparation part

        self._extract_namespaces()
<<<<<<< HEAD
        self._extract_custom_types(self.root)
=======
        self._extract_custom_simple_types(self.root)
>>>>>>> a487966a

        # main part

        self._add_resource_model()

        self._parse_root_node()

        # models transformations

        self._remove_unneeded_models()

        self.models = dict(sorted(self.models.items()))

        self._remove_duplicate_models()

        self._compile_nested_properties()

        self._remove_sources_from_secondary_models()

        self._add_refs_for_backrefs()

        self._sort_properties_alphabetically()

    def remove_extra_root_models(self, model: XSDModel) -> XSDModel:
        """
        removes root models that have only one property from the root
        """
        stop_removing = False

        while not stop_removing:
            # remove the model itself if it's a root proxy model
            if (len(model.properties) == 1) and (list(model.properties.values())[0]["type"] in ("ref", "backref")):
                model = self.models[list(model.properties.values())[0]["model"]]
                model.parent_model = None
            else:
                stop_removing = True

        return model

    def _remove_proxy_models(self, model: XSDModel):
        """ Removes models which have only one property
            Usually these are proxy models to indicate arrays, but there can be other situations
            Removes the models that are in the middle of other models
            or at the end and have one property, then this property is joined to the referring model.
        """

        self.new_models[model.name] = model

        new_properties = {}
        for property_id, prop in model.properties.items():
            if prop["type"] in ("ref", "backref"):
                referee = self.models[prop["model"]]
                parse_referee = True
                while len(referee.properties) == 1:
                    ref_property_id, ref_prop = list(referee.properties.items())[0]

                    # if it's not a ref, this means that it's a final property, and we add it as a property itself
                    if ref_prop["type"] not in ("ref", "backref"):
                        prop["external"]["name"] = f'{prop["external"]["name"]}/{ref_prop["external"]["name"]}'

                        # also transfer all attributes of the property
                        prop["required"] = ref_prop["required"]
                        if ref_prop["description"]:
                            prop["description"] = ref_prop["description"]

                        is_array = False
                        if prop["type"] == "backref":
                            is_array = True

                        prop["type"] = ref_prop["type"]
                        del prop["model"]
                        property_id = ref_property_id

                        if is_array:
                            property_id = f"{property_id}[]"

                        parse_referee = False
                        break

                    if prop["type"] == "backref" and ref_prop["type"] == "backref":
                        # basically, do nothing
                        break
                    else:
                        referee = self.models[ref_prop["model"]]
                        referee.parent_model = model
                        if prop["type"] == "ref" and ref_prop["type"] == "backref":
                            prop["type"] = "backref"
                            property_id = f"{property_id}[]"
                        if "external" in prop and "external" in ref_prop:
                            prop["external"]["name"] = f'{prop["external"]["name"]}/{ref_prop["external"]["name"]}'
                            prop["model"] = ref_prop["model"]

                if not self._has_backref(model, referee) and parse_referee:
                    self._remove_proxy_models(referee)

            new_properties[property_id] = prop
        model.properties = new_properties

    def _remove_unneeded_models(self):
        """
        Proxy models are those that have only one property which is a ref to another model.
        They can act as placeholders, or as array indicators.
        If either one of them is an array, drop the proxy model and replace the reference to point to the new model
        If both referencing properties are not arrays, the resulting model shouldn't be an array, and if any of them is an array, the resulting ref is an array (backref).
        If both models, the referrer and the referee are arrays, do not drop them, because this means that it's an array of arrays.
        """
        self.new_models = {}
        for model_name, model in self.models.items():

            # we need to start from root models
            if model.parent_model is None:
                model = self.remove_extra_root_models(model)
                self._remove_proxy_models(model)

        self.models = self.new_models

    def _has_backref(self, model: XSDModel, ref_model: XSDModel) -> bool:
        has_backref = False
        for ref_model_property in ref_model.properties.values():
            if (ref_model_property.get("type") == "backref") and (ref_model_property.get('model') == model.name):
                has_backref = True
        return has_backref

    def _add_model_nested_properties(self, root_model: XSDModel, model: XSDModel, property_prefix: str = "", source_path: str = ""):
        """recursively gather nested properties or root model"""
        # go forward, add property prefix, which is constructed rom properties that came rom beore models, and construct pathh orward also
        # probably will need to cut beginning for path sometimes

        source_path = source_path.lstrip("/")

        root_properties = {}

        properties = deepcopy(model.properties)

        for property_id, prop in properties.items():

            if (model != root_model and
                    not ("model" in prop and prop["model"] == model.parent_model.name)):

                # update property source and name and add it to the root properties
                if property_prefix:
                    property_id = f"{property_prefix}.{property_id}"

                if "external" in prop and source_path:
                    prop["external"]["name"] = f"{source_path}/{prop['external']['name']}"

                root_properties[property_id] = prop

            # if this property is ref or backref, gather the properties of the model to which it points
            # (if it's not the root model or back pointing ref)
            if "model" in prop:
                ref_model = self.models[prop['model']]

                # there are two types of ref - direct, and for backref. We don't want to traverse the ones or backref,
                # because it will create an infinite loop.
                # If it's a ref, we need to build the path from the root of the model. If it's backref (array) -
                # it's relative to array
                if prop["type"] == "ref":
                    if self._has_backref(model, ref_model):
                        continue
                    if source_path:
                        new_source_path = f"{source_path}/{ref_model.external['name'].replace(model.external['name'], '').lstrip('/')}"
                    else:
                        new_source_path = ref_model.external['name'].replace(model.external['name'], '')
                    new_source_path = new_source_path.lstrip('/')

                # property type is backref
                else:
                    new_source_path = ""

                self._add_model_nested_properties(root_model, ref_model, property_prefix=property_id,
                                                  source_path=new_source_path)

        root_model.properties.update(root_properties)

    def _compile_nested_properties(self):
        for parsed_model in self.models.values():

            # we need to add root properties to properties if it's a root model
            if parsed_model.parent_model is None or parsed_model.parent_model.name not in self.models:

                self._add_model_nested_properties(parsed_model, parsed_model)


def read_schema(
        context: Context,
        path: str,
        prepare: str = None,
        dataset_name: str = ''
) -> dict[Any, dict[str, str | dict[str, str | bool | dict[str, str | dict[str, Any]]]]]:
    """
    This reads XSD schema from the url provided in path and yields asd schema models

    For now this is adjusted for XSD schemas of Registrų centras

    Elements can be:
    1. Simple type inline
    2. Simple type
    3. Complex type
    4. Complex type described separately

    Elements can have annotations, which we add as description to either a model or a property.

    1. Simple type.
        a) not a reference. It's a property
        b) a reference
            i. maxOccurs = 1
                A. both referencing and referenced elements has annotations. A ref property
                B. Only one or none of the elements has annotations. A part of the path
            ii. maxOccurs > 1 - a ref property
    2. Inline type.

        a) inline type or a custom type referencing to simple type. A property
        b) complex type defined separately of this element.

        If it's a root element, it's then added as a property to a special Resource model.

        Simple type can have annotation too.

    3. Complex type
        If element is complex type, it can be either a property or a model,
        or a part of a source path for a property or model, depending on other factors

            a) element has attributes. Then it's a model and attributes are properties.
            b) element has a sequence
                i. There is more than one element in the sequence. Then it's a model/end part of the model.
                   We treat child elements in the same way as we do root elements (recursion) and build a path
                ii. There is only one element in the sequence. It can then be a property, a model or an intermediate
                    in the path of a model.
                    Options:
                        A. That element isn't a ref.
                            We treat child elements in the same way as we do root elements (recursion) and build a path
                        B. That element is a ref.
                            B1. If maxOccurs > 1, this is a model, and that other element is also a model
                            B2. If maxOccurs = 1
                                B21. If both have annotation, then it's a model
                                B22. If only one of them has annotation, it's a part of a path


            c) element has a choice.

    4. complex type described separately

    We will build a list of models
    (another option was to make a generator for parsing models, and going deeper, but that would
    be more complex when returning models. although this option is also possible, but it can
    be reworked into this from an option with a list)

    If some model has references in the sequence, we need to also add those as models,
    mark their type as backref. In this case, we add them at the moment we meet them
    as xsd refs, because this way we will know that they are backrefs. We also need to add refs on
    those models to the current model.

    Element can be as a ref in more than one other element.

    Other things to handle: Resource model, custom types, enumerations, choices

    Element can be turned into:
        1. A property (including reference properties)
        2. A model (including referenced models)
        3. A part of another model (as a path)
        4. A part of another property (as a path)

    Attribute can only be turned into a property

    A property can also be text()

    -----------Nested properties-------------

    Root model or models can have nested properties if they have any properties that point to other models.

    """
    xsd = XSDReader(path, dataset_name)

    xsd.start()

    yield None, xsd.dataset_and_resource_info

    for model_name, parsed_model in xsd.models.items():

        yield None, parsed_model.get_data()<|MERGE_RESOLUTION|>--- conflicted
+++ resolved
@@ -936,11 +936,7 @@
         # preparation part
 
         self._extract_namespaces()
-<<<<<<< HEAD
-        self._extract_custom_types(self.root)
-=======
         self._extract_custom_simple_types(self.root)
->>>>>>> a487966a
 
         # main part
 
