--- conflicted
+++ resolved
@@ -90,11 +90,7 @@
     context: Context,
     manifest: Manifest,
 ):
-<<<<<<< HEAD
-    model = commands.get_model(manifest, '_schema/version')
-=======
-    model = manifest.objects['model']['_schema/Version']
->>>>>>> 5efe3528
+    model = commands.get_model(manifest, '_schema/Version')
     query = Expr(
         'and',
         Expr('select', bind('id'), bind('_id'), bind('parents')),
@@ -123,11 +119,7 @@
     applied: bool = False,
 ) -> AsyncIterator[DataItem]:
     now = datetime.datetime.now(datetime.timezone.utc)
-<<<<<<< HEAD
-    model = commands.get_model(manifest, '_schema/version')
-=======
-    model = manifest.objects['model']['_schema/Version']
->>>>>>> 5efe3528
+    model = commands.get_model(manifest, '_schema/Version')
     for version in versions:
         payload = {
             '_op': 'upsert',
@@ -168,11 +160,7 @@
     context: Context,
     manifest: Manifest,
 ) -> Iterator[Tuple[str, str]]:
-<<<<<<< HEAD
-    model = commands.get_model(manifest, '_schema/version')
-=======
-    model = manifest.objects['model']['_schema/Version']
->>>>>>> 5efe3528
+    model = commands.get_model(manifest, '_schema/Version')
     query = {
         'select': ['id', '_id', 'parents'],
         'query': [
@@ -194,11 +182,7 @@
     context: Context,
     manifest: Manifest,
 ) -> Iterator[Tuple[str, str]]:
-<<<<<<< HEAD
-    model = commands.get_model(manifest, '_schema/version')
-=======
-    model = manifest.objects['model']['_schema/Version']
->>>>>>> 5efe3528
+    model = commands.get_model(manifest, '_schema/Version')
     query = Expr(
         'and',
         Expr('select', bind('id'), bind('_id'), bind('parents')),
@@ -220,11 +204,7 @@
     manifest: Manifest,
     schema_eid: str,
 ) -> Iterator[Tuple[str, str]]:
-<<<<<<< HEAD
-    model = commands.get_model(manifest, '_schema/version')
-=======
-    model = manifest.objects['model']['_schema/Version']
->>>>>>> 5efe3528
+    model = commands.get_model(manifest, '_schema/Version')
     query = Expr(
         'and',
         Expr('select', bind('_id'), bind('parents')),
@@ -244,11 +224,7 @@
     manifest: Manifest,
     version_eid: str,
 ) -> Iterator[Tuple[str, str]]:
-<<<<<<< HEAD
-    model = commands.get_model(manifest, '_schema/version')
-=======
-    model = manifest.objects['model']['_schema/Version']
->>>>>>> 5efe3528
+    model = commands.get_model(manifest, '_schema/Version')
     version = commands.getone(context, model, model.backend, id_=version_eid)
     return version['schema']
 
