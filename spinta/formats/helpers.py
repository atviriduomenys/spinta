--- conflicted
+++ resolved
@@ -76,13 +76,9 @@
             ):
                 name_ = name + '.' + prop.name
                 yield from _get_dtype_header(prop.dtype, sel, name_)
-<<<<<<< HEAD
-
     elif isinstance(dtype, Text):
         for lang in dtype.langs.keys():
             yield f'{name}.{lang}'
-
-=======
     elif isinstance(dtype, Inherit):
         if select and select != {'*': {}}:
             properties = {}
@@ -99,7 +95,6 @@
                 yield from _get_dtype_header(prop.dtype, sel, name_)
         else:
             yield name
->>>>>>> fc212562
     else:
         yield name
 
