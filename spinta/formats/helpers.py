from typing import Iterator
from typing import List
from typing import Optional

from spinta.backends import SelectTree
from spinta.backends import get_model_reserved_props
from spinta.backends.helpers import get_ns_reserved_props
from spinta.backends.helpers import get_select_prop_names
from spinta.backends.helpers import get_select_tree
from spinta.backends.helpers import select_only_props
from spinta.components import Action
from spinta.components import Context
from spinta.components import Model
from spinta.components import UrlParams
from spinta.types.datatype import Array, ExternalRef
from spinta.types.datatype import DataType
from spinta.types.datatype import Object
from spinta.types.datatype import File
from spinta.types.datatype import Ref
from spinta.types.text.components import Text
from spinta.utils.data import take


def _get_dtype_header(
    dtype: DataType,
    select: SelectTree,
    name: str,
) -> Iterator[str]:
    if isinstance(dtype, Object):
        for prop, sel in select_only_props(
            dtype.prop,
            take(dtype.properties).keys(),
            dtype.properties,
            select,
        ):
            name_ = name + '.' + prop.name
            yield from _get_dtype_header(prop.dtype, sel, name_)

    elif isinstance(dtype, Array):
        name_ = name + '[]'
        yield from _get_dtype_header(dtype.items.dtype, select, name_)

    elif isinstance(dtype, File):
        yield f'{name}._id'
        yield f'{name}._content_type'

    elif isinstance(dtype, ExternalRef):
        if select is None or select == {'*': {}}:
            for prop in dtype.refprops:
                yield name + '.' + prop.place
        else:
            for prop, sel in select_only_props(
                dtype.prop,
                dtype.model.properties.keys(),
                dtype.model.properties,
                select,
            ):
                name_ = name + '.' + prop.name
                yield from _get_dtype_header(prop.dtype, sel, name_)

    elif isinstance(dtype, Ref):
<<<<<<< HEAD
        if select == {'*': {}}:
            yield f'{name}._id'
=======
        if select is None or select == {'*': {}}:
            yield name + '._id'
>>>>>>> d35d8d0e
        else:
            for prop, sel in select_only_props(
                dtype.prop,
                dtype.model.properties.keys(),
                dtype.model.properties,
                select,
            ):
                name_ = name + '.' + prop.name
                yield from _get_dtype_header(prop.dtype, sel, name_)

    elif isinstance(dtype, Text):
        for lang in dtype.langs.keys():
            yield f'{name}.{lang}'

    else:
        yield name


def _get_model_header(
    model: Model,
    names: List[str],
    select: SelectTree,
    reserved: List[str],
) -> List[str]:
    if select is None or select == {'*': {}}:
        keys = reserved + names
    else:
        keys = names
    props = model.properties
    props_ = select_only_props(
        model,
        keys,
        props,
        select,
        reserved=True,
    )
    for prop, sel in props_:
        yield from _get_dtype_header(prop.dtype, sel, prop.name)


def get_model_tabular_header(
    context: Context,
    model: Model,
    action: Action,
    params: UrlParams,
    *,
    reserved: Optional[List[str]] = None,
) -> List[str]:
    if params.count:
        header = ['count()']
    else:
        if reserved is None:
            if model.name == '_ns':
                reserved = get_ns_reserved_props(action)
            else:
                reserved = get_model_reserved_props(action)
        select = get_select_tree(context, action, params.select)
        if model.name == '_ns':
            names = get_select_prop_names(
                context,
                model,
                model.properties,
                action,
                select,
                auth=False,
            )
        else:
            names = get_select_prop_names(
                context,
                model,
                model.properties,
                action,
                select,
                reserved=reserved,
            )
        header = list(_get_model_header(model, names, select, reserved))
    return header<|MERGE_RESOLUTION|>--- conflicted
+++ resolved
@@ -59,13 +59,8 @@
                 yield from _get_dtype_header(prop.dtype, sel, name_)
 
     elif isinstance(dtype, Ref):
-<<<<<<< HEAD
-        if select == {'*': {}}:
-            yield f'{name}._id'
-=======
         if select is None or select == {'*': {}}:
             yield name + '._id'
->>>>>>> d35d8d0e
         else:
             for prop, sel in select_only_props(
                 dtype.prop,
