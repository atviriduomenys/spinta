from __future__ import annotations

import operator
from textwrap import indent
from typing import Any
from typing import Callable
from typing import Dict
from typing import List
from typing import Union
from typing import cast
from typing import NamedTuple
from typing import Optional

import httpx
import requests
from pprintpp import pformat

from spinta.formats.html.components import Cell
from spinta.testing.client import TestClient
from spinta.utils.data import take
from spinta.utils.nestedstruct import flatten


def listdata(
    resp: Union[httpx.Response, List[Dict[str, Any]]],
    *keys: Union[str, Callable[[], bool]],
    sort: Union[bool, str] = True,
    full: bool = False,  # returns dicts instead of tuples
) -> List[tuple]:
    """Return data from a given Response object.

    Only non reserved fields are returned.

    This function returns:

        List[Tuple[Any]]
            This is returned by default.

        List[Any]
            This is returned if one `keys` key is given.

        List[Dict[str, Any]]
            This is returned if `full` is True.

        List[Dict[str, Any]] (flattened)
            This is returned if `full` is True and `keys` are given.

    Usage:

        >>> data = [
        ...     {'_id': 1, 'odd': 1, 'even': 2},
        ...     {'_id': 2, 'odd': 3, 'even': 4},
        ...     {'_id': 3, 'odd': 5, 'even': 6},
        ... }

        >>> listdata(data)
        [
            (1, 2),
            (3, 4),
            (5, 6),
        ]

        >>> listdata(data, 'even')
        [2, 4, 6]

        >>> listdata(data, 'odd', 'even')
        [
            (1, 2),
            (3, 4),
            (5, 6),
        ]

        >>> listdata(data, full=True)
        data = [
            {'odd': 1, 'even': 2},
            {'odd': 3, 'even': 4},
            {'odd': 5, 'even': 6},
        }

    """

    # Prepare data
    if isinstance(resp, list):
        data = resp

    elif resp.headers['content-type'].startswith('text/html'):
        data = resp.context
        assert resp.status_code >= 200 and resp.status_code < 400, pformat({
            'status': resp.status_code,
            'resp': data,
        })
        assert 'data' in data, pformat(data)
        assert 'header' in data, pformat(data)
        header = data['header']
        keys = keys or [k for k in header if not k.startswith('_')]
        data = [
            {k: v.value for k, v in zip(header, row)}
            for row in cast(List[List[Cell]], data['data'])
        ]

    else:
        data = resp.json()
<<<<<<< HEAD
        assert resp.status_code == 200, pformat(data)
        assert '_data' in data, pformat(data)
        data = data['_data']
        if not full:
            keys = keys or sorted({
                k
                for d in (data if full else flatten(data))
                for k in d
                if not k.startswith('_')
            })
=======
        assert resp.status_code >= 200 and resp.status_code < 400, pformat({
            'status': resp.status_code,
            'resp': data,
        })
        if '_id' in data:
            data = [data]
        else:
            assert '_data' in data, pformat(data)
            data = data['_data']
        keys = keys or sorted({
            k
            for d in flatten(data)
            for k in d
            if not k.startswith('_')
        })
>>>>>>> d35d8d0e

    # Clean data
    if full:
        data = [take(keys, row) for row in data]
    elif len(keys) == 1:
        k = keys[0]
        data = [take(k, row) for row in data]
    else:
        data = [tuple(take(k, row) for k in keys) for row in data]

    # Sort
    if sort is True:
        data = sorted(data, key=str)
    elif sort:
        if full:
            sort_key = operator.itemgetter(sort)
        else:
            sort_key = operator.itemgetter(keys.index(sort))
        data = sorted(data, key=sort_key)

    return data


def pushdata(app: TestClient, *args) -> Union[dict, list]:
    model: str
    data: Union[list, dict]
    if len(args) == 2:
        model, data = args
    else:
        model = '/'
        data, = args
    multiple = isinstance(data, list)
    if multiple:
        data = {'_data': data}
        resp = app.post(model, json=data)
    else:
        resp = app.post(model, json=data)
    try:
        resp.raise_for_status()
    except requests.HTTPError as e:
        dump = indent(pformat(data), '  ').strip()
        raise Exception(
            f"pushdata error:\n"
            f"  model={model},\n"
            f"  error={e},\n  "
            f"data: {dump}"
        )
    data = resp.json()
    if multiple:
        return sorted(data['_data'], key=lambda x: x['_id'])
    else:
        return data


class Data(NamedTuple):
    id: str
    rev: str
    data: Dict[str, Any]

    @property
    def sid(self):
        if self.id:
            return self.id[:8]

    def update(self, data: Dict[str, Any]) -> Data:
        return Data(id=self.id, rev=self.rev, data={**self.data, **data})


def _obj_from_dict(data: Dict[str, Any]) -> Data:
    return Data(
        id=data.pop('_id', None),
        rev=data.pop('_revision', None),
        data=data,
    )


def send(
    app: TestClient,
    model: str,
    action: str,
    obj: Optional[Union[Data, Dict[str, Any]]] = None,
    data: Optional[Dict[str, Any]] = None,
    *,
    select: Optional[List[str]] = None,
    sort: Optional[Union[bool, str]] = None,
    full: Optional[bool] = None,  # returns dicts instead of tuples
) -> Union[Data, List[Data]]:
    if obj is not None and isinstance(obj, dict):
        obj = _obj_from_dict(obj)

    if data is not None:
        obj = obj.update(data)

    if action == 'insert':
        resp = app.post(model, json=obj.data)
    elif action in 'patch':
        resp = app.patch(f'{model}/{obj.id}', json={
            **obj.data,
            '_revision': obj.rev,
        })
    elif action in 'delete':
        resp = app.delete(f'{model}/{obj.id}')
    elif action == 'changes':
        if obj:
            resp = app.get(f'{model}/{obj.id}/:changes')
        else:
            resp = app.get(f'{model}/:changes')
    elif action == 'getall':
        resp = app.get(model)
    elif action == 'getone':
        resp = app.get(f'{model}/{obj.id}')
    else:
        resp = app.get(f'{model}/{action}')

    if select is not None or sort is not None or full is not None:
        if select is None:
            select = []
        if sort is None:
            sort = False
        if full is None:
            full = True
        return listdata(resp, *select, sort=sort, full=full)

    try:
        resp.raise_for_status()
    except httpx.HTTPStatusError as e:
        dump = indent(pformat(obj.data), '  ').strip()
        raise Exception(
            f"send error:\n"
            f"  model={model},\n"
            f"  action={action},\n"
            f"  error={e},\n  "
            f"data: {dump}"
        )

    result = resp.json()

    if '_data' in result:
        return [_obj_from_dict(data) for data in result['_data']]

    else:
        return _obj_from_dict(result)
<|MERGE_RESOLUTION|>--- conflicted
+++ resolved
@@ -100,18 +100,6 @@
 
     else:
         data = resp.json()
-<<<<<<< HEAD
-        assert resp.status_code == 200, pformat(data)
-        assert '_data' in data, pformat(data)
-        data = data['_data']
-        if not full:
-            keys = keys or sorted({
-                k
-                for d in (data if full else flatten(data))
-                for k in d
-                if not k.startswith('_')
-            })
-=======
         assert resp.status_code >= 200 and resp.status_code < 400, pformat({
             'status': resp.status_code,
             'resp': data,
@@ -127,7 +115,7 @@
             for k in d
             if not k.startswith('_')
         })
->>>>>>> d35d8d0e
+
 
     # Clean data
     if full:
