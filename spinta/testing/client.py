--- conflicted
+++ resolved
@@ -1,11 +1,6 @@
 from __future__ import annotations
 
-<<<<<<< HEAD
-import uuid
 from typing import Any
-=======
-from typing import Any, Callable, Tuple
->>>>>>> 55a2918c
 from typing import Dict
 from typing import Optional, List, Union
 
