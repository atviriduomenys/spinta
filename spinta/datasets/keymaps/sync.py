--- conflicted
+++ resolved
@@ -1,19 +1,14 @@
 import datetime
+from typer import echo
 from typing import List
-
-import tqdm
-from typer import echo
 
 from spinta.auth import authorized
 from spinta.cli.helpers.errors import ErrorCounter
 from spinta.components import Context, Model, Action, Property, Config
 from spinta.datasets.backends.helpers import extract_values_from_row
 from spinta.datasets.keymaps.components import KeyMap
-<<<<<<< HEAD
-=======
 import tqdm
 
->>>>>>> f6987c0b
 from spinta.utils.response import get_request
 
 
@@ -122,17 +117,6 @@
                 else:
                     sync_cid = min(sync_cid, cid)
 
-<<<<<<< HEAD
-        url = f'{server}/{model.model_type()}/:changes'
-        if sync_cid:
-            url = f'{url}/{sync_cid+1}'
-
-        status_code, resp = get_request(
-            client,
-            url,
-            ignore_errors=[404],
-            error_counter=error_counter,
-=======
         data = _fetch_changelog_data(
             config=config,
             model=model,
@@ -140,7 +124,6 @@
             server=server,
             offset_cid=sync_cid,
             error_counter=error_counter
->>>>>>> f6987c0b
         )
 
         if not no_progress_bar:
