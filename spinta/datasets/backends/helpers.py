--- conflicted
+++ resolved
@@ -1,21 +1,16 @@
 from typing import Any
-<<<<<<< HEAD
+
+from spinta.components import Model
+from spinta.core.ufuncs import Env
+from spinta.datasets.enums import Level
 from spinta.cli.helpers.store import prepare_manifest
 from spinta.components import Property, Context
 from spinta.datasets.backends.notimpl.components import BackendNotImplemented
 from spinta.datasets.components import ExternalBackend
 from spinta.datasets.keymaps.components import KeyMap
-from spinta.exceptions import NotImplementedFeature
-from spinta.formats.helpers import get_response_type_as_format_class
-=======
-
-from spinta.components import Property, Model
-from spinta.core.ufuncs import Env
-from spinta.datasets.enums import Level
-from spinta.datasets.keymaps.components import KeyMap
 from spinta.exceptions import GivenValueCountMissmatch
 from spinta.types.datatype import Ref, Array
->>>>>>> 5efe3528
+from spinta.formats.helpers import get_response_type_as_format_class
 
 
 def handle_ref_key_assignment(keymap: KeyMap, env: Env, value: Any, ref: Ref) -> dict:
@@ -34,39 +29,6 @@
             items = env.resolve(prop.external.prepare)
             prop_count_mapping[prop.name] = len(items)
         else:
-<<<<<<< HEAD
-            val = keymap.encode(prop.dtype.model.model_type(), value)
-            val = {'_id': val}
-    return val
-
-
-def detect_backend_from_content_type(context, content_type):
-    config = context.get('config')
-    backends = config.components['backends']
-    for backend in backends.values():
-        if issubclass(backend, ExternalBackend) and not issubclass(backend, BackendNotImplemented):
-            if backend.accept_types and content_type in backend.accept_types:
-                return backend()
-    raise ValueError(
-        f"Can't find a matching external backend for the given content type {content_type!r}"
-    )
-
-
-def get_stream_for_direct_upload(
-    context: Context,
-    rows,
-    request,
-    params,
-    content_type
-):
-    from spinta.commands.write import write
-    store = prepare_manifest(context)
-    manifest = store.manifest
-    root = manifest.objects['ns']['']
-    fmt = get_response_type_as_format_class(context, request, params, content_type)
-    stream = write(context, root, rows, changed=True, fmt=fmt)
-    return stream
-=======
             prop_count_mapping[prop.name] = 1
     expected_count = sum(item for item in prop_count_mapping.values())
     if len(value) != expected_count:
@@ -123,4 +85,31 @@
     if len(return_list) == 1:
         return_list = return_list[0]
     return return_list
->>>>>>> 5efe3528
+
+
+def detect_backend_from_content_type(context, content_type):
+    config = context.get('config')
+    backends = config.components['backends']
+    for backend in backends.values():
+        if issubclass(backend, ExternalBackend) and not issubclass(backend, BackendNotImplemented):
+            if backend.accept_types and content_type in backend.accept_types:
+                return backend()
+    raise ValueError(
+        f"Can't find a matching external backend for the given content type {content_type!r}"
+    )
+
+
+def get_stream_for_direct_upload(
+    context: Context,
+    rows,
+    request,
+    params,
+    content_type
+):
+    from spinta.commands.write import write
+    store = prepare_manifest(context)
+    manifest = store.manifest
+    root = manifest.objects['ns']['']
+    fmt = get_response_type_as_format_class(context, request, params, content_type)
+    stream = write(context, root, rows, changed=True, fmt=fmt)
+    return stream