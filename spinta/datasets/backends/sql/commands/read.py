--- conflicted
+++ resolved
@@ -111,8 +111,4 @@
                 res[key] = val
             res = flat_dicts_to_nested(res)
             res = commands.cast_backend_to_python(context, model, backend, res)
-<<<<<<< HEAD
             yield res
-=======
-            yield res
->>>>>>> 7397aaf3
