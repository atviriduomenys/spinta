import logging
from typing import Any
from typing import Iterator

from sqlalchemy.engine.row import RowProxy

from spinta import commands
from spinta.backends.nobackend.components import NoBackend
from spinta.components import Context
from spinta.components import Model
from spinta.core.ufuncs import Expr
from spinta.datasets.backends.helpers import handle_ref_key_assignment
from spinta.typing import ObjectData
from spinta.datasets.backends.sql.commands.query import Selected
from spinta.datasets.backends.sql.commands.query import SqlQueryBuilder
from spinta.datasets.backends.sql.components import Sql
from spinta.datasets.backends.sql.ufuncs.components import SqlResultBuilder
from spinta.datasets.helpers import get_enum_filters
from spinta.datasets.helpers import get_ref_filters
from spinta.datasets.keymaps.components import KeyMap
from spinta.datasets.utils import iterparams
from spinta.dimensions.enum.helpers import get_prop_enum
from spinta.exceptions import ValueNotInEnum, BackendNotGiven
from spinta.types.datatype import PrimaryKey
from spinta.types.datatype import Ref
from spinta.ufuncs.helpers import merge_formulas
from spinta.utils.nestedstruct import flat_dicts_to_nested
from spinta.utils.schema import NA
import sqlalchemy as sa

log = logging.getLogger(__name__)


def _resolve_expr(context: Context, row: RowProxy, sel: Selected) -> Any:
    if sel.item is None:
        val = None
    else:
        val = row[sel.item]
    env = SqlResultBuilder(context).init(val, sel.prop, row)
    return env.resolve(sel.prep)


def _get_row_value(context: Context, row: RowProxy, sel: Any) -> Any:
    if isinstance(sel, Selected):
        if isinstance(sel.prep, Expr):
            val = _resolve_expr(context, row, sel)
        elif sel.prep is not NA:
            val = _get_row_value(context, row, sel.prep)
        else:
            val = row[sel.item]

        if enum := get_prop_enum(sel.prop):
            if val is None:
                pass
            elif str(val) in enum:
                item = enum[str(val)]
                if item.prepare is not NA:
                    val = item.prepare
            else:
                raise ValueNotInEnum(sel.prop, value=val)

        return val
    if isinstance(sel, tuple):
        return tuple(_get_row_value(context, row, v) for v in sel)
    if isinstance(sel, list):
        return [_get_row_value(context, row, v) for v in sel]
    if isinstance(sel, dict):
        return {k: _get_row_value(context, row, v) for k, v in sel.items()}
    return sel


@commands.getall.register(Context, Model, Sql)
def getall(
    context: Context,
    model: Model,
    backend: Sql,
    *,
    query: Expr = None,
) -> Iterator[ObjectData]:
    conn = context.get(f'transaction.{backend.name}')
    builder = SqlQueryBuilder(context)
    builder.update(model=model)
    # Merge user passed query with query set in manifest.
    query = merge_formulas(model.external.prepare, query)
    query = merge_formulas(query, get_enum_filters(context, model))
    query = merge_formulas(query, get_ref_filters(context, model))
    keymap: KeyMap = context.get(f'keymap.{model.keymap.name}')
    for params in iterparams(context, model):
        table = model.external.name.format(**params)
        table = backend.get_table(model, table)
        env = builder.init(backend, table)
        env.update(params=params)
        expr = env.resolve(query)
        where = env.execute(expr)
        qry = env.build(where)
        for row in conn.execute(qry):
            res = {
                '_type': model.model_type(),
            }
            for key, sel in env.selected.items():
                val = _get_row_value(context, row, sel)
                if sel.prop:
                    if isinstance(sel.prop.dtype, PrimaryKey):
                        val = keymap.encode(sel.prop.model.model_type(), val)
                        pk = val
                    elif isinstance(sel.prop.dtype, Ref):
                        val = handle_ref_key_assignment(keymap, val, sel.prop, pk)
                res[key] = val
            res = flat_dicts_to_nested(res)
            res = commands.cast_backend_to_python(context, model, backend, res)
            yield res
<<<<<<< HEAD
=======

>>>>>>> 9201ccb8
<|MERGE_RESOLUTION|>--- conflicted
+++ resolved
@@ -109,7 +109,3 @@
             res = flat_dicts_to_nested(res)
             res = commands.cast_backend_to_python(context, model, backend, res)
             yield res
-<<<<<<< HEAD
-=======
-
->>>>>>> 9201ccb8
