--- conflicted
+++ resolved
@@ -1000,24 +1000,6 @@
     return ''
 
 
-<<<<<<< HEAD
-@ufunc.resolver(SqlQueryBuilder, Expr)
-def page(
-    env: SqlQueryBuilder,
-    expr: Expr,
-    size: int = None
-):
-    pass
-
-
-@ufunc.resolver(SqlQueryBuilder, Bind)
-def page(
-    env: SqlQueryBuilder,
-    sort_by: Bind,
-    size: int = None
-):
-    pass
-=======
 @overload
 @ufunc.resolver(SqlResultBuilder, Integer, Decimal)
 def cast(env: SqlResultBuilder, dtype: Integer, value: Decimal) -> int:
@@ -1049,4 +1031,21 @@
     x = env.data[x.item]
     y = env.data[y.item]
     return f'POINT ({x} {y})'
->>>>>>> 1fac5b6b
+
+
+@ufunc.resolver(SqlQueryBuilder, Expr)
+def page(
+    env: SqlQueryBuilder,
+    expr: Expr,
+    size: int = None
+):
+    pass
+
+
+@ufunc.resolver(SqlQueryBuilder, Bind)
+def page(
+    env: SqlQueryBuilder,
+    sort_by: Bind,
+    size: int = None
+):
+    pass