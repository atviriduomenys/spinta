import datetime
import hashlib
import textwrap
import uuid

import itertools
import json
import logging
import pathlib

import pprintpp
import time
from typing import Any
from typing import Dict
from typing import Iterable
from typing import Iterator
from typing import List
from typing import Optional
from typing import Tuple
from typing import TypedDict
from typing import NamedTuple

import msgpack
import requests
import sqlalchemy as sa
import tqdm
from requests import HTTPError
from typer import Argument
from typer import Context as TyperContext
from typer import Option
from typer import Exit
from typer import echo

from spinta import exceptions, commands
from spinta import spyna
from spinta.backends.helpers import get_select_tree, get_select_prop_names
from spinta.cli.helpers.auth import require_auth
from spinta.cli.helpers.data import ModelRow
from spinta.cli.helpers.data import count_rows
from spinta.cli.helpers.data import ensure_data_dir
from spinta.cli.helpers.data import iter_model_rows
from spinta.cli.helpers.store import prepare_manifest
from spinta.client import get_access_token
from spinta.client import get_client_credentials
from spinta.components import Action
from spinta.components import Config
from spinta.components import Context
from spinta.components import Mode
from spinta.components import Model
from spinta.components import Store
from spinta.core.context import configure_context
from spinta.exceptions import ItemDoesNotExist
from spinta.formats.json.components import Json
from spinta.manifests.components import Manifest
from spinta.types.namespace import sort_models_by_refs
from spinta.utils.data import take
from spinta.utils.json import fix_data_for_json
from spinta.utils.nestedstruct import flatten
from spinta.utils.units import tobytes
from spinta.utils.units import toseconds

log = logging.getLogger(__name__)


def push(
    ctx: TyperContext,
    manifests: Optional[List[str]] = Argument(None, help=(
        "Source manifest files to copy from"
    )),
    output: Optional[str] = Option(None, '-o', '--output', help=(
        "Output data to a given location, by default outputs to stdout"
    )),
    credentials: str = Option(None, '--credentials', help=(
        "Credentials file, defaults to {config_path}/credentials.cfg"
    )),
    dataset: str = Option(None, '-d', '--dataset', help=(
        "Push only specified dataset"
    )),
    auth: str = Option(None, '-a', '--auth', help=(
        "Authorize as a client, defaults to {default_auth_client}"
    )),
    limit: int = Option(None, help=(
        "Limit number of rows read from each model"
    )),
    chunk_size: str = Option('1m', help=(
        "Push data in chunks (1b, 1k, 2m, ...), default: 1m"
    )),
    stop_time: str = Option(None, help=(
        "Stop pushing after given time (1s, 1m, 2h, ...), by default does not "
        "stops until all data is pushed"
    )),
    stop_row: int = Option(None, help=(
        "Stop after pushing n rows, by default does not stop until all data "
        "is pushed"
    )),
    state: pathlib.Path = Option(None, help=(
        "Save push state into a file, by default state is saved to "
        "{data_path}/push/{remote}.db SQLite database file"
    )),
    mode: Mode = Option('external', help=(
        "Mode of backend operation, default: external"
    )),
    dry_run: bool = Option(False, '--dry-run', help=(
        "Read data to be pushed, but do not push or write data to the "
        "destination."
    )),
    stop_on_error: bool = Option(False, '--stop-on-error', help=(
        "Exit immediately on first error."
    )),
<<<<<<< HEAD
    retry_count: int = Option(5, '--retry-count', help=(
        "Repeat push until this count if there are errors."
    )),
    max_error_count: int = Option(10, '--max-error-count', help=(
        "If errors exceed given number, push command will be stopped."
    )),
=======
    no_progress_bar: bool = Option(False, '--no-progress-bar', help=(
        "Skip counting total rows to improve performance."
    ))
>>>>>>> ff72c27d
):
    """Push data to external data store"""
    if chunk_size:
        chunk_size = tobytes(chunk_size)

    if stop_time:
        stop_time = toseconds(stop_time)

    context = configure_context(ctx.obj, manifests, mode=mode)
    store = prepare_manifest(context)
    config: Config = context.get('config')

    if credentials:
        credsfile = pathlib.Path(credentials)
        if not credsfile.exists():
            echo(f"Credentials file {credsfile} does not exit.")
            raise Exit(code=1)
    else:
        credsfile = config.credentials_file
    # TODO: Read client credentials only if a Spinta URL is given.
    creds = get_client_credentials(credsfile, output)

    if not state:
        ensure_data_dir(config.data_path / 'push')
        state = config.data_path / 'push' / f'{creds.remote}.db'
    state = f'sqlite:///{state}'

    manifest = store.manifest
    if dataset and dataset not in manifest.datasets:
        echo(str(exceptions.NodeNotFound(manifest, type='dataset', name=dataset)))
        raise Exit(code=1)

    ns = manifest.namespaces['']

    echo(f"Get access token from {creds.server}")
    token = get_access_token(creds)

    client = requests.Session()
    client.headers['Content-Type'] = 'application/json'
    client.headers['Authorization'] = f'Bearer {token}'

    with context:
        auth_client = auth or config.default_auth_client
        require_auth(context, auth_client)

        _attach_backends(context, store, manifest)
        _attach_keymaps(context, store)

        from spinta.types.namespace import traverse_ns_models

        models = traverse_ns_models(context, ns, Action.SEARCH, dataset)
        models = sort_models_by_refs(models)
        models = list(reversed(list(models)))
        counts = (
            count_rows(
                context,
                models,
                limit,
                stop_on_error=stop_on_error,
            )
            if not no_progress_bar
            else {}
        )

        if state:
            state = _State(*_init_push_state(state, models))
            context.attach('push.state.conn', state.engine.begin)
            _reset_pushed(context, models, state.metadata)

        rows = _read_rows(
            context,
            client,
            creds.server,
            models,
            state,
            counts,
            limit,
            stop_on_error=stop_on_error,
<<<<<<< HEAD
            retry_count=retry_count,
=======
            no_progress_bar=no_progress_bar,
>>>>>>> ff72c27d
        )

        if not no_progress_bar:
            rows = tqdm.tqdm(rows, 'PUSH', ascii=True, total=sum(counts.values()))

        _push(
            context,
            client,
            creds.server,
            models,
            rows,
            state=state,
            stop_time=stop_time,
            stop_row=stop_row,
            chunk_size=chunk_size,
            dry_run=dry_run,
            stop_on_error=stop_on_error,
        )


class _State(NamedTuple):
    engine: sa.engine.Engine
    metadata: sa.MetaData


class _PushRow:
    model: Model
    data: Dict[str, Any]
    # SHA1 checksum of data generated with _get_data_rev.
    checksum: Optional[str]
    # True if data has already been sent.
    saved: bool = False
    # If push request received an error
    error: bool = False
    # Row operation
    op: Optional[str]

    def __init__(
        self,
        model: Model,
        data: Dict[str, Any],
        checksum: str = None,
        saved: bool = False,
        error: bool = False,
        op: str = None,
    ):
        self.model = model
        self.data = data
        self.checksum = checksum
        self.saved = saved
        self.error = error
        self.op = op


def _push(
    context: Context,
    client: requests.Session,
    server: str,  # https://example.com/
    models: List[Model],
    rows: Iterable[_PushRow],
    *,
    state: Optional[_State] = None,
    stop_time: Optional[int] = None,    # seconds
    stop_row: Optional[int] = None,     # stop aftern given number of rows
    chunk_size: Optional[int] = None,   # split into chunks of given size in bytes
    dry_run: bool = False,              # do not send or write anything
    stop_on_error: bool = False,        # raise error immediately
) -> None:
    if stop_time:
        rows = _add_stop_time(rows, stop_time)

    if state:
        rows = _check_push_state(context, rows, state.metadata)

    rows = _prepare_rows_for_push(rows)

    if stop_row:
        rows = itertools.islice(rows, stop_row)

    rows = _push_to_remote_spinta(
        client,
        server,
        rows,
        chunk_size,
        dry_run=dry_run,
    )

    if state and not dry_run:
        rows = _save_push_state(context, rows, state.metadata)

    _push_rows(rows, stop_on_error)


def _read_rows(
    context: Context,
    client: requests.Session,
    server: str,
    models: List[Model],
    state: _State,
    counts: Dict[str, int],
    limit: int = None,
    *,
    stop_on_error: bool = False,
    retry_count: int = 5,
) -> Iterator[_PushRow]:
    yield from _rows_to_push_rows(iter_model_rows(
        context,
        models,
        counts,
        limit,
        stop_on_error=stop_on_error
    ))

    yield _get_signal_row()
    yield from _get_deleted_rows(
        models,
        context,
        state.metadata
    )

    for i in range(retry_count):
        yield _get_signal_row()
        yield from _get_rows_with_errors(
            client,
            server,
            models,
            context,
            state.metadata,
        )


def _get_signal_row():
    # Used as a signal, which tells us when to push data
    return _PushRow(None, {
        '_signal': True,
        '_type': None,
    })


def _push_rows(rows: Iterator[_PushRow], stop_on_error: bool = False) -> None:
    while True:
        try:
            next(rows)
        except StopIteration:
            break
        except:
            if stop_on_error:
                raise
            log.exception("Error while reading data.")


def _attach_backends(context: Context, store: Store, manifest: Manifest) -> None:
    context.attach('transaction', manifest.backend.transaction)
    backends = set()
    for backend in store.backends.values():
        backends.add(backend.name)
        context.attach(f'transaction.{backend.name}', backend.begin)
    for backend in manifest.backends.values():
        backends.add(backend.name)
        context.attach(f'transaction.{backend.name}', backend.begin)
    for dataset_ in manifest.datasets.values():
        for resource in dataset_.resources.values():
            if resource.backend and resource.backend.name not in backends:
                backends.add(resource.backend.name)
                context.attach(f'transaction.{resource.backend.name}', resource.backend.begin)


def _attach_keymaps(context: Context, store: Store) -> None:
    for keymap in store.keymaps.values():
        context.attach(f'keymap.{keymap.name}', lambda: keymap)


def _rows_to_push_rows(rows: Iterable[ModelRow]) -> Iterator[_PushRow]:
    for model, row in rows:
        yield _PushRow(model, row)


def _prepare_rows_for_push(rows: Iterable[_PushRow]) -> Iterator[_PushRow]:
    for row in rows:
        row.data['_op'] = row.op
        if row.op == 'patch':
            where = {
                'name': 'eq',
                'args': [
                    {'name': 'bind', 'args': ['_id']},
                    row.data['_id'],
                ]
            }
            row.data['_where'] = spyna.unparse(where)
        elif row.op == 'insert':
            # if _revision is passed insert action gives ManagedProperty error
            if '_revision' in row.data:
                row.data.pop('_revision')
        yield row


def _push_to_remote_spinta(
    client: requests.Session,
    server: str,
    rows: Iterable[_PushRow],
    chunk_size: int,
    *,
    dry_run: bool = False,
    stop_on_error: bool = False,
) -> Iterator[_PushRow]:
    prefix = '{"_data":['
    suffix = ']}'
    slen = len(suffix)
    chunk = prefix
    ready: List[_PushRow] = []

    for row in rows:
        is_signal_row = row.data.get('_signal', False)
        data = fix_data_for_json(row.data)
        data = json.dumps(data, ensure_ascii=False)
        if ready and (
            len(chunk) + len(data) + slen > chunk_size or
            is_signal_row
        ):
            yield from _send_and_receive(
                client,
                server,
                ready,
                chunk + suffix,
                dry_run=dry_run,
                stop_on_error=stop_on_error,
            )
            chunk = prefix
            ready = []
        if not is_signal_row:
            chunk += (',' if ready else '') + data
            ready.append(row)

    if ready:
        yield from _send_and_receive(
            client,
            server,
            ready,
            chunk + suffix,
            dry_run=dry_run,
            stop_on_error=stop_on_error,
        )


def _send_and_receive(
    client: requests.Session,
    server: str,
    rows: List[_PushRow],
    data: str,
    *,
    dry_run: bool = False,
    stop_on_error: bool = False,
) -> Iterator[_PushRow]:
    if dry_run:
        recv = _send_data_dry_run(data)
    else:
        recv = _send_data(
            client,
            server,
            rows,
            data,
            stop_on_error=stop_on_error,
        )
    yield from _map_sent_and_recv(rows, recv)


def _send_data_dry_run(
    data: str,
) -> Optional[List[Dict[str, Any]]]:
    """Pretend data has been sent to a target location."""
    recv = json.loads(data)['_data']
    for row in recv:
        if '_id' not in row:
            row['_id'] = str(uuid.uuid4())
        row['_rev'] = str(uuid.uuid4())
    return recv


def _send_data(
    client: requests.Session,
    server: str,
    rows: List[_PushRow],
    data: str,
    *,
    stop_on_error: bool = False,
) -> Optional[List[Dict[str, Any]]]:
    data = data.encode('utf-8')

    try:
        resp = client.post(server, data=data)
    except IOError as e:
        log.error(
            (
                "Error when sending and receiving data.%s\n"
                "Error: %s"
            ),
            _get_row_for_error(rows),
            e,
        )
        if stop_on_error:
            raise
        return

    try:
        resp.raise_for_status()
    except HTTPError:
        try:
            recv = resp.json()
        except requests.JSONDecodeError:
            log.error(
                (
                    "Error when sending and receiving data.\n"
                    "Server response (status=%s):\n%s"
                ),
                resp.status_code,
                textwrap.indent(resp.text, '    '),
            )
            if stop_on_error:
                raise
        else:
            errors = recv.get('errors')
            log.error(
                (
                    "Error when sending and receiving data.%s\n"
                    "Server response (status=%s):\n%s"
                ),
                _get_row_for_error(rows, errors),
                resp.status_code,
                textwrap.indent(pprintpp.pformat(recv), '    '),
            )
        if stop_on_error:
            raise
        return

    return resp.json()['_data']


class _ErrorContext(TypedDict):
    # Manifest name
    manifest: str

    # Dataset name
    dataset: str

    # Absolute model name (but does not start with /)
    model: str

    # Property name
    property: str

    # Property data type
    type: str

    # Model name in data source
    entity: str

    # Property name in data source
    attribute: str

    # Full class path of component involved in the error.
    component: str

    # Line number or other location (depends on manifest) node in manifest
    # involved in the error.
    schema: str

    # External object id
    id: str


class _Error(TypedDict):
    # Error type
    type: str

    # Error code (exception class name)
    code: str

    # Error context.
    context: _ErrorContext

    # Message template.
    tempalte: str

    # Message compiled from templates and context.
    message: str


def _get_row_for_error(
    rows: List[_PushRow],
    errors: Optional[List[_Error]] = None,
) -> str:
    message = []
    size = len(rows)

    if errors:
        rows_by_id = {
            row.data['_id']: row
            for row in rows
            if row.data and '_id' in row.data
        }
        for error in errors:
            ctx = error.get('context') or {}
            if 'id' in ctx and ctx['id'] in rows_by_id:
                row = rows_by_id[ctx['id']]
                message += [
                    f" Model {row.model.name}, data:",
                    ' ' + pprintpp.pformat(row.data),
                ]

    if len(message) == 0 and size > 0:
        row = rows[0]
        data = pprintpp.pformat(row.data)
        message += [
            (
                f" Model {row.model.name},"
                f" items in chunk: {size},"
                f" first item in chunk:"
            ),
            data
        ]

    return '\n'.join(message)


def _map_sent_and_recv(
    sent: List[_PushRow],
    recv: Optional[List[Dict[str, Any]]],
) -> Iterator[_PushRow]:
    if recv is None:
        # We don't have a response, because there was an error while
        # communicating with the target server.
        for row in sent:
            row.error = True
            yield row
    else:
        assert len(sent) == len(recv), (
            f"len(sent) = {len(sent)}, len(received) = {len(recv)}"
        )
        for sent_row, recv_row in zip(sent, recv):
            if '_id' in sent_row.data:
                _id = sent_row.data['_id']
            else:
                # after delete
                _id = spyna.parse(sent_row.data['_where'])['args'][1]

            assert _id == recv_row['_id'], (
                f"sent._id = {_id}, "
                f"received._id = {recv_row['_id']}"
            )
            sent_row.data['_revision'] = recv_row['_revision']
            sent_row.error = False
            yield sent_row


def _add_stop_time(
    rows: Iterable[_PushRow],
    stop: int,  # seconds
) -> Iterator[_PushRow]:
    start = time.time()
    for row in rows:
        yield row
        if time.time() - start > stop:
            break


def _init_push_state(
    dburi: str,
    models: List[Model],
) -> Tuple[sa.engine.Engine, sa.MetaData]:
    engine = sa.create_engine(dburi)
    metadata = sa.MetaData(engine)
    for model in models:
        table = sa.Table(
            model.name, metadata,
            sa.Column('id', sa.Unicode, primary_key=True),
        )
        table.create(checkfirst=True)
        metadata.reflect(only=[model.name], extend_existing=True)

        renamed = _rename_column(engine, table, 'rev', 'checksum')
        if not renamed:
            _add_column(engine, table, sa.Column('checksum', sa.Unicode))
        _add_column(engine, table, sa.Column('revision', sa.Unicode))
        _add_column(engine, table, sa.Column('pushed', sa.DateTime))
        _add_column(engine, table, sa.Column('error', sa.Boolean))
        metadata.reflect(only=[table.name], extend_existing=True)

    return engine, metadata


def _add_column(
    engine: sa.engine.Engine,
    table: sa.Table,
    column: sa.Column,
):
    column_type = column.type.compile(engine.dialect)
    if column.name not in table.c:
        engine.execute('ALTER TABLE "%s" ADD COLUMN "%s" %s' % (
            table.name,
            column.name,
            column_type
        ))


def _rename_column(
    engine: sa.engine.Engine,
    table: sa.Table,
    old_column_name: str,
    new_column_name: str
) -> bool:  # return True if column was renamed
    if old_column_name in table.c and new_column_name not in table.c:
        engine.execute('ALTER TABLE "%s" RENAME COLUMN "%s" TO "%s"' % (
            table.name,
            old_column_name,
            new_column_name
        ))
        return True
    return False


def _get_model_type(row: _PushRow) -> str:
    return row.data['_type']


def _get_data_checksum(data: dict):
    data = fix_data_for_json(take(data))
    data = flatten([data])
    data = [[k, v] for x in data for k, v in sorted(x.items())]
    data = msgpack.dumps(data, strict_types=True)
    checksum = hashlib.sha1(data).hexdigest()
    return checksum


class _Saved(NamedTuple):
    revision: str
    checksum: str


def _reset_pushed(
    context: Context,
    models: List[Model],
    metadata: sa.MetaData,
):
    conn = context.get('push.state.conn')
    for model in models:
        table = metadata.tables[model.name]

        # reset pushed so we could see which objects were deleted
        conn.execute(
            table.update().
            values(pushed=None)
        )


def _check_push_state(
    context: Context,
    rows: Iterable[_PushRow],
    metadata: sa.MetaData,
):
    conn = context.get('push.state.conn')

    for model_type, group in itertools.groupby(rows, key=_get_model_type):
        saved_rows = {}
        if model_type:
            table = metadata.tables[model_type]

            query = sa.select([table.c.id, table.c.revision, table.c.checksum])
            saved_rows = {
                state[table.c.id]: _Saved(
                    state[table.c.revision],
                    state[table.c.checksum],
                )
                for state in conn.execute(query)
            }

        for row in group:
            if model_type and not row.error and row.op != "delete":
                _id = row.data['_id']
                row.checksum = _get_data_checksum(row.data)
                saved = saved_rows.get(_id)
                if saved is None:
                    row.op = "insert"
                    row.saved = False
                else:
                    row.op = "patch"
                    row.saved = True
                    row.data['_revision'] = saved.revision
                    if saved.checksum == row.checksum:
                        conn.execute(
                            table.update().
                            where(table.c.id == _id).
                            values(
                                pushed=datetime.datetime.now()
                            )
                        )
                        continue  # Nothing has changed.

            yield row


def _save_push_state(
    context: Context,
    rows: Iterable[_PushRow],
    metadata: sa.MetaData,
) -> Iterator[_PushRow]:
    conn = context.get('push.state.conn')
    for row in rows:
        table = metadata.tables[row.data['_type']]
        if '_id' in row.data:
            _id = row.data['_id']
        else:
            _id = spyna.parse(row.data['_where'])['args'][1]

        if row.op == "delete" and not row.error:
            conn.execute(
                table.delete().
                where(table.c.id == _id)
            )
        elif row.saved:
            conn.execute(
                table.update().
                where(table.c.id == _id).
                values(
                    id=_id,
                    revision=row.data.get('_revision'),
                    checksum=row.checksum,
                    pushed=datetime.datetime.now(),
                    error=row.error,
                )
            )
        else:
            conn.execute(
                table.insert().
                values(
                    id=_id,
                    revision=row.data.get('_revision'),
                    checksum=row.checksum,
                    pushed=datetime.datetime.now(),
                    error=row.error,
                )
            )
        yield row


def _get_deleted_rows(
    models: List[Model],
    context: Context,
    metadata: sa.MetaData,
) -> Iterable[_PushRow]:
    conn = context.get('push.state.conn')
    for model in models:
        table = metadata.tables[model.name]
        deleted_rows = conn.execute(
            sa.select([table.c.id]).
            where(
                table.c.pushed.is_(None) &
                table.c.error.is_(False)
            )
        )
        yield from _prepare_deleted_rows(deleted_rows, model, table)


def _prepare_deleted_rows(
    rows,
    model: Model,
    table: sa.Table
) -> Iterable[ModelRow]:
    for row in rows:
        yield _prepare_deleted_row(model, row[table.c.id])


def _prepare_deleted_row(
    model: Model,
    _id: str,
    checksum: str = None,
    error: bool = False
):
    where = {
        'name': 'eq',
        'args': [
            {'name': 'bind', 'args': ['_id']},
            _id,
        ]
    }
    return _PushRow(
        model,
        {
            '_type': model.name,
            '_where': spyna.unparse(where)
        },
        checksum=checksum,
        saved=True,
        op="delete",
        error=error
    )


def _get_rows_with_errors(
    client: requests.Session,
    server: str,
    models: List[Model],
    context: Context,
    metadata: sa.MetaData,
) -> Iterable[ModelRow]:
    conn = context.get('push.state.conn')
    for model in models:
        table = metadata.tables[model.name]
        rows = conn.execute(
            sa.select([table.c.id]).
            where(
                table.c.error.is_(True)
            )
        )
        yield from _prepare_rows_with_errors(
            client,
            server,
            context,
            rows,
            model,
            table,
        )


def _prepare_rows_with_errors(
    client: requests.Session,
    server: str,
    context: Context,
    rows,
    model: Model,
    table: sa.Table,
) -> Iterable[ModelRow]:
    conn = context.get('push.state.conn')
    for row in rows:
        _id = row[table.c.id]
        type = model.model_type()

        try:
            data = commands.getone(context, model, model.backend, id_=_id)
        except ItemDoesNotExist:
            data = {}

        if data:
            select_tree = get_select_tree(context, Action.GETONE, None)
            prop_names = get_select_prop_names(
                context,
                model,
                model.properties,
                Action.GETONE,
                select_tree,
            )
            data = commands.prepare_data_for_response(
                context,
                model,
                Json(),
                data,
                action=Action.GETONE,
                select=select_tree,
                prop_names=prop_names,
            )
        checksum = _get_data_checksum(data)

        resp = client.get(f'{server}/{type}/{_id}')

        if resp.status_code == 200:

            # Was deleted on local server, but found on target server,
            # which means we need to delete it
            if not data:
                yield _prepare_deleted_row(model, _id, error=True)
            # Was inserted or updated without errors
            elif checksum == _get_data_checksum(resp.json()):
                conn.execute(
                    table.update().
                    where(
                        (table.c.id == _id)
                    ).
                    values(
                        revision=resp.json()['_revision'],
                        error=False
                    )
                )
                continue
            # Need to push again
            else:
                yield _PushRow(
                    model,
                    resp.json(),
                    checksum=_get_data_checksum(resp.json()),
                    saved=True,
                    op="patch",
                    error=True
                )

        elif resp.status_code == 404:
            # Was deleted on both - local and target servers
            if not data:
                continue
            # Need to push again
            else:
                yield _PushRow(
                    model,
                    data,
                    checksum=checksum,
                    saved=True,
                    op="insert",
                    error=True
                )<|MERGE_RESOLUTION|>--- conflicted
+++ resolved
@@ -107,18 +107,15 @@
     stop_on_error: bool = Option(False, '--stop-on-error', help=(
         "Exit immediately on first error."
     )),
-<<<<<<< HEAD
+    no_progress_bar: bool = Option(False, '--no-progress-bar', help=(
+        "Skip counting total rows to improve performance."
+    )),
     retry_count: int = Option(5, '--retry-count', help=(
         "Repeat push until this count if there are errors."
     )),
     max_error_count: int = Option(10, '--max-error-count', help=(
         "If errors exceed given number, push command will be stopped."
     )),
-=======
-    no_progress_bar: bool = Option(False, '--no-progress-bar', help=(
-        "Skip counting total rows to improve performance."
-    ))
->>>>>>> ff72c27d
 ):
     """Push data to external data store"""
     if chunk_size:
@@ -197,11 +194,8 @@
             counts,
             limit,
             stop_on_error=stop_on_error,
-<<<<<<< HEAD
             retry_count=retry_count,
-=======
             no_progress_bar=no_progress_bar,
->>>>>>> ff72c27d
         )
 
         if not no_progress_bar:
@@ -306,13 +300,15 @@
     *,
     stop_on_error: bool = False,
     retry_count: int = 5,
+    no_progress_bar: bool = False,
 ) -> Iterator[_PushRow]:
     yield from _rows_to_push_rows(iter_model_rows(
         context,
         models,
         counts,
         limit,
-        stop_on_error=stop_on_error
+        stop_on_error=stop_on_error,
+        no_progress_bar=no_progress_bar,
     ))
 
     yield _get_signal_row()
