import datetime
import hashlib
import textwrap
import uuid

import itertools
import json
import logging
import pathlib
from copy import deepcopy, copy

import pprintpp
import time
from typing import Any
from typing import Dict
from typing import Iterable
from typing import Iterator
from typing import List
from typing import Optional
from typing import Tuple
from typing import TypedDict
from typing import NamedTuple

import msgpack
import requests
import sqlalchemy as sa
import tqdm
from requests import HTTPError
from typer import Argument
from typer import Context as TyperContext
from typer import Option
from typer import Exit
from typer import echo

from spinta import exceptions
from spinta import spyna
<<<<<<< HEAD
from spinta.auth import get_client_id_from_name, get_clients_path
=======
from spinta.auth import authorized
>>>>>>> 55a2918c
from spinta.cli.helpers.auth import require_auth
from spinta.cli.helpers.data import ModelRow, count_rows, read_model_data, filter_allowed_props_for_model, \
    filter_dict_by_keys
from spinta.cli.helpers.data import ensure_data_dir
from spinta.cli.helpers.errors import ErrorCounter
from spinta.cli.helpers.store import prepare_manifest
from spinta.client import get_access_token
from spinta.client import get_client_credentials
from spinta.commands.read import get_page
from spinta.components import Action, Page
from spinta.components import Config
from spinta.components import Context
from spinta.components import Mode
from spinta.components import Model
from spinta.components import Store
from spinta.core.context import configure_context
from spinta.core.ufuncs import Expr
from spinta.datasets.enums import Level
from spinta.datasets.keymaps.synchronize import sync_keymap
from spinta.exceptions import InfiniteLoopWithPagination, UnauthorizedPropertyPush
from spinta.manifests.components import Manifest
from spinta.types.datatype import Ref
from spinta.types.namespace import sort_models_by_ref_and_base
from spinta.ufuncs.basequerybuilder.ufuncs import filter_page_values
from spinta.utils.data import take
from spinta.utils.itertools import peek
from spinta.utils.json import fix_data_for_json
from spinta.utils.nestedstruct import flatten
from spinta.utils.units import tobytes
from spinta.utils.units import toseconds
from spinta.utils.sqlite import migrate_table

log = logging.getLogger(__name__)


def push(
    ctx: TyperContext,
    manifests: Optional[List[str]] = Argument(None, help=(
        "Source manifest files to copy from"
    )),
    output: Optional[str] = Option(None, '-o', '--output', help=(
        "Output data to a given location, by default outputs to stdout"
    )),
    credentials: str = Option(None, '--credentials', help=(
        "Credentials file, defaults to {config_path}/credentials.cfg"
    )),
    dataset: str = Option(None, '-d', '--dataset', help=(
        "Push only specified dataset"
    )),
    auth: str = Option(None, '-a', '--auth', help=(
        "Authorize as a client, defaults to {default_auth_client}"
    )),
    limit: int = Option(None, help=(
        "Limit number of rows read from each model"
    )),
    chunk_size: str = Option('1m', help=(
        "Push data in chunks (1b, 1k, 2m, ...), default: 1m"
    )),
    stop_time: str = Option(None, help=(
        "Stop pushing after given time (1s, 1m, 2h, ...), by default does not "
        "stops until all data is pushed"
    )),
    stop_row: int = Option(None, help=(
        "Stop after pushing n rows, by default does not stop until all data "
        "is pushed"
    )),
    state: pathlib.Path = Option(None, help=(
        "Save push state into a file, by default state is saved to "
        "{data_path}/push/{remote}.db SQLite database file"
    )),
    mode: Mode = Option('external', help=(
        "Mode of backend operation, default: external"
    )),
    dry_run: bool = Option(False, '--dry-run', help=(
        "Read data to be pushed, but do not push or write data to the "
        "destination."
    )),
    stop_on_error: bool = Option(False, '--stop-on-error', help=(
        "Exit immediately on first error."
    )),
    no_progress_bar: bool = Option(False, '--no-progress-bar', help=(
        "Skip counting total rows to improve performance."
    )),
    retry_count: int = Option(5, '--retries', help=(
        "Repeat push until this count if there are errors."
    )),
    max_error_count: int = Option(50, '--max-errors', help=(
        "If errors exceed given number, push command will be stopped."
    )),
    incremental: bool = Option(False, '-i', '--incremental', help=(
        "Do an incremental push, only pushing objects from last page."
    )),
    page: Optional[List[str]] = Option(None, '--page', help=(
        "Page value from which rows will be pushed."
    )),
    page_model: str = Option(None, '--model', help=(
        "Model of the page value."
    )),
    synchronize: bool = Option(False, '--sync', help=(
        "Update push sync state, in {data_path}/push/{remote}.db"
    )),
):
    """Push data to external data store"""
    if chunk_size:
        chunk_size = tobytes(chunk_size)

    if stop_time:
        stop_time = toseconds(stop_time)

    context = configure_context(ctx.obj, manifests, mode=mode)
    store = prepare_manifest(context)
    config: Config = context.get('config')

    if credentials:
        credsfile = pathlib.Path(credentials)
        if not credsfile.exists():
            echo(f"Credentials file {credsfile} does not exit.")
            raise Exit(code=1)
    else:
        credsfile = config.credentials_file
    # TODO: Read client credentials only if a Spinta URL is given.
    creds = get_client_credentials(credsfile, output)

    if not state:
        ensure_data_dir(config.data_path / 'push')
        state = config.data_path / 'push' / f'{creds.remote}.db'

    state = f'sqlite:///{state}'

    manifest = store.manifest
    if dataset and dataset not in manifest.datasets:
        echo(str(exceptions.NodeNotFound(manifest, type='dataset', name=dataset)))
        raise Exit(code=1)

    ns = manifest.namespaces['']

    echo(f"Get access token from {creds.server}")
    token = get_access_token(creds)

    client = requests.Session()
    client.headers['Content-Type'] = 'application/json'
    client.headers['Authorization'] = f'Bearer {token}'

    with context:
        auth_client = auth or config.default_auth_client
        auth_client = get_client_id_from_name(get_clients_path(config), auth_client)
        require_auth(context, auth_client)

        _attach_backends(context, store, manifest)
        _attach_keymaps(context, store)
        error_counter = ErrorCounter(max_count=max_error_count)

        from spinta.types.namespace import traverse_ns_models

        models = traverse_ns_models(context, ns, Action.SEARCH, dataset, source_check=True)
        models = sort_models_by_ref_and_base(list(models))

        if state:
            state = _State(*_init_push_state(state, models))
            context.attach('push.state.conn', state.engine.begin)

        with manifest.keymap as km:
            first_time = km.first_time_sync()
            if first_time:
                synchronize = True
            dependant_models = extract_dependant_nodes(context, models, not synchronize)
            sync_keymap(
                context=context,
                keymap=km,
                client=client,
                server=creds.server,
                models=dependant_models,
                error_counter=error_counter,
                no_progress_bar=no_progress_bar,
                reset_cid=synchronize
            )
        _update_page_values_for_models(context, state.metadata, models, incremental, page_model, page)

        rows = _read_rows(
            context,
            client,
            creds.server,
            models,
            state,
            limit,
            stop_on_error=stop_on_error,
            retry_count=retry_count,
            no_progress_bar=no_progress_bar,
            error_counter=error_counter,
        )

        _push(
            context,
            client,
            creds.server,
            models,
            rows,
            state=state,
            stop_time=stop_time,
            stop_row=stop_row,
            chunk_size=chunk_size,
            dry_run=dry_run,
            stop_on_error=stop_on_error,
            error_counter=error_counter,
        )

        if error_counter.has_errors():
            raise Exit(code=1)


def extract_dependant_nodes(context: Context, models: List[Model], filter_pushed: bool):
    extracted_models = [] if filter_pushed else models.copy()
    for model in models:
        if model.base:
            if not model.base.level or model.base.level > Level.open:
                if model.base.parent not in extracted_models:
                    if filter_pushed and not (model.base.parent in models):
                        extracted_models.append(model.base.parent)
                    elif not filter_pushed:
                        extracted_models.append(model.base.parent)

        for prop in model.properties.values():
            if isinstance(prop.dtype, Ref):
                if authorized(context, prop, action=Action.SEARCH):
                    if not prop.level or prop.level > Level.open:
                        if prop.dtype.model not in extracted_models:
                            if filter_pushed and not (prop.dtype.model in models):
                                extracted_models.append(prop.dtype.model)
                            elif not filter_pushed:
                                extracted_models.append(prop.dtype.model)

    return extracted_models


def _update_page_values_for_models(context: Context, metadata: sa.MetaData, models: List[Model], incremental: bool, page_model: str, page: list):
    conn = context.get('push.state.conn')
    table = metadata.tables['_page']
    for model in models:
        if model.page.is_enabled:
            if incremental:
                if (
                    page and
                    page_model and
                    page_model == model.name
                ):
                    model.page.update_values_from_list(page)
                else:
                    page = conn.execute(
                        sa.select([table.c.value]).
                        where(
                            table.c.model == model.name
                        )
                    ).scalar()
                    values = json.loads(page) if page else {}
                    _load_page_from_dict(model, values)


class _State(NamedTuple):
    engine: sa.engine.Engine
    metadata: sa.MetaData


class _PushRow:
    model: Optional[Model]
    data: Dict[str, Any]
    # SHA1 checksum of data generated with _get_data_rev.
    checksum: Optional[str]
    # True if data has already been sent.
    saved: bool = False
    # If push request received an error
    error: bool = False
    # Row operation
    op: Optional[str] = None
    # If True, need to push data immediately
    push: bool = False
    # If True, need to include in request
    send: bool = True

    def __init__(
        self,
        model: Optional[Model],
        data: Dict[str, Any],
        checksum: str = None,
        saved: bool = False,
        error: bool = False,
        op: str = None,
        push: bool = False,
        send: bool = True,
    ):
        self.model = model
        self.data = data
        self.checksum = checksum
        self.saved = saved
        self.error = error
        self.op = op
        self.push = push
        self.send = send


PUSH_NOW = _PushRow(
    model=None,
    data={
        '_type': None
    },
    push=True,
    send=False,
)


def _push(
    context: Context,
    client: requests.Session,
    server: str,  # https://example.com/
    models: List[Model],
    rows: Iterable[_PushRow],
    *,
    state: Optional[_State] = None,
    stop_time: Optional[int] = None,    # seconds
    stop_row: Optional[int] = None,     # stop aftern given number of rows
    chunk_size: Optional[int] = None,   # split into chunks of given size in bytes
    dry_run: bool = False,              # do not send or write anything
    stop_on_error: bool = False,        # raise error immediately
    error_counter: ErrorCounter = None,
) -> None:
    if stop_time:
        rows = _add_stop_time(rows, stop_time)

    if state:
        rows = _check_push_state(context, rows, state.metadata)

    rows = _prepare_rows_for_push(rows)

    if stop_row:
        rows = itertools.islice(rows, stop_row)

    rows = _push_to_remote_spinta(
        client,
        server,
        rows,
        chunk_size,
        dry_run=dry_run,
        error_counter=error_counter,
    )
    if state and not dry_run:
        rows = _save_push_state(context, rows, state.metadata)

    try:
        _push_rows(rows, stop_on_error, error_counter)
    except:
        raise
    finally:
        if state and not dry_run:
            _save_page_values(context, models, state.metadata)


def _read_rows(
    context: Context,
    client: requests.Session,
    server: str,
    models: List[Model],
    state: _State,
    limit: int = None,
    *,
    stop_on_error: bool = False,
    retry_count: int = 5,
    no_progress_bar: bool = False,
    error_counter: ErrorCounter = None,
) -> Iterator[_PushRow]:
    yield from _get_model_rows(
        context,
        models,
        state.metadata,
        limit,
        stop_on_error=stop_on_error,
        no_progress_bar=no_progress_bar,
        error_counter=error_counter,
    )

    yield PUSH_NOW
    yield from _get_deleted_rows(
        models,
        context,
        state.metadata,
        no_progress_bar=no_progress_bar,
    )

    for i in range(1, retry_count + 1):
        yield PUSH_NOW
        counts = (
            _get_rows_with_errors_counts(
                models,
                context,
                state.metadata
            )
        )
        total_count = sum(counts.values())

        if total_count > 0:
            yield from _get_rows_with_errors(
                client,
                server,
                models,
                context,
                state.metadata,
                counts,
                retry=i,
                no_progress_bar=no_progress_bar,
                error_counter=error_counter,
            )
        else:
            break


def _push_rows(
    rows: Iterator[_PushRow],
    stop_on_error: bool = False,
    error_counter: ErrorCounter = None,
) -> None:
    while True:
        try:
            next(rows)
        except StopIteration:
            break
        except:
            if stop_on_error:
                raise
            log.exception("Error while reading data.")
        if error_counter and error_counter.has_reached_max():
            break


def _attach_backends(context: Context, store: Store, manifest: Manifest) -> None:
    context.attach('transaction', manifest.backend.transaction)
    backends = set()
    for backend in store.backends.values():
        backends.add(backend.name)
        context.attach(f'transaction.{backend.name}', backend.begin)
    for backend in manifest.backends.values():
        backends.add(backend.name)
        context.attach(f'transaction.{backend.name}', backend.begin)
    for dataset_ in manifest.datasets.values():
        for resource in dataset_.resources.values():
            if resource.backend and resource.backend.name not in backends:
                backends.add(resource.backend.name)
                context.attach(f'transaction.{resource.backend.name}', resource.backend.begin)


def _attach_keymaps(context: Context, store: Store) -> None:
    for keymap in store.keymaps.values():
        context.attach(f'keymap.{keymap.name}', lambda: keymap)


def _get_model_rows(
    context: Context,
    models: List[Model],
    metadata: sa.MetaData,
    limit: int = None,
    *,
    stop_on_error: bool = False,
    no_progress_bar: bool = False,
    error_counter: ErrorCounter = None
) -> Iterator[_PushRow]:
    counts = (
        count_rows(
            context,
            models,
            limit,
            stop_on_error=stop_on_error,
            error_counter=error_counter,
        )
        if not no_progress_bar
        else {}
    )
    push_counter = None
    if not no_progress_bar:
        push_counter = tqdm.tqdm(desc='PUSH', ascii=True, total=sum(counts.values()))
    rows = _iter_model_rows(
        context,
        models,
        counts,
        metadata,
        limit,
        stop_on_error=stop_on_error,
        no_progress_bar=no_progress_bar,
        push_counter=push_counter,
    )
    for row in rows:
        yield row

    if push_counter is not None:
        push_counter.close()


def _iter_model_rows(
    context: Context,
    models: List[Model],
    counts: Dict[str, int],
    metadata: sa.MetaData,
    limit: int = None,
    *,
    stop_on_error: bool = False,
    no_progress_bar: bool = False,
    push_counter: tqdm.tqdm = None,
) -> Iterator[ModelRow]:
    for model in models:

        model_push_counter = None
        if not no_progress_bar:
            count = counts.get(model.name)
            model_push_counter = tqdm.tqdm(desc=model.name, ascii=True, total=count, leave=False)

        if model.page and model.page.is_enabled and model.page.by:
            rows = _read_rows_by_pages(
                context,
                model,
                metadata,
                limit,
                stop_on_error,
                push_counter,
                model_push_counter,
            )
            for row in rows:
                yield row
        else:
            stream = read_model_data(
                context,
                model,
                limit,
                stop_on_error
            )
            for item in stream:
                if push_counter:
                    push_counter.update(1)
                if model_push_counter:
                    model_push_counter.update(1)
                yield _PushRow(model, item)

        if model_push_counter is not None:
            model_push_counter.close()


def _authorize_model_properties(context: Context, model: Model):
    for prop in model.properties.values():
        if not authorized(context, prop, Action.UPSERT):
            raise UnauthorizedPropertyPush(prop)


def _read_model_data_by_page(
    context: Context,
    model: Model,
    model_page: Page,
    limit: int = None,
    stop_on_error: bool = False,
) -> Iterable[Dict[str, Any]]:

    if limit is None:
        query = None
    else:
        query = Expr('limit', limit)

    stream = get_page(
        context,
        model,
        model.backend,
        model_page,
        query,
        limit
    )

    if stop_on_error:
        stream = peek(stream)
    else:
        try:
            stream = peek(stream)
        except Exception:
            log.exception(f"Error when reading data from model {model.name}")
            return

    prop_filer, needs_filtering = filter_allowed_props_for_model(model)
    for item in stream:
        if needs_filtering:
            item = filter_dict_by_keys(prop_filer, item)
        yield item


def _read_rows_by_pages(
    context: Context,
    model: Model,
    metadata: sa.MetaData,
    limit: int = None,
    stop_on_error: bool = False,
    push_counter: tqdm.tqdm = None,
    model_push_counter: tqdm.tqdm = None,
) -> Iterator[_PushRow]:
    conn = context.get('push.state.conn')
    config = context.get('config')

    page_size = config.push_page_size
    size = model.page.size or page_size or 1000

    model_table = metadata.tables[model.name]
    state_rows = _get_state_rows(
        context,
        deepcopy(model.page),
        model_table,
        size
    )
    rows = _read_model_data_by_page(
        context,
        model,
        deepcopy(model.page),
        limit,
        stop_on_error
    )
    total_count = 0
    data_push_count = 0
    state_push_count = 0
    data_row = next(rows, None)
    state_row = next(state_rows, None)

    while True:
        if limit:
            if total_count >= limit:
                break
            total_count += 1

        update_counter = True

        if data_push_count >= size or state_push_count >= size:
            state_rows = _get_state_rows(
                context,
                deepcopy(model.page),
                model_table,
                size
            )
            rows = _read_model_data_by_page(
                context,
                model,
                deepcopy(model.page),
                limit,
                stop_on_error
            )

            data_push_count = 0
            state_push_count = 0
            data_row = next(rows, None)
            state_row = next(state_rows, None)

        if data_row is None and state_row is None:
            break

        if data_row and state_row:
            row = _PushRow(model, data_row)
            row.op = 'insert'
            row.checksum = _get_data_checksum(row.data)

            equals = _compare_data_with_state_rows(data_row, state_row, model_table)
            if equals:
                row.op = 'patch'
                row.saved = True
                row.data['_revision'] = state_row[model_table.c.revision]
                if state_row[model_table.c.checksum] != row.checksum or not _compare_data_with_state_row_keys(data_row, state_row, model_table, model.page):
                    yield row

                data_push_count += 1
                state_push_count += 1
                _update_model_page_with_new(model.page, model_table, data_row=data_row)
                data_row = next(rows, None)
                state_row = next(state_rows, None)

            else:
                delete_cond = _compare_for_delete_row(state_row, data_row, model_table, model.page)
                if delete_cond:
                    conn.execute(
                        sa.update(model_table).where(model_table.c.id == state_row["id"]).values(pushed=None)
                    )

                    state_push_count += 1
                    _update_model_page_with_new(model.page, model_table, state_row=state_row)
                    state_row = next(state_rows, None)
                    update_counter = False
                else:
                    yield row

                    data_push_count += 1
                    _update_model_page_with_new(model.page, model_table, data_row=data_row)
                    data_row = next(rows, None)
        else:
            if data_row:
                row = _PushRow(model, data_row)
                row.op = 'insert'
                row.checksum = _get_data_checksum(row.data)
                yield row

                data_push_count += 1
                _update_model_page_with_new(model.page, model_table, data_row=data_row)
                data_row = next(rows, None)
            else:
                conn.execute(
                    sa.update(model_table).where(model_table.c.id == state_row["id"]).values(pushed=None)
                )

                state_push_count += 1
                _update_model_page_with_new(model.page, model_table, state_row=state_row)
                state_row = next(state_rows, None)
                update_counter = False

        if update_counter:
            if push_counter:
                push_counter.update(1)
            if model_push_counter:
                model_push_counter.update(1)


def _update_model_page_with_new(
    model_page: Page,
    model_table: sa.Table,
    state_row: Any = None,
    data_row: Any = None,
):
    if state_row:
        for by, page_by in model_page.by.items():
            val = state_row[model_table.c[f"page.{page_by.prop.name}"]]
            model_page.update_value(by, page_by.prop, val)
    elif data_row:
        model_page.update_values_from_list(data_row['_page'])


def _compare_for_delete_row(
    state_row: Any,
    data_row: Any,
    model_table: sa.Table,
    page: Page,
):
    delete_cond = False

    if '_page' in data_row:
        decoded = data_row['_page']
        for i, (by, page_by) in enumerate(page.by.items()):
            state_val = state_row[model_table.c[f"page.{page_by.prop.name}"]]
            data_val = decoded[i]
            compare = True
            if state_val is not None and data_val is not None:
                if by.startswith('-'):
                    compare = state_val > data_val
                else:
                    compare = state_val < data_val
            if state_val != data_val:
                delete_cond = compare
                break
    else:
        delete_cond = True
    return delete_cond


def _compare_data_with_state_rows(
    data_row: Any,
    state_row: Any,
    model_table: sa.Table,
):
    return data_row["_id"] == state_row[model_table.c["id"]]


def _compare_data_with_state_row_keys(
    data_row: Any,
    state_row: Any,
    model_table: sa.Table,
    page: Page
):
    equals = True
    decoded = data_row.get("_page")
    for i, (by, page_by) in enumerate(page.by.items()):
        state_val = state_row[model_table.c[f"page.{page_by.prop.name}"]]
        data_val = decoded[i]
        if state_val != data_val:
            equals = False
            break
    return equals


def _get_state_rows(
    context: Context,
    model_page: Page,
    table: sa.Table,
    size: int
) -> sa.engine.LegacyCursorResult:
    conn = context.get('push.state.conn')

    order_by = []

    for by, page_by in model_page.by.items():
        if by.startswith('-'):
            order_by.append(sa.desc(table.c[f"page.{page_by.prop.name}"]))
        else:
            order_by.append(sa.asc(table.c[f"page.{page_by.prop.name}"]))
    last_value = None
    while True:
        finished = True
        from_cond = _construct_where_condition_from_page(model_page, table)

        if from_cond is not None:
            rows = conn.execute(
                sa.select([table]).
                where(
                    from_cond
                ).order_by(*order_by).limit(size)
            )
        else:
            rows = conn.execute(
                sa.select([table])
                .order_by(*order_by).limit(size)
            )
        first_value = None
        for row in rows:
            if finished:
                finished = False

            if first_value is None:
                first_value = row
                if first_value == last_value:
                    raise InfiniteLoopWithPagination()
                else:
                    last_value = first_value

            for by, page_by in model_page.by.items():
                model_page.update_value(by, page_by.prop, row[f"page.{page_by.prop.name}"])
            yield row

        if finished:
            break


def _prepare_rows_for_push(rows: Iterable[_PushRow]) -> Iterator[_PushRow]:
    for row in rows:
        row.data['_op'] = row.op
        if row.op == 'patch':
            where = {
                'name': 'eq',
                'args': [
                    {'name': 'bind', 'args': ['_id']},
                    row.data['_id'],
                ]
            }
            row.data['_where'] = spyna.unparse(where)
        elif row.op == 'insert':
            # if _revision is passed insert action gives ManagedProperty error
            if '_revision' in row.data:
                row.data.pop('_revision')
        elif row.op == 'delete' or not row.send:
            pass
        else:
            raise NotImplementedError(row.op)
        yield row


def _push_to_remote_spinta(
    client: requests.Session,
    server: str,
    rows: Iterable[_PushRow],
    chunk_size: int,
    *,
    dry_run: bool = False,
    stop_on_error: bool = False,
    error_counter: ErrorCounter = None,
) -> Iterator[_PushRow]:
    prefix = '{"_data":['
    suffix = ']}'
    slen = len(suffix)
    chunk = prefix
    ready: List[_PushRow] = []

    for row in rows:
        if error_counter:
            if error_counter.has_reached_max():
                break

        data = fix_data_for_json(row.data)
        tmp = data
        if '_page' in data:
            tmp = copy(data)
            tmp.pop('_page')
        data = json.dumps(tmp, ensure_ascii=False)

        if ready and (
            len(chunk) + len(data) + slen > chunk_size or
            row.push
        ):
            yield from _send_and_receive(
                client,
                server,
                ready,
                chunk + suffix,
                dry_run=dry_run,
                stop_on_error=stop_on_error,
                error_counter=error_counter,
            )
            chunk = prefix
            ready = []
        if not row.push and row.send:
            chunk += (',' if ready else '') + data
            ready.append(row)

    if ready:
        if error_counter:
            if not error_counter.has_reached_max():
                yield from _send_and_receive(
                    client,
                    server,
                    ready,
                    chunk + suffix,
                    dry_run=dry_run,
                    stop_on_error=stop_on_error,
                    error_counter=error_counter
                )
        else:
            yield from _send_and_receive(
                client,
                server,
                ready,
                chunk + suffix,
                dry_run=dry_run,
                stop_on_error=stop_on_error,
                error_counter=error_counter
            )


def _send_and_receive(
    client: requests.Session,
    server: str,
    rows: List[_PushRow],
    data: str,
    *,
    dry_run: bool = False,
    stop_on_error: bool = False,
    error_counter: ErrorCounter = None,
) -> Iterator[_PushRow]:
    if dry_run:
        recv = _send_data_dry_run(data)
    else:
        _, recv = _send_request(
            client,
            server,
            "POST",
            rows,
            data,
            stop_on_error=stop_on_error,
            error_counter=error_counter,
        )
        if recv:
            recv = recv['_data']
    yield from _map_sent_and_recv(rows, recv)


def _send_data_dry_run(
    data: str,
) -> Optional[List[Dict[str, Any]]]:
    """Pretend data has been sent to a target location."""
    recv = json.loads(data)['_data']
    for row in recv:
        if '_id' not in row:
            row['_id'] = str(uuid.uuid4())
        row['_rev'] = str(uuid.uuid4())
    return recv


def _send_request(
    client: requests.Session,
    server: str,
    method: str,
    rows: List[_PushRow],
    data: str,
    *,
    stop_on_error: bool = False,
    ignore_errors: Optional[List[int]] = None,
    error_counter: ErrorCounter = None,
) -> Tuple[Optional[int], Optional[Dict[str, Any]]]:
    data = data.encode('utf-8')
    if not ignore_errors:
        ignore_errors = []

    try:
        resp = client.request(method, server, data=data)
    except IOError as e:
        if error_counter:
            error_counter.increase()
        log.error(
            (
                "Error when sending and receiving data.%s\n"
                "Error: %s"
            ),
            _get_row_for_error(rows),
            e,
        )
        if stop_on_error:
            raise
        return None, None

    try:
        resp.raise_for_status()
    except HTTPError:
        if resp.status_code not in ignore_errors:
            if error_counter:
                error_counter.increase()
            try:
                recv = resp.json()
            except requests.JSONDecodeError:
                log.error(
                    (
                        "Error when sending and receiving data.\n"
                        "Server response (status=%s):\n%s"
                    ),
                    resp.status_code,
                    textwrap.indent(resp.text, '    '),
                )
                if stop_on_error:
                    raise
            else:
                errors = recv.get('errors')
                log.error(
                    (
                        "Error when sending and receiving data.%s\n"
                        "Server response (status=%s):\n%s"
                    ),
                    _get_row_for_error(rows, errors),
                    resp.status_code,
                    textwrap.indent(pprintpp.pformat(recv), '    '),
                )
            if stop_on_error:
                raise
        return resp.status_code, None

    return resp.status_code, resp.json()


class _ErrorContext(TypedDict):
    # Manifest name
    manifest: str

    # Dataset name
    dataset: str

    # Absolute model name (but does not start with /)
    model: str

    # Property name
    property: str

    # Property data type
    type: str

    # Model name in data source
    entity: str

    # Property name in data source
    attribute: str

    # Full class path of component involved in the error.
    component: str

    # Line number or other location (depends on manifest) node in manifest
    # involved in the error.
    schema: str

    # External object id
    id: str


class _Error(TypedDict):
    # Error type
    type: str

    # Error code (exception class name)
    code: str

    # Error context.
    context: _ErrorContext

    # Message template.
    tempalte: str

    # Message compiled from templates and context.
    message: str


def _get_row_for_error(
    rows: List[_PushRow],
    errors: Optional[List[_Error]] = None,
) -> str:
    message = []
    size = len(rows)

    if errors:
        rows_by_id = {
            row.data['_id']: row
            for row in rows
            if row.data and '_id' in row.data
        }
        for error in errors:
            ctx = error.get('context') or {}
            if 'id' in ctx and ctx['id'] in rows_by_id:
                row = rows_by_id[ctx['id']]
                message += [
                    f" Model {row.model.name}, data:",
                    ' ' + pprintpp.pformat(row.data),
                ]

    if len(message) == 0 and size > 0:
        row = rows[0]
        data = pprintpp.pformat(row.data)
        message += [
            (
                f" Model {row.model.name},"
                f" items in chunk: {size},"
                f" first item in chunk:"
            ),
            data
        ]

    return '\n'.join(message)


def _map_sent_and_recv(
    sent: List[_PushRow],
    recv: Optional[List[Dict[str, Any]]],
) -> Iterator[_PushRow]:
    if recv is None:
        # We don't have a response, because there was an error while
        # communicating with the target server.
        for row in sent:
            row.error = True
            yield row
    else:
        assert len(sent) == len(recv), (
            f"len(sent) = {len(sent)}, len(received) = {len(recv)}"
        )
        for sent_row, recv_row in zip(sent, recv):
            if '_id' in sent_row.data:
                _id = sent_row.data['_id']
            else:
                # after delete
                _id = spyna.parse(sent_row.data['_where'])['args'][1]

            assert _id == recv_row['_id'], (
                f"sent._id = {_id}, "
                f"received._id = {recv_row['_id']}"
            )
            sent_row.data['_revision'] = recv_row['_revision']
            sent_row.error = False
            yield sent_row


def _add_stop_time(
    rows: Iterable[_PushRow],
    stop: int,  # seconds
) -> Iterator[_PushRow]:
    start = time.time()
    for row in rows:
        yield row
        if time.time() - start > stop:
            break


def _init_push_state(
    dburi: str,
    models: List[Model],
) -> Tuple[sa.engine.Engine, sa.MetaData]:
    engine = sa.create_engine(dburi)
    metadata = sa.MetaData(engine)
    inspector = sa.inspect(engine)

    page_table = sa.Table(
        '_page', metadata,
        sa.Column('model', sa.Text, primary_key=True),
        sa.Column('property', sa.Text),
        sa.Column('value', sa.Text),
    )
    page_table.create(checkfirst=True)

    types = {
        'string': sa.Text,
        'date': sa.Date,
        'datetime': sa.DateTime,
        'time': sa.Time,
        'integer': sa.Integer,
        'number': sa.Numeric
    }

    for model in models:
        pagination_cols = []
        if model.page and model.page.by and model.backend.paginated:
            for page_by in model.page.by.values():
                _type = types.get(page_by.prop.dtype.name, sa.Text)
                pagination_cols.append(
                    sa.Column(f"page.{page_by.prop.name}", _type, index=True)
                )

        table = sa.Table(
            model.name, metadata,
            sa.Column('id', sa.Unicode, primary_key=True),
            sa.Column('checksum', sa.Unicode),
            sa.Column('revision', sa.Unicode),
            sa.Column('pushed', sa.DateTime),
            sa.Column('error', sa.Boolean),
            sa.Column('data', sa.Text),
            *pagination_cols
        )
        migrate_table(engine, metadata, inspector, table, renames={
            'rev': 'checksum',
        })

    return engine, metadata


def _get_model_type(row: _PushRow) -> str:
    return row.data['_type']


def _get_model(row: _PushRow) -> Model:
    return row.model


def _get_data_checksum(data: dict):
    data = fix_data_for_json(take(data))
    data = flatten([data])
    data = [[k, v] for x in data for k, v in sorted(x.items())]
    data = msgpack.dumps(data, strict_types=True)
    checksum = hashlib.sha1(data).hexdigest()
    return checksum


class _Saved(NamedTuple):
    revision: str
    checksum: str


def _reset_pushed(
    context: Context,
    models: List[Model],
    metadata: sa.MetaData,
):
    conn = context.get('push.state.conn')
    for model in models:
        table = metadata.tables[model.name]

        # reset pushed so we could see which objects were deleted
        conn.execute(
            table.update().
            values(pushed=None)
        )


def _check_push_state(
    context: Context,
    rows: Iterable[_PushRow],
    metadata: sa.MetaData
):
    conn = context.get('push.state.conn')

    for model_type, group in itertools.groupby(rows, key=_get_model_type):
        saved_rows = {}
        if model_type:
            table = metadata.tables[model_type]

            query = sa.select([table.c.id, table.c.revision, table.c.checksum])
            saved_rows = {
                state[table.c.id]: _Saved(
                    state[table.c.revision],
                    state[table.c.checksum],
                )
                for state in conn.execute(query)
            }

        for row in group:
            if row.send and not row.error and row.op != "delete":
                _id = row.data['_id']
                row.checksum = _get_data_checksum(row.data)
                saved = saved_rows.get(_id)
                if saved is None:
                    row.op = "insert"
                    row.saved = False
                else:
                    row.op = "patch"
                    row.saved = True
                    row.data['_revision'] = saved.revision
                    if saved.checksum == row.checksum:
                        conn.execute(
                            table.update().
                            where(table.c.id == _id).
                            values(
                                pushed=datetime.datetime.now()
                            )
                        )
                        # Skip if no changes, but only if not paginated, since pagination already skips those
                        if '_page' not in row.data:
                            continue

            yield row


def _save_push_state(
    context: Context,
    rows: Iterable[_PushRow],
    metadata: sa.MetaData,
) -> Iterator[_PushRow]:
    conn = context.get('push.state.conn')
    for row in rows:
        table = metadata.tables[row.data['_type']]

        if row.model.page and row.model.page.by and '_page' in row.data:
            loaded = row.data['_page']
            page = {
                f"page.{page_by.prop.name}": loaded[i]
                for i, page_by in enumerate(row.model.page.by.values())
            }
            row.data.pop('_page')
        else:
            page = {}

        if row.error and row.op != "delete":
            data = fix_data_for_json(row.data)
            data = json.dumps(data)
        else:
            data = None

        if '_id' in row.data:
            _id = row.data['_id']
        else:
            _id = spyna.parse(row.data['_where'])['args'][1]

        if row.op == "delete" and not row.error:
            conn.execute(
                table.delete().
                where(table.c.id == _id)
            )
        elif row.saved:
            conn.execute(
                table.update().
                where(table.c.id == _id).
                values(
                    id=_id,
                    revision=row.data.get('_revision'),
                    checksum=row.checksum,
                    pushed=datetime.datetime.now(),
                    error=row.error,
                    data=data,
                    **page
                )
            )
        else:
            conn.execute(
                table.insert().
                values(
                    id=_id,
                    revision=row.data.get('_revision'),
                    checksum=row.checksum,
                    pushed=datetime.datetime.now(),
                    error=row.error,
                    data=data,
                    **page
                )
            )
        yield row


def _save_page_values(
    context: Context,
    models: List[Model],
    metadata: sa.MetaData,
):
    conn = context.get('push.state.conn')
    page_table = metadata.tables['_page']

    for model in models:
        pagination_props = []
        saved = False
        if model.page and model.page.is_enabled and model.page.by:
            pagination_props = model.page.by.values()
            page_row = conn.execute(
                sa.select(page_table.c.model)
                .where(page_table.c.model == model.name)
            ).scalar()

            if page_row is not None:
                saved = True

        if pagination_props:
            value = {}
            for page_by in pagination_props:
                if page_by.value is not None:
                    value.update({
                        page_by.prop.name: page_by.value
                    })
            if value:
                value = json.dumps(value)
                if saved:
                    conn.execute(
                        page_table.update().
                        where(
                            (page_table.c.model == model.name)
                        ).
                        values(
                            value=value
                        )
                    )
                else:
                    conn.execute(
                        page_table.insert().
                        values(
                            model=model.name,
                            property=','.join([page_by.prop.name for page_by in pagination_props]),
                            value=value
                        )
                    )


def _get_deleted_rows(
    models: List[Model],
    context: Context,
    metadata: sa.MetaData,
    no_progress_bar: bool = False,
):
    counts = (
        _get_deleted_row_counts(
            models,
            context,
            metadata
        )
    )
    total_count = sum(counts.values())
    if total_count > 0:
        rows = _iter_deleted_rows(
            models,
            context,
            metadata,
            counts,
            no_progress_bar
        )
        if not no_progress_bar:
            rows = tqdm.tqdm(rows, 'PUSH DELETED', ascii=True, total=total_count)
        for row in rows:
            yield row


def _get_deleted_row_counts(
    models: List[Model],
    context: Context,
    metadata: sa.MetaData,
) -> dict:
    counts = {}
    conn = context.get('push.state.conn')
    for model in models:
        table = metadata.tables[model.name]
        required_condition = sa.and_(
            table.c.pushed.is_(None),
            table.c.error.is_(False)
        )

        if model.page and model.page.is_enabled and model.page.by:
            where_cond = _construct_where_condition_to_page(model.page, table)
        else:
            where_cond = None
        if where_cond is not None:
            where_cond = sa.and_(
                where_cond,
                required_condition
            )
        else:
            where_cond = required_condition

        row_count = conn.execute(
            sa.select(sa.func.count(table.c.id)).
            where(
                where_cond
            )
        )
        counts[model.name] = row_count.scalar()
    return counts


def _iter_deleted_rows(
    models: List[Model],
    context: Context,
    metadata: sa.MetaData,
    counts: Dict[str, int],
    no_progress_bar: bool = False,
) -> Iterable[_PushRow]:
    models = reversed(models)
    config = context.get('config')
    conn = context.get('push.state.conn')
    page_size = config.push_page_size
    for model in models:
        size = model.page.size or page_size or 1000
        table = metadata.tables[model.name]
        total = counts.get(model.name)

        if model.page and model.page.is_enabled and model.page.by:
            rows = _get_deleted_rows_with_page(context, model.page, table, size)
        else:
            rows = conn.execute(
                sa.select([table.c.id]).
                where(
                    table.c.pushed.is_(None) &
                    table.c.error.is_(False)
                )
            )
        if not no_progress_bar:
            rows = tqdm.tqdm(
                rows,
                model.name,
                ascii=True,
                total=total,
                leave=False
            )

        for row in rows:
            yield _prepare_deleted_row(model, row[table.c.id])


def _construct_where_condition_to_page(
    page: Page,
    table: sa.Table
):
    item_count = len(page.by.keys())
    where_list = []
    for i in range(item_count):
        where_list.append([])
    for i, (by, page_by) in enumerate(page.by.items()):
        if page_by.value:
            for n in range(item_count):
                if n >= i:
                    if n == i:
                        if n == item_count - 1:
                            if by.startswith('-'):
                                where_list[n].append(table.c[f"page.{page_by.prop.name}"] >= page_by.value)
                            else:
                                where_list[n].append(table.c[f"page.{page_by.prop.name}"] <= page_by.value)
                        else:
                            if by.startswith('-'):
                                where_list[n].append(table.c[f"page.{page_by.prop.name}"] > page_by.value)
                            else:
                                where_list[n].append(table.c[f"page.{page_by.prop.name}"] < page_by.value)
                    else:
                        where_list[n].append(table.c[f"page.{page_by.prop.name}"] == page_by.value)

    where_condition = None
    for where in where_list:
        condition = None
        for item in where:
            if condition is not None:
                condition = sa.and_(
                    condition,
                    item
                )
            else:
                condition = item
        if where_condition is not None:
            where_condition = sa.or_(
                where_condition,
                condition
            )
        else:
            where_condition = condition

    return where_condition


def _construct_where_condition_from_page(
    page: Page,
    table: sa.Table
):
    filtered = filter_page_values(page)
    item_count = len(filtered.by.keys())
    where_list = []
    for i in range(item_count):
        where_list.append([])
    for i, (by, page_by) in enumerate(filtered.by.items()):
        if page_by.value:
            for n in range(item_count):
                if n >= i:
                    if n == i:
                        if by.startswith('-'):
                            where_list[n].append(table.c[f"page.{page_by.prop.name}"] < page_by.value)
                        else:
                            where_list[n].append(table.c[f"page.{page_by.prop.name}"] > page_by.value)
                    else:
                        where_list[n].append(table.c[f"page.{page_by.prop.name}"] == page_by.value)

    where_condition = None
    for where in where_list:
        condition = None
        for item in where:
            if condition is not None:
                condition = sa.and_(
                    condition,
                    item
                )
            else:
                condition = item
        if where_condition is not None:
            where_condition = sa.or_(
                where_condition,
                condition
            )
        else:
            where_condition = condition

    return where_condition


def _get_deleted_rows_with_page(
    context: Context,
    model_page: Page,
    table: sa.Table,
    size: int,
) -> sa.engine.LegacyCursorResult:
    conn = context.get('push.state.conn')

    order_by = []

    for page_by in model_page.by.values():
        order_by.append(sa.asc(table.c[f"page.{page_by.prop.name}"]))

    from_page = Page()
    from_page.update_values_from_page(model_page)
    from_page.clear()

    required_where_cond = sa.and_(
        table.c.pushed.is_(None),
        table.c.error.is_(False)
    )
    last_value = None
    while True:
        finished = True
        from_cond = _construct_where_condition_from_page(from_page, table)
        to_cond = _construct_where_condition_to_page(model_page, table)

        where_cond = None
        if from_cond is not None:
            where_cond = from_cond
        if to_cond is not None:
            if where_cond is not None:
                sa.and_(
                    where_cond,
                    to_cond
                )
            else:
                where_cond = to_cond

        if where_cond is not None:
            where_cond = sa.and_(
                required_where_cond,
                where_cond
            )
        else:
            where_cond = required_where_cond

        deleted_rows = conn.execute(
            sa.select([table]).
            where(
                where_cond
            ).order_by(*order_by).limit(size)
        )
        first_value = None
        for row in deleted_rows:
            if finished:
                finished = False

            if first_value is None:
                first_value = row
                if first_value == last_value:
                    raise InfiniteLoopWithPagination()
                else:
                    last_value = first_value

            for by, page_by in from_page.by.items():
                from_page.update_value(by, page_by.prop, row[f"page.{page_by.prop.name}"])
            yield row

        if finished:
            break


def _prepare_deleted_row(
    model: Model,
    _id: str,
    error: bool = False
):
    where = {
        'name': 'eq',
        'args': [
            {'name': 'bind', 'args': ['_id']},
            _id,
        ]
    }
    return _PushRow(
        model,
        {
            '_type': model.name,
            '_where': spyna.unparse(where)
        },
        saved=True,
        op="delete",
        error=error
    )


def _get_rows_with_errors(
    client: requests.Session,
    server: str,
    models: List[Model],
    context: Context,
    metadata: sa.MetaData,
    counts: Dict[str, int],
    retry: int,
    no_progress_bar: bool = False,
    error_counter: ErrorCounter = None
):
    rows = _iter_rows_with_errors(
        client,
        server,
        models,
        context,
        metadata,
        counts,
        no_progress_bar,
        error_counter,
    )
    if not no_progress_bar:
        rows = tqdm.tqdm(rows, f'RETRY #{retry}', ascii=True, total=sum(counts.values()))
    for row in rows:
        yield row


def _get_rows_with_errors_counts(
    models: List[Model],
    context: Context,
    metadata: sa.MetaData,
) -> dict:
    counts = {}
    conn = context.get('push.state.conn')
    for model in models:
        table = metadata.tables[model.name]
        required_condition = sa.and_(
            table.c.error.is_(True)
        )
        if model.page and model.page.is_enabled and model.page.by:
            where_cond = _construct_where_condition_to_page(model.page, table)
        else:
            where_cond = None
        if where_cond is not None:
            where_cond = sa.and_(
                where_cond,
                required_condition
            )
        else:
            where_cond = required_condition

        row_count = conn.execute(
            sa.select(sa.func.count(table.c.id)).
            where(
                where_cond
            )
        )
        counts[model.name] = row_count.scalar()
    return counts


def _iter_rows_with_errors(
    client: requests.Session,
    server: str,
    models: List[Model],
    context: Context,
    metadata: sa.MetaData,
    counts: Dict[str, int],
    no_progress_bar: bool = False,
    error_counter: ErrorCounter = None,
) -> Iterable[ModelRow]:
    conn = context.get('push.state.conn')
    config = context.get('config')
    page_size = config.push_page_size

    for model in models:
        size = model.page.size or page_size or 1000
        table = metadata.tables[model.name]

        if model.page and model.page.is_enabled and model.page.by:
            rows = _get_deleted_rows_with_page(context, model.page, table, size)
        else:
            rows = conn.execute(
                sa.select([table.c.id, table.c.checksum, table.c.data]).
                where(
                    table.c.error.is_(True)
                )
            )
        if not no_progress_bar:
            rows = tqdm.tqdm(
                rows,
                model.name,
                ascii=True,
                total=counts.get(model.name),
                leave=False
            )

        yield from _prepare_rows_with_errors(
            client,
            server,
            context,
            rows,
            model,
            table,
            error_counter
        )


def _get_error_rows_with_page(
    context: Context,
    model_page: Page,
    table: sa.Table,
    size: int
):
    conn = context.get('push.state.conn')
    order_by = []

    for page_by in model_page.by.values():
        order_by.append(sa.asc(table.c[f"page.{page_by.prop.name}"]))

    from_page = Page()
    from_page.update_values_from_page(model_page)
    from_page.clear()

    required_where_cond = sa.and_(
        table.c.error.is_(True)
    )
    last_value = None
    while True:
        finished = True
        from_cond = _construct_where_condition_from_page(from_page, table)
        to_cond = _construct_where_condition_to_page(model_page, table)

        where_cond = None
        if from_cond is not None:
            where_cond = from_cond
        if to_cond is not None:
            if where_cond is not None:
                sa.and_(
                    where_cond,
                    to_cond
                )
            else:
                where_cond = to_cond

        if where_cond is not None:
            where_cond = sa.and_(
                required_where_cond,
                where_cond
            )
        else:
            where_cond = required_where_cond

        rows = conn.execute(
            sa.select([table]).
            where(
                where_cond
            ).order_by(*order_by).limit(size)
        )
        first_value = None
        for row in rows:
            if finished:
                finished = False

            if first_value is None:
                first_value = row
                if first_value == last_value:
                    raise InfiniteLoopWithPagination()
                else:
                    last_value = first_value

            for by, page_by in from_page.by.items():
                from_page.update_value(by, page_by.prop, row[f"page.{page_by.prop.name}"])
            yield row

        if finished:
            break


def _prepare_rows_with_errors(
    client: requests.Session,
    server: str,
    context: Context,
    rows,
    model: Model,
    table: sa.Table,
    error_counter: ErrorCounter = None
) -> Iterable[ModelRow]:
    conn = context.get('push.state.conn')
    for row in rows:
        type = model.model_type()
        _id = row[table.c.id]
        checksum = row[table.c.checksum]
        data = json.loads(row[table.c.data]) if row[table.c.data] else {}

        status_code, resp = _send_request(
            client,
            f'{server}/{type}/{_id}',
            "GET",
            rows=[],
            data="",
            ignore_errors=[404],
            error_counter=error_counter,
        )

        if status_code == 200:

            # Was deleted on local server, but found on target server,
            # which means we need to delete it
            if not data:
                yield _prepare_deleted_row(model, _id, error=True)
            # Was inserted or updated without errors
            elif checksum == _get_data_checksum(resp):
                conn.execute(
                    table.update().
                    where(
                        (table.c.id == _id)
                    ).
                    values(
                        revision=resp['_revision'],
                        error=False,
                        data=None
                    )
                )
                yield _PushRow(
                    model,
                    {'_type': type},
                    send=False
                )
                # Need to push again
            else:
                data['_revision'] = resp['_revision']
                yield _PushRow(
                    model,
                    data,
                    checksum=checksum,
                    saved=True,
                    op="patch",
                    error=True
                )

        elif status_code == 404:
            # Was deleted on both - local and target servers
            if not data:
                conn.execute(
                    table.delete().
                    where(
                        (table.c.id == _id)
                    )
                )
                yield _PushRow(
                    model,
                    {'_type': type},
                    send=False
                )
            # Need to push again
            else:
                yield _PushRow(
                    model,
                    data,
                    checksum=checksum,
                    saved=True,
                    op="insert",
                    error=True
                )


def _load_page_from_dict(model: Model, values: dict):
    model.page.clear()
    for key, item in values.items():
        prop = model.properties.get(key)
        if prop:
            model.page.add_prop(key, prop, item)<|MERGE_RESOLUTION|>--- conflicted
+++ resolved
@@ -34,11 +34,8 @@
 
 from spinta import exceptions
 from spinta import spyna
-<<<<<<< HEAD
+from spinta.auth import authorized
 from spinta.auth import get_client_id_from_name, get_clients_path
-=======
-from spinta.auth import authorized
->>>>>>> 55a2918c
 from spinta.cli.helpers.auth import require_auth
 from spinta.cli.helpers.data import ModelRow, count_rows, read_model_data, filter_allowed_props_for_model, \
     filter_dict_by_keys
