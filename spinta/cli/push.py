import datetime
import hashlib
import textwrap
import uuid

import itertools
import json
import logging
import pathlib
from copy import deepcopy, copy

import pprintpp
import time
from typing import Any
from typing import Dict
from typing import Iterable
from typing import Iterator
from typing import List
from typing import Optional
from typing import Tuple
from typing import TypedDict
from typing import NamedTuple

import msgpack
import requests
import sqlalchemy as sa
import tqdm
from requests import HTTPError
from typer import Argument
from typer import Context as TyperContext
from typer import Option
from typer import Exit
from typer import echo

from spinta import exceptions
from spinta import spyna
from spinta.auth import authorized
from spinta.cli.helpers.auth import require_auth
from spinta.cli.helpers.data import ModelRow, count_rows, read_model_data
from spinta.cli.helpers.data import ensure_data_dir
from spinta.cli.helpers.errors import ErrorCounter
from spinta.cli.helpers.store import prepare_manifest
from spinta.client import get_access_token
from spinta.client import get_client_credentials
from spinta.commands.read import get_page
from spinta.components import Action, Page
from spinta.components import Config
from spinta.components import Context
from spinta.components import Mode
from spinta.components import Model
from spinta.components import Store
from spinta.core.context import configure_context
from spinta.core.ufuncs import Expr
from spinta.exceptions import InfiniteLoopWithPagination, UnauthorizedPropertyPush, InvalidPushWithPageParameterCount
from spinta.manifests.components import Manifest
<<<<<<< HEAD
from spinta.types.namespace import sort_models_by_refs, sort_models_by_base
=======
from spinta.types.namespace import sort_models_by_refs
from spinta.ufuncs.basequerybuilder.ufuncs import filter_page_values
>>>>>>> 7397aaf3
from spinta.utils.data import take
from spinta.utils.itertools import peek
from spinta.utils.json import fix_data_for_json
from spinta.utils.nestedstruct import flatten
from spinta.utils.units import tobytes
from spinta.utils.units import toseconds
from spinta.utils.sqlite import migrate_table

log = logging.getLogger(__name__)


def push(
    ctx: TyperContext,
    manifests: Optional[List[str]] = Argument(None, help=(
        "Source manifest files to copy from"
    )),
    output: Optional[str] = Option(None, '-o', '--output', help=(
        "Output data to a given location, by default outputs to stdout"
    )),
    credentials: str = Option(None, '--credentials', help=(
        "Credentials file, defaults to {config_path}/credentials.cfg"
    )),
    dataset: str = Option(None, '-d', '--dataset', help=(
        "Push only specified dataset"
    )),
    auth: str = Option(None, '-a', '--auth', help=(
        "Authorize as a client, defaults to {default_auth_client}"
    )),
    limit: int = Option(None, help=(
        "Limit number of rows read from each model"
    )),
    chunk_size: str = Option('1m', help=(
        "Push data in chunks (1b, 1k, 2m, ...), default: 1m"
    )),
    stop_time: str = Option(None, help=(
        "Stop pushing after given time (1s, 1m, 2h, ...), by default does not "
        "stops until all data is pushed"
    )),
    stop_row: int = Option(None, help=(
        "Stop after pushing n rows, by default does not stop until all data "
        "is pushed"
    )),
    state: pathlib.Path = Option(None, help=(
        "Save push state into a file, by default state is saved to "
        "{data_path}/push/{remote}.db SQLite database file"
    )),
    mode: Mode = Option('external', help=(
        "Mode of backend operation, default: external"
    )),
    dry_run: bool = Option(False, '--dry-run', help=(
        "Read data to be pushed, but do not push or write data to the "
        "destination."
    )),
    stop_on_error: bool = Option(False, '--stop-on-error', help=(
        "Exit immediately on first error."
    )),
    no_progress_bar: bool = Option(False, '--no-progress-bar', help=(
        "Skip counting total rows to improve performance."
    )),
    retry_count: int = Option(5, '--retries', help=(
        "Repeat push until this count if there are errors."
    )),
    max_error_count: int = Option(50, '--max-errors', help=(
        "If errors exceed given number, push command will be stopped."
    )),
    incremental: bool = Option(False, '-i', '--incremental', help=(
        "Do an incremental push, only pushing objects from last page."
    )),
    page: Optional[List[str]] = Option(None, '--page', help=(
        "Page value from which rows will be pushed."
    )),
    page_model: str = Option(None, '--model', help=(
        "Model of the page value."
    )),
):
    """Push data to external data store"""
    if chunk_size:
        chunk_size = tobytes(chunk_size)

    if stop_time:
        stop_time = toseconds(stop_time)

    context = configure_context(ctx.obj, manifests, mode=mode)
    store = prepare_manifest(context)
    config: Config = context.get('config')

    if credentials:
        credsfile = pathlib.Path(credentials)
        if not credsfile.exists():
            echo(f"Credentials file {credsfile} does not exit.")
            raise Exit(code=1)
    else:
        credsfile = config.credentials_file
    # TODO: Read client credentials only if a Spinta URL is given.
    creds = get_client_credentials(credsfile, output)

    if not state:
        ensure_data_dir(config.data_path / 'push')
        state = config.data_path / 'push' / f'{creds.remote}.db'
    state = f'sqlite:///{state}'

    manifest = store.manifest
    if dataset and dataset not in manifest.datasets:
        echo(str(exceptions.NodeNotFound(manifest, type='dataset', name=dataset)))
        raise Exit(code=1)

    ns = manifest.namespaces['']

    echo(f"Get access token from {creds.server}")
    token = get_access_token(creds)

    client = requests.Session()
    client.headers['Content-Type'] = 'application/json'
    client.headers['Authorization'] = f'Bearer {token}'

    with context:
        auth_client = auth or config.default_auth_client
        require_auth(context, auth_client)

        _attach_backends(context, store, manifest)
        _attach_keymaps(context, store)

        from spinta.types.namespace import traverse_ns_models
<<<<<<< HEAD
        models = traverse_ns_models(context, ns, Action.SEARCH, dataset)
=======

        models = traverse_ns_models(context, ns, Action.SEARCH, dataset, source_check=True)
>>>>>>> 7397aaf3
        models = sort_models_by_refs(models)
        models = sort_models_by_base(models)
        models = list(reversed(list(models)))

        if state:
            state = _State(*_init_push_state(state, models))
            context.attach('push.state.conn', state.engine.begin)

        error_counter = ErrorCounter(max_count=max_error_count)

        _update_page_values_for_models(context, state.metadata, models, incremental, page_model, page)

        rows = _read_rows(
            context,
            client,
            creds.server,
            models,
            state,
            limit,
            stop_on_error=stop_on_error,
            retry_count=retry_count,
            no_progress_bar=no_progress_bar,
            error_counter=error_counter
        )

        _push(
            context,
            client,
            creds.server,
            models,
            rows,
            state=state,
            stop_time=stop_time,
            stop_row=stop_row,
            chunk_size=chunk_size,
            dry_run=dry_run,
            stop_on_error=stop_on_error,
            error_counter=error_counter,
        )

        if error_counter.has_errors():
            raise Exit(code=1)


def _update_page_values_for_models(context: Context, metadata: sa.MetaData, models: List[Model], incremental: bool, page_model: str, page: list):
    conn = context.get('push.state.conn')
    table = metadata.tables['_page']
    for model in models:
        if model.page.is_enabled:
            if incremental:
                if (
                    page and
                    page_model and
                    page_model == model.name
                ):
                    model.page.update_values_from_list(page)
                else:
                    page = conn.execute(
                        sa.select([table.c.value]).
                        where(
                            table.c.model == model.name
                        )
                    ).scalar()
                    values = json.loads(page) if page else {}
                    _load_page_from_dict(model, values)


class _State(NamedTuple):
    engine: sa.engine.Engine
    metadata: sa.MetaData


class _PushRow:
    model: Optional[Model]
    data: Dict[str, Any]
    # SHA1 checksum of data generated with _get_data_rev.
    checksum: Optional[str]
    # True if data has already been sent.
    saved: bool = False
    # If push request received an error
    error: bool = False
    # Row operation
    op: Optional[str] = None
    # If True, need to push data immediately
    push: bool = False
    # If True, need to include in request
    send: bool = True

    def __init__(
        self,
        model: Optional[Model],
        data: Dict[str, Any],
        checksum: str = None,
        saved: bool = False,
        error: bool = False,
        op: str = None,
        push: bool = False,
        send: bool = True,
    ):
        self.model = model
        self.data = data
        self.checksum = checksum
        self.saved = saved
        self.error = error
        self.op = op
        self.push = push
        self.send = send


PUSH_NOW = _PushRow(
    model=None,
    data={
        '_type': None
    },
    push=True,
    send=False,
)


def _push(
    context: Context,
    client: requests.Session,
    server: str,  # https://example.com/
    models: List[Model],
    rows: Iterable[_PushRow],
    *,
    state: Optional[_State] = None,
    stop_time: Optional[int] = None,    # seconds
    stop_row: Optional[int] = None,     # stop aftern given number of rows
    chunk_size: Optional[int] = None,   # split into chunks of given size in bytes
    dry_run: bool = False,              # do not send or write anything
    stop_on_error: bool = False,        # raise error immediately
    error_counter: ErrorCounter = None
) -> None:
    if stop_time:
        rows = _add_stop_time(rows, stop_time)

    if state:
        rows = _check_push_state(context, rows, state.metadata)

    rows = _prepare_rows_for_push(rows)

    if stop_row:
        rows = itertools.islice(rows, stop_row)

    rows = _push_to_remote_spinta(
        client,
        server,
        rows,
        chunk_size,
        dry_run=dry_run,
        error_counter=error_counter,
    )
    if state and not dry_run:
        rows = _save_push_state(context, rows, state.metadata)

    try:
        _push_rows(rows, stop_on_error, error_counter)
    except:
        raise
    finally:
        if state and not dry_run:
            _save_page_values(context, models, state.metadata)


def _read_rows(
    context: Context,
    client: requests.Session,
    server: str,
    models: List[Model],
    state: _State,
    limit: int = None,
    *,
    stop_on_error: bool = False,
    retry_count: int = 5,
    no_progress_bar: bool = False,
    error_counter: ErrorCounter = None
) -> Iterator[_PushRow]:
    yield from _get_model_rows(
        context,
        models,
        state.metadata,
        limit,
        stop_on_error=stop_on_error,
        no_progress_bar=no_progress_bar,
        error_counter=error_counter,
    )

    yield PUSH_NOW
    yield from _get_deleted_rows(
        models,
        context,
        state.metadata,
        no_progress_bar=no_progress_bar,
    )

    for i in range(1, retry_count + 1):
        yield PUSH_NOW
        counts = (
            _get_rows_with_errors_counts(
                models,
                context,
                state.metadata
            )
        )
        total_count = sum(counts.values())

        if total_count > 0:
            yield from _get_rows_with_errors(
                client,
                server,
                models,
                context,
                state.metadata,
                counts,
                retry=i,
                no_progress_bar=no_progress_bar,
                error_counter=error_counter,
            )
        else:
            break


def _push_rows(
    rows: Iterator[_PushRow],
    stop_on_error: bool = False,
    error_counter: ErrorCounter = None,
) -> None:
    while True:
        try:
            next(rows)
        except StopIteration:
            break
        except:
            if stop_on_error:
                raise
            log.exception("Error while reading data.")
        if error_counter and error_counter.has_reached_max():
            break


def _attach_backends(context: Context, store: Store, manifest: Manifest) -> None:
    context.attach('transaction', manifest.backend.transaction)
    backends = set()
    for backend in store.backends.values():
        backends.add(backend.name)
        context.attach(f'transaction.{backend.name}', backend.begin)
    for backend in manifest.backends.values():
        backends.add(backend.name)
        context.attach(f'transaction.{backend.name}', backend.begin)
    for dataset_ in manifest.datasets.values():
        for resource in dataset_.resources.values():
            if resource.backend and resource.backend.name not in backends:
                backends.add(resource.backend.name)
                context.attach(f'transaction.{resource.backend.name}', resource.backend.begin)


def _attach_keymaps(context: Context, store: Store) -> None:
    for keymap in store.keymaps.values():
        context.attach(f'keymap.{keymap.name}', lambda: keymap)


def _get_model_rows(
    context: Context,
    models: List[Model],
    metadata: sa.MetaData,
    limit: int = None,
    *,
    stop_on_error: bool = False,
    no_progress_bar: bool = False,
    error_counter: ErrorCounter = None
) -> Iterator[_PushRow]:
    counts = (
        count_rows(
            context,
            models,
            limit,
            stop_on_error=stop_on_error,
            error_counter=error_counter,
        )
        if not no_progress_bar
        else {}
    )
    push_counter = None
    if not no_progress_bar:
        push_counter = tqdm.tqdm(desc='PUSH', ascii=True, total=sum(counts.values()))
    rows = _iter_model_rows(
        context,
        models,
        counts,
        metadata,
        limit,
        stop_on_error=stop_on_error,
        no_progress_bar=no_progress_bar,
        push_counter=push_counter,
    )
    for row in rows:
        yield row

    if push_counter is not None:
        push_counter.close()


def _iter_model_rows(
    context: Context,
    models: List[Model],
    counts: Dict[str, int],
    metadata: sa.MetaData,
    limit: int = None,
    *,
    stop_on_error: bool = False,
    no_progress_bar: bool = False,
    push_counter: tqdm.tqdm = None,
) -> Iterator[ModelRow]:
    for model in models:

        model_push_counter = None
        if not no_progress_bar:
            count = counts.get(model.name)
            model_push_counter = tqdm.tqdm(desc=model.name, ascii=True, total=count, leave=False)

        if model.page and model.page.is_enabled and model.page.by:
            rows = _read_rows_by_pages(
                context,
                model,
                metadata,
                limit,
                stop_on_error,
                push_counter,
                model_push_counter,
            )
            for row in rows:
                yield row
        else:
            stream = read_model_data(
                context,
                model,
                limit,
                stop_on_error
            )
            for item in stream:
                if push_counter:
                    push_counter.update(1)
                if model_push_counter:
                    model_push_counter.update(1)
                yield _PushRow(model, item)

        if model_push_counter is not None:
            model_push_counter.close()


def _authorize_model_properties(context: Context, model: Model):
    for prop in model.properties.values():
        if not authorized(context, prop, Action.UPSERT):
            raise UnauthorizedPropertyPush(prop)


def _read_model_data_by_page(
    context: Context,
    model: Model,
    model_page: Page,
    limit: int = None,
    stop_on_error: bool = False,
) -> Iterable[Dict[str, Any]]:

    if limit is None:
        query = None
    else:
        query = Expr('limit', limit)

    stream = get_page(
        context,
        model,
        model.backend,
        model_page,
        query,
        limit
    )

    if stop_on_error:
        stream = peek(stream)
    else:
        try:
            stream = peek(stream)
        except Exception:
            log.exception(f"Error when reading data from model {model.name}")
            return

    yield from stream


def _read_rows_by_pages(
    context: Context,
    model: Model,
    metadata: sa.MetaData,
    limit: int = None,
    stop_on_error: bool = False,
    push_counter: tqdm.tqdm = None,
    model_push_counter: tqdm.tqdm = None,
) -> Iterator[_PushRow]:
    conn = context.get('push.state.conn')
    config = context.get('config')

    page_size = config.push_page_size
    size = model.page.size or page_size or 1000

    model_table = metadata.tables[model.name]
    state_rows = _get_state_rows(
        context,
        deepcopy(model.page),
        model_table,
        size
    )
    rows = _read_model_data_by_page(
        context,
        model,
        deepcopy(model.page),
        limit,
        stop_on_error
    )
    total_count = 0
    data_push_count = 0
    state_push_count = 0
    data_row = next(rows, None)
    state_row = next(state_rows, None)

    while True:
        if limit:
            if total_count >= limit:
                break
            total_count += 1

        update_counter = True

        if data_push_count >= size or state_push_count >= size:
            state_rows = _get_state_rows(
                context,
                deepcopy(model.page),
                model_table,
                size
            )
            rows = _read_model_data_by_page(
                context,
                model,
                deepcopy(model.page),
                limit,
                stop_on_error
            )

            data_push_count = 0
            state_push_count = 0
            data_row = next(rows, None)
            state_row = next(state_rows, None)

        if data_row is None and state_row is None:
            break

        if data_row and state_row:
            row = _PushRow(model, data_row)
            row.op = 'insert'
            row.checksum = _get_data_checksum(row.data)

            equals = _compare_data_with_state_rows(data_row, state_row, model_table)
            if equals:
                row.op = 'patch'
                row.saved = True
                row.data['_revision'] = state_row[model_table.c.revision]
                if state_row[model_table.c.checksum] != row.checksum or not _compare_data_with_state_row_keys(data_row, state_row, model_table, model.page):
                    yield row

                data_push_count += 1
                state_push_count += 1
                _update_model_page_with_new(model.page, model_table, data_row=data_row)
                data_row = next(rows, None)
                state_row = next(state_rows, None)

            else:
                delete_cond = _compare_for_delete_row(state_row, data_row, model_table, model.page)
                if delete_cond:
                    conn.execute(
                        sa.update(model_table).where(model_table.c.id == state_row["id"]).values(pushed=None)
                    )

                    state_push_count += 1
                    _update_model_page_with_new(model.page, model_table, state_row=state_row)
                    state_row = next(state_rows, None)
                    update_counter = False
                else:
                    yield row

                    data_push_count += 1
                    _update_model_page_with_new(model.page, model_table, data_row=data_row)
                    data_row = next(rows, None)
        else:
            if data_row:
                row = _PushRow(model, data_row)
                row.op = 'insert'
                row.checksum = _get_data_checksum(row.data)
                yield row

                data_push_count += 1
                _update_model_page_with_new(model.page, model_table, data_row=data_row)
                data_row = next(rows, None)
            else:
                conn.execute(
                    sa.update(model_table).where(model_table.c.id == state_row["id"]).values(pushed=None)
                )

                state_push_count += 1
                _update_model_page_with_new(model.page, model_table, state_row=state_row)
                state_row = next(state_rows, None)
                update_counter = False

        if update_counter:
            if push_counter:
                push_counter.update(1)
            if model_push_counter:
                model_push_counter.update(1)


def _update_model_page_with_new(
    model_page: Page,
    model_table: sa.Table,
    state_row: Any = None,
    data_row: Any = None,
):
    if state_row:
        for by, page_by in model_page.by.items():
            val = state_row[model_table.c[f"page.{page_by.prop.name}"]]
            model_page.update_value(by, page_by.prop, val)
    elif data_row:
        model_page.update_values_from_list(data_row['_page'])


def _compare_for_delete_row(
    state_row: Any,
    data_row: Any,
    model_table: sa.Table,
    page: Page,
):
    delete_cond = False

    if '_page' in data_row:
        decoded = data_row['_page']
        for i, (by, page_by) in enumerate(page.by.items()):
            state_val = state_row[model_table.c[f"page.{page_by.prop.name}"]]
            data_val = decoded[i]
            compare = True
            if state_val is not None and data_val is not None:
                if by.startswith('-'):
                    compare = state_val > data_val
                else:
                    compare = state_val < data_val
            if state_val != data_val:
                delete_cond = compare
                break
    else:
        delete_cond = True
    return delete_cond


def _compare_data_with_state_rows(
    data_row: Any,
    state_row: Any,
    model_table: sa.Table,
):
    return data_row["_id"] == state_row[model_table.c["id"]]


def _compare_data_with_state_row_keys(
    data_row: Any,
    state_row: Any,
    model_table: sa.Table,
    page: Page
):
    equals = True
    decoded = data_row.get("_page")
    for i, (by, page_by) in enumerate(page.by.items()):
        state_val = state_row[model_table.c[f"page.{page_by.prop.name}"]]
        data_val = decoded[i]
        if state_val != data_val:
            equals = False
            break
    return equals


def _get_state_rows(
    context: Context,
    model_page: Page,
    table: sa.Table,
    size: int
) -> sa.engine.LegacyCursorResult:
    conn = context.get('push.state.conn')

    order_by = []

    for by, page_by in model_page.by.items():
        if by.startswith('-'):
            order_by.append(sa.desc(table.c[f"page.{page_by.prop.name}"]))
        else:
            order_by.append(sa.asc(table.c[f"page.{page_by.prop.name}"]))
    last_value = None
    while True:
        finished = True
        from_cond = _construct_where_condition_from_page(model_page, table)

        if from_cond is not None:
            rows = conn.execute(
                sa.select([table]).
                where(
                    from_cond
                ).order_by(*order_by).limit(size)
            )
        else:
            rows = conn.execute(
                sa.select([table])
                .order_by(*order_by).limit(size)
            )
        first_value = None
        for row in rows:
            if finished:
                finished = False

            if first_value is None:
                first_value = row
                if first_value == last_value:
                    raise InfiniteLoopWithPagination()
                else:
                    last_value = first_value

            for by, page_by in model_page.by.items():
                model_page.update_value(by, page_by.prop, row[f"page.{page_by.prop.name}"])
            yield row

        if finished:
            break


def _prepare_rows_for_push(rows: Iterable[_PushRow]) -> Iterator[_PushRow]:
    for row in rows:
        row.data['_op'] = row.op
        if row.op == 'patch':
            where = {
                'name': 'eq',
                'args': [
                    {'name': 'bind', 'args': ['_id']},
                    row.data['_id'],
                ]
            }
            row.data['_where'] = spyna.unparse(where)
        elif row.op == 'insert':
            # if _revision is passed insert action gives ManagedProperty error
            if '_revision' in row.data:
                row.data.pop('_revision')
        elif row.op == 'delete' or not row.send:
            pass
        else:
            raise NotImplementedError(row.op)
        yield row


def _push_to_remote_spinta(
    client: requests.Session,
    server: str,
    rows: Iterable[_PushRow],
    chunk_size: int,
    *,
    dry_run: bool = False,
    stop_on_error: bool = False,
    error_counter: ErrorCounter = None,
) -> Iterator[_PushRow]:
    prefix = '{"_data":['
    suffix = ']}'
    slen = len(suffix)
    chunk = prefix
    ready: List[_PushRow] = []

    for row in rows:
        if error_counter:
            if error_counter.has_reached_max():
                break

        data = fix_data_for_json(row.data)
        tmp = data
        if '_page' in data:
            tmp = copy(data)
            tmp.pop('_page')
        data = json.dumps(tmp, ensure_ascii=False)

        if ready and (
            len(chunk) + len(data) + slen > chunk_size or
            row.push
        ):
            yield from _send_and_receive(
                client,
                server,
                ready,
                chunk + suffix,
                dry_run=dry_run,
                stop_on_error=stop_on_error,
                error_counter=error_counter,
            )
            chunk = prefix
            ready = []
        if not row.push and row.send:
            chunk += (',' if ready else '') + data
            ready.append(row)

    if ready:
        if error_counter:
            if not error_counter.has_reached_max():
                yield from _send_and_receive(
                    client,
                    server,
                    ready,
                    chunk + suffix,
                    dry_run=dry_run,
                    stop_on_error=stop_on_error,
                    error_counter=error_counter
                )
        else:
            yield from _send_and_receive(
                client,
                server,
                ready,
                chunk + suffix,
                dry_run=dry_run,
                stop_on_error=stop_on_error,
                error_counter=error_counter
            )


def _send_and_receive(
    client: requests.Session,
    server: str,
    rows: List[_PushRow],
    data: str,
    *,
    dry_run: bool = False,
    stop_on_error: bool = False,
    error_counter: ErrorCounter = None,
) -> Iterator[_PushRow]:
    if dry_run:
        recv = _send_data_dry_run(data)
    else:
        _, recv = _send_request(
            client,
            server,
            "POST",
            rows,
            data,
            stop_on_error=stop_on_error,
            error_counter=error_counter,
        )
        if recv:
            recv = recv['_data']
    yield from _map_sent_and_recv(rows, recv)


def _send_data_dry_run(
    data: str,
) -> Optional[List[Dict[str, Any]]]:
    """Pretend data has been sent to a target location."""
    recv = json.loads(data)['_data']
    for row in recv:
        if '_id' not in row:
            row['_id'] = str(uuid.uuid4())
        row['_rev'] = str(uuid.uuid4())
    return recv


def _send_request(
    client: requests.Session,
    server: str,
    method: str,
    rows: List[_PushRow],
    data: str,
    *,
    stop_on_error: bool = False,
    ignore_errors: Optional[List[int]] = None,
    error_counter: ErrorCounter = None,
) -> Tuple[Optional[int], Optional[Dict[str, Any]]]:
    data = data.encode('utf-8')
    if not ignore_errors:
        ignore_errors = []

    try:
        resp = client.request(method, server, data=data)
    except IOError as e:
        if error_counter:
            error_counter.increase()
        log.error(
            (
                "Error when sending and receiving data.%s\n"
                "Error: %s"
            ),
            _get_row_for_error(rows),
            e,
        )
        if stop_on_error:
            raise
        return None, None

    try:
        resp.raise_for_status()
    except HTTPError:
        if resp.status_code not in ignore_errors:
            if error_counter:
                error_counter.increase()
            try:
                recv = resp.json()
            except requests.JSONDecodeError:
                log.error(
                    (
                        "Error when sending and receiving data.\n"
                        "Server response (status=%s):\n%s"
                    ),
                    resp.status_code,
                    textwrap.indent(resp.text, '    '),
                )
                if stop_on_error:
                    raise
            else:
                errors = recv.get('errors')
                log.error(
                    (
                        "Error when sending and receiving data.%s\n"
                        "Server response (status=%s):\n%s"
                    ),
                    _get_row_for_error(rows, errors),
                    resp.status_code,
                    textwrap.indent(pprintpp.pformat(recv), '    '),
                )
            if stop_on_error:
                raise
        return resp.status_code, None

    return resp.status_code, resp.json()


class _ErrorContext(TypedDict):
    # Manifest name
    manifest: str

    # Dataset name
    dataset: str

    # Absolute model name (but does not start with /)
    model: str

    # Property name
    property: str

    # Property data type
    type: str

    # Model name in data source
    entity: str

    # Property name in data source
    attribute: str

    # Full class path of component involved in the error.
    component: str

    # Line number or other location (depends on manifest) node in manifest
    # involved in the error.
    schema: str

    # External object id
    id: str


class _Error(TypedDict):
    # Error type
    type: str

    # Error code (exception class name)
    code: str

    # Error context.
    context: _ErrorContext

    # Message template.
    tempalte: str

    # Message compiled from templates and context.
    message: str


def _get_row_for_error(
    rows: List[_PushRow],
    errors: Optional[List[_Error]] = None,
) -> str:
    message = []
    size = len(rows)

    if errors:
        rows_by_id = {
            row.data['_id']: row
            for row in rows
            if row.data and '_id' in row.data
        }
        for error in errors:
            ctx = error.get('context') or {}
            if 'id' in ctx and ctx['id'] in rows_by_id:
                row = rows_by_id[ctx['id']]
                message += [
                    f" Model {row.model.name}, data:",
                    ' ' + pprintpp.pformat(row.data),
                ]

    if len(message) == 0 and size > 0:
        row = rows[0]
        data = pprintpp.pformat(row.data)
        message += [
            (
                f" Model {row.model.name},"
                f" items in chunk: {size},"
                f" first item in chunk:"
            ),
            data
        ]

    return '\n'.join(message)


def _map_sent_and_recv(
    sent: List[_PushRow],
    recv: Optional[List[Dict[str, Any]]],
) -> Iterator[_PushRow]:
    if recv is None:
        # We don't have a response, because there was an error while
        # communicating with the target server.
        for row in sent:
            row.error = True
            yield row
    else:
        assert len(sent) == len(recv), (
            f"len(sent) = {len(sent)}, len(received) = {len(recv)}"
        )
        for sent_row, recv_row in zip(sent, recv):
            if '_id' in sent_row.data:
                _id = sent_row.data['_id']
            else:
                # after delete
                _id = spyna.parse(sent_row.data['_where'])['args'][1]

            assert _id == recv_row['_id'], (
                f"sent._id = {_id}, "
                f"received._id = {recv_row['_id']}"
            )
            sent_row.data['_revision'] = recv_row['_revision']
            sent_row.error = False
            yield sent_row


def _add_stop_time(
    rows: Iterable[_PushRow],
    stop: int,  # seconds
) -> Iterator[_PushRow]:
    start = time.time()
    for row in rows:
        yield row
        if time.time() - start > stop:
            break


def _init_push_state(
    dburi: str,
    models: List[Model],
) -> Tuple[sa.engine.Engine, sa.MetaData]:
    engine = sa.create_engine(dburi)
    metadata = sa.MetaData(engine)
    inspector = sa.inspect(engine)

    page_table = sa.Table(
        '_page', metadata,
        sa.Column('model', sa.Text, primary_key=True),
        sa.Column('property', sa.Text),
        sa.Column('value', sa.Text),
    )
    page_table.create(checkfirst=True)

    types = {
        'string': sa.Text,
        'date': sa.Date,
        'datetime': sa.DateTime,
        'time': sa.Time,
        'integer': sa.Integer,
        'number': sa.Numeric
    }

    for model in models:
        pagination_cols = []
        if model.page and model.page.by and model.backend.paginated:
            for page_by in model.page.by.values():
                _type = types.get(page_by.prop.dtype.name, sa.Text)
                pagination_cols.append(
                    sa.Column(f"page.{page_by.prop.name}", _type, index=True)
                )

        table = sa.Table(
            model.name, metadata,
            sa.Column('id', sa.Unicode, primary_key=True),
            sa.Column('checksum', sa.Unicode),
            sa.Column('revision', sa.Unicode),
            sa.Column('pushed', sa.DateTime),
            sa.Column('error', sa.Boolean),
            sa.Column('data', sa.Text),
            *pagination_cols
        )
        migrate_table(engine, metadata, inspector, table, renames={
            'rev': 'checksum',
        })

    return engine, metadata


def _get_model_type(row: _PushRow) -> str:
    return row.data['_type']


def _get_model(row: _PushRow) -> Model:
    return row.model


def _get_data_checksum(data: dict):
    data = fix_data_for_json(take(data))
    data = flatten([data])
    data = [[k, v] for x in data for k, v in sorted(x.items())]
    data = msgpack.dumps(data, strict_types=True)
    checksum = hashlib.sha1(data).hexdigest()
    return checksum


class _Saved(NamedTuple):
    revision: str
    checksum: str


def _reset_pushed(
    context: Context,
    models: List[Model],
    metadata: sa.MetaData,
):
    conn = context.get('push.state.conn')
    for model in models:
        table = metadata.tables[model.name]

        # reset pushed so we could see which objects were deleted
        conn.execute(
            table.update().
            values(pushed=None)
        )


def _check_push_state(
    context: Context,
    rows: Iterable[_PushRow],
    metadata: sa.MetaData,
):
    conn = context.get('push.state.conn')

    for model_type, group in itertools.groupby(rows, key=_get_model_type):
        saved_rows = {}
        if model_type:
            table = metadata.tables[model_type]

            query = sa.select([table.c.id, table.c.revision, table.c.checksum])
            saved_rows = {
                state[table.c.id]: _Saved(
                    state[table.c.revision],
                    state[table.c.checksum],
                )
                for state in conn.execute(query)
            }

        for row in group:
            if row.send and not row.error and row.op != "delete":
                _id = row.data['_id']
                row.checksum = _get_data_checksum(row.data)
                saved = saved_rows.get(_id)
                if saved is None:
                    row.op = "insert"
                    row.saved = False
                else:
                    row.op = "patch"
                    row.saved = True
                    row.data['_revision'] = saved.revision
                    if saved.checksum == row.checksum:
                        conn.execute(
                            table.update().
                            where(table.c.id == _id).
                            values(
                                pushed=datetime.datetime.now()
                            )
                        )
                        # Skip if no changes, but only if not paginated, since pagination already skips those
                        if '_page' not in row.data:
                            continue
            yield row


def _save_push_state(
    context: Context,
    rows: Iterable[_PushRow],
    metadata: sa.MetaData,
) -> Iterator[_PushRow]:
    conn = context.get('push.state.conn')
    for row in rows:
        table = metadata.tables[row.data['_type']]

        if row.model.page and row.model.page.by and '_page' in row.data:
            loaded = row.data['_page']
            page = {
                f"page.{page_by.prop.name}": loaded[i]
                for i, page_by in enumerate(row.model.page.by.values())
            }
            row.data.pop('_page')
        else:
            page = {}

        if row.error and row.op != "delete":
            data = fix_data_for_json(row.data)
            data = json.dumps(data)
        else:
            data = None

        if '_id' in row.data:
            _id = row.data['_id']
        else:
            _id = spyna.parse(row.data['_where'])['args'][1]

        if row.op == "delete" and not row.error:
            conn.execute(
                table.delete().
                where(table.c.id == _id)
            )
        elif row.saved:
            conn.execute(
                table.update().
                where(table.c.id == _id).
                values(
                    id=_id,
                    revision=row.data.get('_revision'),
                    checksum=row.checksum,
                    pushed=datetime.datetime.now(),
                    error=row.error,
                    data=data,
                    **page
                )
            )
        else:
            conn.execute(
                table.insert().
                values(
                    id=_id,
                    revision=row.data.get('_revision'),
                    checksum=row.checksum,
                    pushed=datetime.datetime.now(),
                    error=row.error,
                    data=data,
                    **page
                )
            )
        yield row


def _save_page_values(
    context: Context,
    models: List[Model],
    metadata: sa.MetaData,
):
    conn = context.get('push.state.conn')
    page_table = metadata.tables['_page']

    for model in models:
        pagination_props = []
        saved = False
        if model.page and model.page.is_enabled and model.page.by:
            pagination_props = model.page.by.values()
            page_row = conn.execute(
                sa.select(page_table.c.model)
                .where(page_table.c.model == model.name)
            ).scalar()

            if page_row is not None:
                saved = True

        if pagination_props:
            value = {}
            for page_by in pagination_props:
                if page_by.value is not None:
                    value.update({
                        page_by.prop.name: page_by.value
                    })
            if value:
                value = json.dumps(value)
                if saved:
                    conn.execute(
                        page_table.update().
                        where(
                            (page_table.c.model == model.name)
                        ).
                        values(
                            value=value
                        )
                    )
                else:
                    conn.execute(
                        page_table.insert().
                        values(
                            model=model.name,
                            property=','.join([page_by.prop.name for page_by in pagination_props]),
                            value=value
                        )
                    )


def _get_deleted_rows(
    models: List[Model],
    context: Context,
    metadata: sa.MetaData,
    no_progress_bar: bool = False,
):
    counts = (
        _get_deleted_row_counts(
            models,
            context,
            metadata
        )
    )
    total_count = sum(counts.values())
    if total_count > 0:
        rows = _iter_deleted_rows(
            models,
            context,
            metadata,
            counts,
            no_progress_bar
        )
        if not no_progress_bar:
            rows = tqdm.tqdm(rows, 'PUSH DELETED', ascii=True, total=total_count)
        for row in rows:
            yield row


def _get_deleted_row_counts(
    models: List[Model],
    context: Context,
    metadata: sa.MetaData,
) -> dict:
    counts = {}
    conn = context.get('push.state.conn')
    for model in models:
        table = metadata.tables[model.name]
        required_condition = sa.and_(
            table.c.pushed.is_(None),
            table.c.error.is_(False)
        )

        if model.page and model.page.is_enabled and model.page.by:
            where_cond = _construct_where_condition_to_page(model.page, table)
        else:
            where_cond = None
        if where_cond is not None:
            where_cond = sa.and_(
                where_cond,
                required_condition
            )
        else:
            where_cond = required_condition

        row_count = conn.execute(
            sa.select(sa.func.count(table.c.id)).
            where(
                where_cond
            )
        )
        counts[model.name] = row_count.scalar()
    return counts


def _iter_deleted_rows(
    models: List[Model],
    context: Context,
    metadata: sa.MetaData,
    counts: Dict[str, int],
    no_progress_bar: bool = False,
) -> Iterable[_PushRow]:
    models = reversed(models)
    config = context.get('config')
    conn = context.get('push.state.conn')
    page_size = config.push_page_size
    for model in models:
        size = model.page.size or page_size or 1000
        table = metadata.tables[model.name]
        total = counts.get(model.name)

        if model.page and model.page.is_enabled and model.page.by:
            rows = _get_deleted_rows_with_page(context, model.page, table, size)
        else:
            rows = conn.execute(
                sa.select([table.c.id]).
                where(
                    table.c.pushed.is_(None) &
                    table.c.error.is_(False)
                )
            )
        if not no_progress_bar:
            rows = tqdm.tqdm(
                rows,
                model.name,
                ascii=True,
                total=total,
                leave=False
            )

        for row in rows:
            yield _prepare_deleted_row(model, row[table.c.id])


def _construct_where_condition_to_page(
    page: Page,
    table: sa.Table
):
    item_count = len(page.by.keys())
    where_list = []
    for i in range(item_count):
        where_list.append([])
    for i, (by, page_by) in enumerate(page.by.items()):
        if page_by.value:
            for n in range(item_count):
                if n >= i:
                    if n == i:
                        if n == item_count - 1:
                            if by.startswith('-'):
                                where_list[n].append(table.c[f"page.{page_by.prop.name}"] >= page_by.value)
                            else:
                                where_list[n].append(table.c[f"page.{page_by.prop.name}"] <= page_by.value)
                        else:
                            if by.startswith('-'):
                                where_list[n].append(table.c[f"page.{page_by.prop.name}"] > page_by.value)
                            else:
                                where_list[n].append(table.c[f"page.{page_by.prop.name}"] < page_by.value)
                    else:
                        where_list[n].append(table.c[f"page.{page_by.prop.name}"] == page_by.value)

    where_condition = None
    for where in where_list:
        condition = None
        for item in where:
            if condition is not None:
                condition = sa.and_(
                    condition,
                    item
                )
            else:
                condition = item
        if where_condition is not None:
            where_condition = sa.or_(
                where_condition,
                condition
            )
        else:
            where_condition = condition

    return where_condition


def _construct_where_condition_from_page(
    page: Page,
    table: sa.Table
):
    filtered = filter_page_values(page)
    item_count = len(filtered.by.keys())
    where_list = []
    for i in range(item_count):
        where_list.append([])
    for i, (by, page_by) in enumerate(filtered.by.items()):
        if page_by.value:
            for n in range(item_count):
                if n >= i:
                    if n == i:
                        if by.startswith('-'):
                            where_list[n].append(table.c[f"page.{page_by.prop.name}"] < page_by.value)
                        else:
                            where_list[n].append(table.c[f"page.{page_by.prop.name}"] > page_by.value)
                    else:
                        where_list[n].append(table.c[f"page.{page_by.prop.name}"] == page_by.value)

    where_condition = None
    for where in where_list:
        condition = None
        for item in where:
            if condition is not None:
                condition = sa.and_(
                    condition,
                    item
                )
            else:
                condition = item
        if where_condition is not None:
            where_condition = sa.or_(
                where_condition,
                condition
            )
        else:
            where_condition = condition

    return where_condition


def _get_deleted_rows_with_page(
    context: Context,
    model_page: Page,
    table: sa.Table,
    size: int,
) -> sa.engine.LegacyCursorResult:
    conn = context.get('push.state.conn')

    order_by = []

    for page_by in model_page.by.values():
        order_by.append(sa.asc(table.c[f"page.{page_by.prop.name}"]))

    from_page = Page()
    from_page.update_values_from_page(model_page)
    from_page.clear()

    required_where_cond = sa.and_(
        table.c.pushed.is_(None),
        table.c.error.is_(False)
    )
    last_value = None
    while True:
        finished = True
        from_cond = _construct_where_condition_from_page(from_page, table)
        to_cond = _construct_where_condition_to_page(model_page, table)

        where_cond = None
        if from_cond is not None:
            where_cond = from_cond
        if to_cond is not None:
            if where_cond is not None:
                sa.and_(
                    where_cond,
                    to_cond
                )
            else:
                where_cond = to_cond

        if where_cond is not None:
            where_cond = sa.and_(
                required_where_cond,
                where_cond
            )
        else:
            where_cond = required_where_cond

        deleted_rows = conn.execute(
            sa.select([table]).
            where(
                where_cond
            ).order_by(*order_by).limit(size)
        )
        first_value = None
        for row in deleted_rows:
            if finished:
                finished = False

            if first_value is None:
                first_value = row
                if first_value == last_value:
                    raise InfiniteLoopWithPagination()
                else:
                    last_value = first_value

            for by, page_by in from_page.by.items():
                from_page.update_value(by, page_by.prop, row[f"page.{page_by.prop.name}"])
            yield row

        if finished:
            break


def _prepare_deleted_row(
    model: Model,
    _id: str,
    error: bool = False
):
    where = {
        'name': 'eq',
        'args': [
            {'name': 'bind', 'args': ['_id']},
            _id,
        ]
    }
    return _PushRow(
        model,
        {
            '_type': model.name,
            '_where': spyna.unparse(where)
        },
        saved=True,
        op="delete",
        error=error
    )


def _get_rows_with_errors(
    client: requests.Session,
    server: str,
    models: List[Model],
    context: Context,
    metadata: sa.MetaData,
    counts: Dict[str, int],
    retry: int,
    no_progress_bar: bool = False,
    error_counter: ErrorCounter = None
):
    rows = _iter_rows_with_errors(
        client,
        server,
        models,
        context,
        metadata,
        counts,
        no_progress_bar,
        error_counter,
    )
    if not no_progress_bar:
        rows = tqdm.tqdm(rows, f'RETRY #{retry}', ascii=True, total=sum(counts.values()))
    for row in rows:
        yield row


def _get_rows_with_errors_counts(
    models: List[Model],
    context: Context,
    metadata: sa.MetaData,
) -> dict:
    counts = {}
    conn = context.get('push.state.conn')
    for model in models:
        table = metadata.tables[model.name]
        required_condition = sa.and_(
            table.c.error.is_(True)
        )
        if model.page and model.page.is_enabled and model.page.by:
            where_cond = _construct_where_condition_to_page(model.page, table)
        else:
            where_cond = None
        if where_cond is not None:
            where_cond = sa.and_(
                where_cond,
                required_condition
            )
        else:
            where_cond = required_condition

        row_count = conn.execute(
            sa.select(sa.func.count(table.c.id)).
            where(
                where_cond
            )
        )
        counts[model.name] = row_count.scalar()
    return counts


def _iter_rows_with_errors(
    client: requests.Session,
    server: str,
    models: List[Model],
    context: Context,
    metadata: sa.MetaData,
    counts: Dict[str, int],
    no_progress_bar: bool = False,
    error_counter: ErrorCounter = None,
) -> Iterable[ModelRow]:
    conn = context.get('push.state.conn')
    config = context.get('config')
    page_size = config.push_page_size

    for model in models:
        size = model.page.size or page_size or 1000
        table = metadata.tables[model.name]

        if model.page and model.page.is_enabled and model.page.by:
            rows = _get_deleted_rows_with_page(context, model.page, table, size)
        else:
            rows = conn.execute(
                sa.select([table.c.id, table.c.checksum, table.c.data]).
                where(
                    table.c.error.is_(True)
                )
            )
        if not no_progress_bar:
            rows = tqdm.tqdm(
                rows,
                model.name,
                ascii=True,
                total=counts.get(model.name),
                leave=False
            )

        yield from _prepare_rows_with_errors(
            client,
            server,
            context,
            rows,
            model,
            table,
            error_counter
        )


def _get_error_rows_with_page(
    context: Context,
    model_page: Page,
    table: sa.Table,
    size: int
):
    conn = context.get('push.state.conn')
    order_by = []

    for page_by in model_page.by.values():
        order_by.append(sa.asc(table.c[f"page.{page_by.prop.name}"]))

    from_page = Page()
    from_page.update_values_from_page(model_page)
    from_page.clear()

    required_where_cond = sa.and_(
        table.c.error.is_(True)
    )
    last_value = None
    while True:
        finished = True
        from_cond = _construct_where_condition_from_page(from_page, table)
        to_cond = _construct_where_condition_to_page(model_page, table)

        where_cond = None
        if from_cond is not None:
            where_cond = from_cond
        if to_cond is not None:
            if where_cond is not None:
                sa.and_(
                    where_cond,
                    to_cond
                )
            else:
                where_cond = to_cond

        if where_cond is not None:
            where_cond = sa.and_(
                required_where_cond,
                where_cond
            )
        else:
            where_cond = required_where_cond

        rows = conn.execute(
            sa.select([table]).
            where(
                where_cond
            ).order_by(*order_by).limit(size)
        )
        first_value = None
        for row in rows:
            if finished:
                finished = False

            if first_value is None:
                first_value = row
                if first_value == last_value:
                    raise InfiniteLoopWithPagination()
                else:
                    last_value = first_value

            for by, page_by in from_page.by.items():
                from_page.update_value(by, page_by.prop, row[f"page.{page_by.prop.name}"])
            yield row

        if finished:
            break


def _prepare_rows_with_errors(
    client: requests.Session,
    server: str,
    context: Context,
    rows,
    model: Model,
    table: sa.Table,
    error_counter: ErrorCounter = None
) -> Iterable[ModelRow]:
    conn = context.get('push.state.conn')
    for row in rows:
        type = model.model_type()
        _id = row[table.c.id]
        checksum = row[table.c.checksum]
        data = json.loads(row[table.c.data]) if row[table.c.data] else {}

        status_code, resp = _send_request(
            client,
            f'{server}/{type}/{_id}',
            "GET",
            rows=[],
            data="",
            ignore_errors=[404],
            error_counter=error_counter,
        )

        if status_code == 200:

            # Was deleted on local server, but found on target server,
            # which means we need to delete it
            if not data:
                yield _prepare_deleted_row(model, _id, error=True)
            # Was inserted or updated without errors
            elif checksum == _get_data_checksum(resp):
                conn.execute(
                    table.update().
                    where(
                        (table.c.id == _id)
                    ).
                    values(
                        revision=resp['_revision'],
                        error=False,
                        data=None
                    )
                )
                yield _PushRow(
                    model,
                    {'_type': type},
                    send=False
                )
                # Need to push again
            else:
                data['_revision'] = resp['_revision']
                yield _PushRow(
                    model,
                    data,
                    checksum=checksum,
                    saved=True,
                    op="patch",
                    error=True
                )

        elif status_code == 404:
            # Was deleted on both - local and target servers
            if not data:
                conn.execute(
                    table.delete().
                    where(
                        (table.c.id == _id)
                    )
                )
                yield _PushRow(
                    model,
                    {'_type': type},
                    send=False
                )
            # Need to push again
            else:
                yield _PushRow(
                    model,
                    data,
                    checksum=checksum,
                    saved=True,
                    op="insert",
                    error=True
                )


def _load_page_from_dict(model: Model, values: dict):
    model.page.clear()
    for key, item in values.items():
        prop = model.properties.get(key)
        if prop:
            model.page.add_prop(key, prop, item)<|MERGE_RESOLUTION|>--- conflicted
+++ resolved
@@ -53,12 +53,8 @@
 from spinta.core.ufuncs import Expr
 from spinta.exceptions import InfiniteLoopWithPagination, UnauthorizedPropertyPush, InvalidPushWithPageParameterCount
 from spinta.manifests.components import Manifest
-<<<<<<< HEAD
 from spinta.types.namespace import sort_models_by_refs, sort_models_by_base
-=======
-from spinta.types.namespace import sort_models_by_refs
 from spinta.ufuncs.basequerybuilder.ufuncs import filter_page_values
->>>>>>> 7397aaf3
 from spinta.utils.data import take
 from spinta.utils.itertools import peek
 from spinta.utils.json import fix_data_for_json
@@ -182,12 +178,8 @@
         _attach_keymaps(context, store)
 
         from spinta.types.namespace import traverse_ns_models
-<<<<<<< HEAD
-        models = traverse_ns_models(context, ns, Action.SEARCH, dataset)
-=======
 
         models = traverse_ns_models(context, ns, Action.SEARCH, dataset, source_check=True)
->>>>>>> 7397aaf3
         models = sort_models_by_refs(models)
         models = sort_models_by_base(models)
         models = list(reversed(list(models)))
