import datetime
import hashlib
import textwrap
import uuid

import itertools
import json
import logging
import pathlib

import pprintpp
import time
from typing import Any
from typing import Dict
from typing import Iterable
from typing import Iterator
from typing import List
from typing import Optional
from typing import Tuple
from typing import TypedDict
from typing import NamedTuple

import msgpack
import requests
import sqlalchemy as sa
import tqdm
from requests import HTTPError
from typer import Argument
from typer import Context as TyperContext
from typer import Option
from typer import Exit
from typer import echo

from spinta import exceptions
from spinta import spyna
from spinta.cli.helpers.auth import require_auth
from spinta.cli.helpers.data import ModelRow, count_rows
from spinta.cli.helpers.data import ensure_data_dir
<<<<<<< HEAD
=======
from spinta.cli.helpers.data import iter_model_rows
from spinta.cli.helpers.errors import ErrorCounter
>>>>>>> 1fac5b6b
from spinta.cli.helpers.store import prepare_manifest
from spinta.client import get_access_token
from spinta.client import get_client_credentials
from spinta.commands.read import get_page
from spinta.components import Action, ParamsPage
from spinta.components import Config
from spinta.components import Context
from spinta.components import Mode
from spinta.components import Model
from spinta.components import Store
from spinta.core.context import configure_context
from spinta.core.ufuncs import Expr
from spinta.manifests.components import Manifest
from spinta.types.namespace import sort_models_by_refs
from spinta.utils.data import take
from spinta.utils.itertools import peek
from spinta.utils.json import fix_data_for_json
from spinta.utils.nestedstruct import flatten
from spinta.utils.units import tobytes
from spinta.utils.units import toseconds
from spinta.utils.sqlite import migrate_table

log = logging.getLogger(__name__)


def push(
    ctx: TyperContext,
    manifests: Optional[List[str]] = Argument(None, help=(
        "Source manifest files to copy from"
    )),
    output: Optional[str] = Option(None, '-o', '--output', help=(
        "Output data to a given location, by default outputs to stdout"
    )),
    credentials: str = Option(None, '--credentials', help=(
        "Credentials file, defaults to {config_path}/credentials.cfg"
    )),
    dataset: str = Option(None, '-d', '--dataset', help=(
        "Push only specified dataset"
    )),
    auth: str = Option(None, '-a', '--auth', help=(
        "Authorize as a client, defaults to {default_auth_client}"
    )),
    limit: int = Option(None, help=(
        "Limit number of rows read from each model"
    )),
    chunk_size: str = Option('1m', help=(
        "Push data in chunks (1b, 1k, 2m, ...), default: 1m"
    )),
    stop_time: str = Option(None, help=(
        "Stop pushing after given time (1s, 1m, 2h, ...), by default does not "
        "stops until all data is pushed"
    )),
    stop_row: int = Option(None, help=(
        "Stop after pushing n rows, by default does not stop until all data "
        "is pushed"
    )),
    state: pathlib.Path = Option(None, help=(
        "Save push state into a file, by default state is saved to "
        "{data_path}/push/{remote}.db SQLite database file"
    )),
    mode: Mode = Option('external', help=(
        "Mode of backend operation, default: external"
    )),
    dry_run: bool = Option(False, '--dry-run', help=(
        "Read data to be pushed, but do not push or write data to the "
        "destination."
    )),
    stop_on_error: bool = Option(False, '--stop-on-error', help=(
        "Exit immediately on first error."
    )),
    no_progress_bar: bool = Option(False, '--no-progress-bar', help=(
        "Skip counting total rows to improve performance."
    )),
    retry_count: int = Option(5, '--retries', help=(
        "Repeat push until this count if there are errors."
    )),
    max_error_count: int = Option(50, '--max-errors', help=(
        "If errors exceed given number, push command will be stopped."
    )),
    incremental: bool = Option(False, '-i', '--incremental', help=(
        "Do an incremental push, only pushing objects from last page."
    )),
    page: Optional[List[str]] = Option(None, '--page', help=(
        "Page value from which rows will be pushed."
    )),
    page_model: str = Option(None, '--model', help=(
        "Model of the page value."
    )),
):
    """Push data to external data store"""
    if chunk_size:
        chunk_size = tobytes(chunk_size)

    if stop_time:
        stop_time = toseconds(stop_time)

    context = configure_context(ctx.obj, manifests, mode=mode)
    store = prepare_manifest(context)
    config: Config = context.get('config')

    if credentials:
        credsfile = pathlib.Path(credentials)
        if not credsfile.exists():
            echo(f"Credentials file {credsfile} does not exit.")
            raise Exit(code=1)
    else:
        credsfile = config.credentials_file
    # TODO: Read client credentials only if a Spinta URL is given.
    creds = get_client_credentials(credsfile, output)

    if not state:
        ensure_data_dir(config.data_path / 'push')
        state = config.data_path / 'push' / f'{creds.remote}.db'
    state = f'sqlite:///{state}'

    manifest = store.manifest
    if dataset and dataset not in manifest.datasets:
        echo(str(exceptions.NodeNotFound(manifest, type='dataset', name=dataset)))
        raise Exit(code=1)

    ns = manifest.namespaces['']

    echo(f"Get access token from {creds.server}")
    token = get_access_token(creds)

    client = requests.Session()
    client.headers['Content-Type'] = 'application/json'
    client.headers['Authorization'] = f'Bearer {token}'

    with context:
        auth_client = auth or config.default_auth_client
        require_auth(context, auth_client)

        _attach_backends(context, store, manifest)
        _attach_keymaps(context, store)

        from spinta.types.namespace import traverse_ns_models

        models = traverse_ns_models(context, ns, Action.SEARCH, dataset)
        models = sort_models_by_refs(models)
        models = list(reversed(list(models)))

        if state:
            state = _State(*_init_push_state(state, models))
            context.attach('push.state.conn', state.engine.begin)

        error_counter = ErrorCounter(max_count=max_error_count)

        rows = _read_rows(
            context,
            client,
            creds.server,
            models,
            state,
            limit,
            stop_on_error=stop_on_error,
            retry_count=retry_count,
            no_progress_bar=no_progress_bar,
            error_counter=error_counter,
            incremental=incremental,
            page_model=page_model,
            page=page,
        )

        _push(
            context,
            client,
            creds.server,
            models,
            rows,
            state=state,
            stop_time=stop_time,
            stop_row=stop_row,
            chunk_size=chunk_size,
            dry_run=dry_run,
            stop_on_error=stop_on_error,
            error_counter=error_counter,
        )

        if error_counter.has_errors():
            raise Exit(code=1)


class _State(NamedTuple):
    engine: sa.engine.Engine
    metadata: sa.MetaData


class _PushRow:
    model: Optional[Model]
    data: Dict[str, Any]
    # SHA1 checksum of data generated with _get_data_rev.
    checksum: Optional[str]
    # True if data has already been sent.
    saved: bool = False
    # If push request received an error
    error: bool = False
    # Row operation
    op: Optional[str] = None
    # If True, need to push data immediately
    push: bool = False
    # If True, need to include in request
    send: bool = True

    def __init__(
        self,
        model: Optional[Model],
        data: Dict[str, Any],
        checksum: str = None,
        saved: bool = False,
        error: bool = False,
        op: str = None,
        push: bool = False,
        send: bool = True,
    ):
        self.model = model
        self.data = data
        self.checksum = checksum
        self.saved = saved
        self.error = error
        self.op = op
        self.push = push
        self.send = send


PUSH_NOW = _PushRow(
    model=None,
    data={
        '_type': None
    },
    push=True,
    send=False,
)


def _push(
    context: Context,
    client: requests.Session,
    server: str,  # https://example.com/
    models: List[Model],
    rows: Iterable[_PushRow],
    *,
    state: Optional[_State] = None,
    stop_time: Optional[int] = None,    # seconds
    stop_row: Optional[int] = None,     # stop aftern given number of rows
    chunk_size: Optional[int] = None,   # split into chunks of given size in bytes
    dry_run: bool = False,              # do not send or write anything
    stop_on_error: bool = False,        # raise error immediately
    error_counter: ErrorCounter = None
) -> None:
    if stop_time:
        rows = _add_stop_time(rows, stop_time)

    rows = _prepare_rows_for_push(rows)

    if stop_row:
        rows = itertools.islice(rows, stop_row)

    rows = _push_to_remote_spinta(
        client,
        server,
        rows,
        chunk_size,
        dry_run=dry_run,
        error_counter=error_counter,
    )

    if state and not dry_run:
        rows = _save_push_state(context, rows, state.metadata)
        rows = _save_page_values(context, rows, state.metadata)

    _push_rows(rows, stop_on_error, error_counter)


def _read_rows(
    context: Context,
    client: requests.Session,
    server: str,
    models: List[Model],
    state: _State,
    limit: int = None,
    *,
    stop_on_error: bool = False,
    retry_count: int = 5,
    no_progress_bar: bool = False,
<<<<<<< HEAD
    error_counter: _ErrorCounter = None,
    incremental: bool = False,
    page_model: str = None,
    page: Any = None,
=======
    error_counter: ErrorCounter = None,
>>>>>>> 1fac5b6b
) -> Iterator[_PushRow]:
    yield from _get_model_rows(
        context,
        models,
        state.metadata,
        limit,
        stop_on_error=stop_on_error,
        no_progress_bar=no_progress_bar,
<<<<<<< HEAD
        incremental=incremental,
        page_model=page_model,
        page=page,
=======
        error_counter=error_counter,
    )

    yield PUSH_NOW
    yield from _get_deleted_rows(
        models,
        context,
        state.metadata,
        no_progress_bar=no_progress_bar,
>>>>>>> 1fac5b6b
    )

    for i in range(1, retry_count + 1):
        yield PUSH_NOW
        counts = (
            _get_rows_with_errors_counts(
                models,
                context,
                state.metadata
            )
        )
        total_count = sum(counts.values())

        if total_count > 0:
            yield from _get_rows_with_errors(
                client,
                server,
                models,
                context,
                state.metadata,
                counts,
                retry=i,
                no_progress_bar=no_progress_bar,
                error_counter=error_counter,
            )
        else:
            break


def _push_rows(
    rows: Iterator[_PushRow],
    stop_on_error: bool = False,
    error_counter: ErrorCounter = None,
) -> None:
    while True:
        try:
            next(rows)
        except StopIteration:
            break
        except:
            if stop_on_error:
                raise
            log.exception("Error while reading data.")
        if error_counter and error_counter.has_reached_max():
            break


def _attach_backends(context: Context, store: Store, manifest: Manifest) -> None:
    context.attach('transaction', manifest.backend.transaction)
    backends = set()
    for backend in store.backends.values():
        backends.add(backend.name)
        context.attach(f'transaction.{backend.name}', backend.begin)
    for backend in manifest.backends.values():
        backends.add(backend.name)
        context.attach(f'transaction.{backend.name}', backend.begin)
    for dataset_ in manifest.datasets.values():
        for resource in dataset_.resources.values():
            if resource.backend and resource.backend.name not in backends:
                backends.add(resource.backend.name)
                context.attach(f'transaction.{resource.backend.name}', resource.backend.begin)


def _attach_keymaps(context: Context, store: Store) -> None:
    for keymap in store.keymaps.values():
        context.attach(f'keymap.{keymap.name}', lambda: keymap)


def _get_model_rows(
    context: Context,
    models: List[Model],
    metadata: sa.MetaData,
    limit: int = None,
    *,
    stop_on_error: bool = False,
    no_progress_bar: bool = False,
<<<<<<< HEAD
    incremental: bool = False,
    page_model: str = None,
    page: Any = None,
=======
    error_counter: ErrorCounter = None
>>>>>>> 1fac5b6b
) -> Iterator[_PushRow]:
    counts = (
        count_rows(
            context,
            models,
            limit,
            stop_on_error=stop_on_error,
            error_counter=error_counter,
        )
        if not no_progress_bar
        else {}
    )
    push_counter = None
    if not no_progress_bar:
        push_counter = tqdm.tqdm(desc='PUSH', ascii=True, total=sum(counts.values()))
    rows = _iter_model_rows(
        context,
        models,
        counts,
        metadata,
        limit,
        stop_on_error=stop_on_error,
        no_progress_bar=no_progress_bar,
        push_counter=push_counter,
        incremental=incremental,
        page_model=page_model,
        page=page,
    )
    for row in rows:
        yield row

    if push_counter is not None:
        push_counter.close()


def _iter_model_rows(
    context: Context,
    models: List[Model],
    counts: Dict[str, int],
    metadata: sa.MetaData,
    limit: int = None,
    *,
    stop_on_error: bool = False,
    no_progress_bar: bool = False,
    push_counter: tqdm.tqdm = None,
    incremental: bool = False,
    page_model: str = None,
    page: Any = None,
) -> Iterator[ModelRow]:
    for model in models:
        model_push_counter = None
        if not no_progress_bar:
            count = counts.get(model.name)
            model_push_counter = tqdm.tqdm(desc=model.name, ascii=True, total=count, leave=False)

        if model.page and model.page.by:
            rows = _read_rows_by_pages(
                context,
                model,
                metadata,
                limit,
                stop_on_error,
                push_counter,
                model_push_counter,
                incremental,
                page_model,
                page,
            )
            for row in rows:
                yield row

        if model_push_counter is not None:
            model_push_counter.close()


def _read_model_data_by_page(
    context: Context,
    model: Model,
    limit: int = None,
    stop_on_error: bool = False,
    page: ParamsPage = None,
) -> Iterable[Dict[str, Any]]:

    if limit is None:
        query = None
    else:
        query = Expr('limit', limit)

    stream = get_page(
        context,
        model,
        model.backend,
        page,
        query,
    )

    if stop_on_error:
        stream = peek(stream)
    else:
        try:
            stream = peek(stream)
        except Exception:
            log.exception(f"Error when reading data from model {model.name}")
            return

    yield from stream


def _rows_to_push_rows(
    model: Model,
    rows: Iterable[Dict[str, Any]]
) -> Iterator[_PushRow]:
    for row in rows:
        yield _PushRow(model, row)


def _read_rows_by_pages(
    context: Context,
    model: Model,
    metadata: sa.MetaData,
    limit: int = None,
    stop_on_error: bool = False,
    push_counter: tqdm.tqdm = None,
    model_push_counter: tqdm.tqdm = None,
    incremental: bool = False,
    page_model: str = None,
    page: List = None,
) -> Iterator[_PushRow]:
    conn = context.get('push.state.conn')
    table = metadata.tables['_page']
    if incremental:
        if (
            page and
            page_model and
            page_model == model.name
        ):
            model.page.set_values_from_list(page)
        else:
            page = conn.execute(
                sa.select([table.c.value]).
                where(
                    table.c.model == model.name
                )
            ).scalar()
            values = json.loads(page) if page else {}
            _load_page_from_dict(model, values)
    else:
        # reset page value
        conn.execute(
            table.update().
            values(value=None).
            where(
                table.c.model == model.name
            )
        )
    model_table = metadata.tables[model.name]
    state_rows = _get_state_rows(
        context,
        model,
        model_table,
    )

    push_page = False
    state_row = next(state_rows, None)
    while True:
        if limit is not None and limit <= 0:
            break

        rows = _read_model_data_by_page(
            context,
            model,
            limit,
            stop_on_error
        )
        peek = next(rows, None)
        if peek is None:
            break

        rows = itertools.chain([peek], rows)
        for i, row in enumerate(rows):
            if limit is not None:
                limit -= 1

            if i == 0 and push_page:
                row = _PushRow(model, row, push=True)
            else:
                push_page = True
                row = _PushRow(model, row)

            push_row = True
            row.op = 'insert'
            row.checksum = _get_data_checksum(row.data)

            if state_row:
                delete_cond = None
                patch_cond = None
                for by, page_by in model.page.by.items():
                    state_val = state_row[model_table.c[f"page.{page_by.prop.name}"]]
                    source_val = page_by.value

                    if state_val is not None and source_val is not None:
                        if by.startswith('-'):
                            compare = state_val > source_val
                        else:
                            compare = state_val < source_val

                        if delete_cond is not None:
                            delete_cond = delete_cond and compare
                        else:
                            delete_cond = compare

                        if patch_cond is not None:
                            patch_cond = patch_cond and state_val == source_val
                        else:
                            patch_cond = state_val == source_val

                if delete_cond:
                    yield from _get_delete_rows(
                        model,
                        model_table,
                        row,
                        state_rows,
                        state_row,
                        delete_cond,
                    )
                    state_row = next(state_rows, None)
                    push_row = False

                elif patch_cond:
                    row.op = 'patch'
                    row.saved = True
                    row.data['_revision'] = state_row[model_table.c.revision]
                    if state_row[model_table.c.checksum] == row.checksum:
                        push_row = False
                    state_row = next(state_rows, None)

            if push_row:
                yield row

            push_counter.update(1)
            model_push_counter.update(1)


def _get_state_rows(
    context: Context,
    model: Model,
    table: sa.Table,
) -> sa.engine.LegacyCursorResult:
    conn = context.get('push.state.conn')

    where = []
    order_by = []
    for by, page_by in model.page.by.items():
        if by.startswith('-'):
            if page_by.value:
                where.append(table.c[f"page.{page_by.prop.name}"] < page_by.value)
            order_by.append(sa.desc(table.c[f"page.{page_by.prop.name}"]))
        else:
            if page_by.value:
                where.append(table.c[f"page.{page_by.prop.name}"] > page_by.value)
            order_by.append(sa.asc(table.c[f"page.{page_by.prop.name}"]))

    if where:
        state_rows = conn.execute(
            sa.select([table]).
            where(*where).
            order_by(*order_by)
        )
    else:
        state_rows = conn.execute(
            sa.select([table]).
            order_by(*order_by)
        )
    return state_rows


def _get_delete_rows(
    model: Model,
    table: sa.Table,
    row: _PushRow,
    rows: sa.engine.LegacyCursorResult,
    state_row: sa.engine.LegacyRow,
    delete_cond: bool,
):
    while state_row and delete_cond:
        yield _prepare_deleted_row(model, state_row[table.c.id])

        state_row = next(rows, None)
        if state_row:
            for by, page_by in model.page.by.items():
                state_val = state_row[table.c[f"page.{page_by.prop.name}"]]
                source_val = page_by.value

                if state_val is not None and source_val is not None:
                    if by.startswith('-'):
                        compare = state_val > source_val
                    else:
                        compare = state_val < source_val

                    if delete_cond is not None:
                        delete_cond = delete_cond and compare
                    else:
                        delete_cond = compare
    row.op = 'patch'
    row.saved = True
    row.data['_revision'] = state_row[table.c.revision]
    if state_row[table.c.checksum] != row.checksum:
        yield row


def _prepare_rows_for_push(rows: Iterable[_PushRow]) -> Iterator[_PushRow]:
    for row in rows:
        row.data['_op'] = row.op
        if row.op == 'patch':
            where = {
                'name': 'eq',
                'args': [
                    {'name': 'bind', 'args': ['_id']},
                    row.data['_id'],
                ]
            }
            row.data['_where'] = spyna.unparse(where)
        elif row.op == 'insert':
            # if _revision is passed insert action gives ManagedProperty error
            if '_revision' in row.data:
                row.data.pop('_revision')
        elif row.op == 'delete' or not row.send:
            pass
        else:
            raise NotImplementedError(row.op)
        yield row


def _push_to_remote_spinta(
    client: requests.Session,
    server: str,
    rows: Iterable[_PushRow],
    chunk_size: int,
    *,
    dry_run: bool = False,
    stop_on_error: bool = False,
    error_counter: ErrorCounter = None,
) -> Iterator[_PushRow]:
    prefix = '{"_data":['
    suffix = ']}'
    slen = len(suffix)
    chunk = prefix
    ready: List[_PushRow] = []

    for row in rows:
        if error_counter:
            if error_counter.has_reached_max():
                break

        data = fix_data_for_json(row.data)
        data = json.dumps(data, ensure_ascii=False)
        if ready and (
            len(chunk) + len(data) + slen > chunk_size or
            row.push
        ):
            yield from _send_and_receive(
                client,
                server,
                ready,
                chunk + suffix,
                dry_run=dry_run,
                stop_on_error=stop_on_error,
                error_counter=error_counter,
            )
            chunk = prefix
            ready = []
        if row.send:
            chunk += (',' if ready else '') + data
            ready.append(row)

    if ready:
        if error_counter:
            if not error_counter.has_reached_max():
                yield from _send_and_receive(
                    client,
                    server,
                    ready,
                    chunk + suffix,
                    dry_run=dry_run,
                    stop_on_error=stop_on_error,
                    error_counter=error_counter
                )
        else:
            yield from _send_and_receive(
                client,
                server,
                ready,
                chunk + suffix,
                dry_run=dry_run,
                stop_on_error=stop_on_error,
                error_counter=error_counter
            )


def _send_and_receive(
    client: requests.Session,
    server: str,
    rows: List[_PushRow],
    data: str,
    *,
    dry_run: bool = False,
    stop_on_error: bool = False,
    error_counter: ErrorCounter = None,
) -> Iterator[_PushRow]:
    if dry_run:
        recv = _send_data_dry_run(data)
    else:
        _, recv = _send_request(
            client,
            server,
            "POST",
            rows,
            data,
            stop_on_error=stop_on_error,
            error_counter=error_counter,
        )
        if recv:
            recv = recv['_data']
    yield from _map_sent_and_recv(rows, recv)


def _send_data_dry_run(
    data: str,
) -> Optional[List[Dict[str, Any]]]:
    """Pretend data has been sent to a target location."""
    recv = json.loads(data)['_data']
    for row in recv:
        if '_id' not in row:
            row['_id'] = str(uuid.uuid4())
        row['_rev'] = str(uuid.uuid4())
    return recv


def _send_request(
    client: requests.Session,
    server: str,
    method: str,
    rows: List[_PushRow],
    data: str,
    *,
    stop_on_error: bool = False,
    ignore_errors: Optional[List[int]] = None,
    error_counter: ErrorCounter = None,
) -> Tuple[Optional[int], Optional[Dict[str, Any]]]:
    data = data.encode('utf-8')
    if not ignore_errors:
        ignore_errors = []

    try:
        resp = client.request(method, server, data=data)
    except IOError as e:
        if error_counter:
            error_counter.increase()
        log.error(
            (
                "Error when sending and receiving data.%s\n"
                "Error: %s"
            ),
            _get_row_for_error(rows),
            e,
        )
        if stop_on_error:
            raise
        return None, None

    try:
        resp.raise_for_status()
    except HTTPError:
        if resp.status_code not in ignore_errors:
            if error_counter:
                error_counter.increase()
            try:
                recv = resp.json()
            except requests.JSONDecodeError:
                log.error(
                    (
                        "Error when sending and receiving data.\n"
                        "Server response (status=%s):\n%s"
                    ),
                    resp.status_code,
                    textwrap.indent(resp.text, '    '),
                )
                if stop_on_error:
                    raise
            else:
                errors = recv.get('errors')
                log.error(
                    (
                        "Error when sending and receiving data.%s\n"
                        "Server response (status=%s):\n%s"
                    ),
                    _get_row_for_error(rows, errors),
                    resp.status_code,
                    textwrap.indent(pprintpp.pformat(recv), '    '),
                )
            if stop_on_error:
                raise
        return resp.status_code, None

    return resp.status_code, resp.json()


class _ErrorContext(TypedDict):
    # Manifest name
    manifest: str

    # Dataset name
    dataset: str

    # Absolute model name (but does not start with /)
    model: str

    # Property name
    property: str

    # Property data type
    type: str

    # Model name in data source
    entity: str

    # Property name in data source
    attribute: str

    # Full class path of component involved in the error.
    component: str

    # Line number or other location (depends on manifest) node in manifest
    # involved in the error.
    schema: str

    # External object id
    id: str


class _Error(TypedDict):
    # Error type
    type: str

    # Error code (exception class name)
    code: str

    # Error context.
    context: _ErrorContext

    # Message template.
    tempalte: str

    # Message compiled from templates and context.
    message: str


def _get_row_for_error(
    rows: List[_PushRow],
    errors: Optional[List[_Error]] = None,
) -> str:
    message = []
    size = len(rows)

    if errors:
        rows_by_id = {
            row.data['_id']: row
            for row in rows
            if row.data and '_id' in row.data
        }
        for error in errors:
            ctx = error.get('context') or {}
            if 'id' in ctx and ctx['id'] in rows_by_id:
                row = rows_by_id[ctx['id']]
                message += [
                    f" Model {row.model.name}, data:",
                    ' ' + pprintpp.pformat(row.data),
                ]

    if len(message) == 0 and size > 0:
        row = rows[0]
        data = pprintpp.pformat(row.data)
        message += [
            (
                f" Model {row.model.name},"
                f" items in chunk: {size},"
                f" first item in chunk:"
            ),
            data
        ]

    return '\n'.join(message)


def _map_sent_and_recv(
    sent: List[_PushRow],
    recv: Optional[List[Dict[str, Any]]],
) -> Iterator[_PushRow]:
    if recv is None:
        # We don't have a response, because there was an error while
        # communicating with the target server.
        for row in sent:
            row.error = True
            yield row
    else:
        assert len(sent) == len(recv), (
            f"len(sent) = {len(sent)}, len(received) = {len(recv)}"
        )
        for sent_row, recv_row in zip(sent, recv):
            if '_id' in sent_row.data:
                _id = sent_row.data['_id']
            else:
                # after delete
                _id = spyna.parse(sent_row.data['_where'])['args'][1]

            assert _id == recv_row['_id'], (
                f"sent._id = {_id}, "
                f"received._id = {recv_row['_id']}"
            )
            sent_row.data['_revision'] = recv_row['_revision']
            sent_row.error = False
            yield sent_row


def _add_stop_time(
    rows: Iterable[_PushRow],
    stop: int,  # seconds
) -> Iterator[_PushRow]:
    start = time.time()
    for row in rows:
        yield row
        if time.time() - start > stop:
            break


def _init_push_state(
    dburi: str,
    models: List[Model],
) -> Tuple[sa.engine.Engine, sa.MetaData]:
    engine = sa.create_engine(dburi)
    metadata = sa.MetaData(engine)
    inspector = sa.inspect(engine)

    page_table = sa.Table(
        '_page', metadata,
        sa.Column('model', sa.Text, primary_key=True),
        sa.Column('property', sa.Text),
        sa.Column('value', sa.Text),
    )
    page_table.create(checkfirst=True)

    types = {
        'string': sa.Text,
        'date': sa.Date,
        'datetime': sa.DateTime,
        'integer': sa.Integer,
    }

    for model in models:
        pagination_cols = []
        if model.page and model.page.by and model.backend.paginated:
            for page_by in model.page.by.values():
                type = types.get(page_by.prop.dtype.name, sa.Text)
                pagination_cols.append(
                    sa.Column(f"page.{page_by.prop.name}", type)
                )

        table = sa.Table(
            model.name, metadata,
            sa.Column('id', sa.Unicode, primary_key=True),
            sa.Column('checksum', sa.Unicode),
            sa.Column('revision', sa.Unicode),
            sa.Column('pushed', sa.DateTime),
            sa.Column('error', sa.Boolean),
            sa.Column('data', sa.Text),
            *pagination_cols
        )
<<<<<<< HEAD
        table.create(checkfirst=True)

        if inspector.has_table(table.name):
            columns = [col['name'] for col in inspector.get_columns(table.name)]
            renamed = _rename_column(
                engine,
                table.name,
                columns,
                old_column_name='rev',
                new_column_name='checksum'
            )
            if not renamed:
                _add_column(
                    engine,
                    table.name,
                    columns,
                    sa.Column('checksum', sa.Unicode)
                )
            _add_column(
                engine,
                table.name,
                columns,
                sa.Column('revision', sa.Unicode)
            )
            _add_column(
                engine,
                table.name,
                columns,
                sa.Column('pushed', sa.DateTime)
            )
            _add_column(
                engine,
                table.name,
                columns,
                sa.Column('error', sa.Boolean)
            )
            _add_column(
                engine,
                table.name,
                columns,
                sa.Column('data', sa.Text)
            )
            for pg_col in pagination_cols:
                _add_column(
                    engine,
                    table.name,
                    columns,
                    pg_col
                )
=======
        migrate_table(engine, metadata, inspector, table, renames={
            'rev': 'checksum',
        })
>>>>>>> 1fac5b6b

    return engine, metadata


def _get_model_type(row: _PushRow) -> str:
    return row.data['_type']


def _get_model(row: _PushRow) -> Model:
    return row.model


def _get_data_checksum(data: dict):
    data = fix_data_for_json(take(data))
    data = flatten([data])
    data = [[k, v] for x in data for k, v in sorted(x.items())]
    data = msgpack.dumps(data, strict_types=True)
    checksum = hashlib.sha1(data).hexdigest()
    return checksum


class _Saved(NamedTuple):
    revision: str
    checksum: str


def _save_push_state(
    context: Context,
    rows: Iterable[_PushRow],
    metadata: sa.MetaData,
) -> Iterator[_PushRow]:
    conn = context.get('push.state.conn')
    for row in rows:
        table = metadata.tables[row.data['_type']]

        if row.model.page and row.model.page.by:
            page = {
                f"page.{page_by.prop.name}": row.data.get(page_by.prop.name)
                for page_by in row.model.page.by.values()
            }
        else:
            page = {}

        if row.error and row.op != "delete":
            data = fix_data_for_json(row.data)
            data = json.dumps(data)
        else:
            data = None

        if '_id' in row.data:
            _id = row.data['_id']
        else:
            _id = spyna.parse(row.data['_where'])['args'][1]

        if row.op == "delete" and not row.error:
            conn.execute(
                table.delete().
                where(table.c.id == _id)
            )
        elif row.saved:
            conn.execute(
                table.update().
                where(table.c.id == _id).
                values(
                    id=_id,
                    revision=row.data.get('_revision'),
                    checksum=row.checksum,
                    pushed=datetime.datetime.now(),
                    error=row.error,
                    data=data,
                    **page
                )
            )
        else:
            conn.execute(
                table.insert().
                values(
                    id=_id,
                    revision=row.data.get('_revision'),
                    checksum=row.checksum,
                    pushed=datetime.datetime.now(),
                    error=row.error,
                    data=data,
                    **page
                )
            )
        yield row


def _save_page_values(
    context: Context,
    rows: Iterable[_PushRow],
    metadata: sa.MetaData,
):
    conn = context.get('push.state.conn')
    page_table = metadata.tables['_page']

<<<<<<< HEAD
    for model, group in itertools.groupby(rows, key=_get_model):
        pagination_props = []
        saved = False
        if model.page and model.page.by:
            pagination_props = model.page.by.values()

            page_row = conn.execute(
                sa.select(page_table.c.model)
                .where(page_table.c.model == model.name)
            ).scalar()
=======
def _iter_deleted_rows(
    models: List[Model],
    context: Context,
    metadata: sa.MetaData,
    counts: Dict[str, int],
    no_progress_bar: bool = False,
) -> Iterable[_PushRow]:
    conn = context.get('push.state.conn')
    models = reversed(models)
    for model in models:
        table = metadata.tables[model.name]
        deleted_rows = conn.execute(
            sa.select([table.c.id]).
            where(
                table.c.pushed.is_(None) &
                table.c.error.is_(False)
            )
        )
        if not no_progress_bar:
            deleted_rows = tqdm.tqdm(
                deleted_rows,
                model.name,
                ascii=True,
                total=counts.get(model.name),
                leave=False
            )
>>>>>>> 1fac5b6b

            if page_row is not None:
                saved = True

        for row in group:
            if pagination_props:
                data = fix_data_for_json(row.data)
                value = {}
                for page_by in pagination_props:
                    if data.get(page_by.prop.name) is not None:
                        value.update({
                            page_by.prop.name: data.get(page_by.prop.name)
                        })
                if value:
                    value = json.dumps(value)
                    if saved:
                        conn.execute(
                            page_table.update().
                            where(
                                (page_table.c.model == model.name)
                            ).
                            values(
                                value=value
                            )
                        )
                    else:
                        conn.execute(
                            page_table.insert().
                            values(
                                model=model.name,
                                property=','.join([page_by.prop.name for page_by in pagination_props]),
                                value=value
                            )
                        )
                        saved = True

            yield row


def _prepare_deleted_row(
    model: Model,
    _id: str,
    error: bool = False
):
    where = {
        'name': 'eq',
        'args': [
            {'name': 'bind', 'args': ['_id']},
            _id,
        ]
    }
    return _PushRow(
        model,
        {
            '_type': model.name,
            '_where': spyna.unparse(where)
        },
        saved=True,
        op="delete",
        error=error
    )


def _get_rows_with_errors(
    client: requests.Session,
    server: str,
    models: List[Model],
    context: Context,
    metadata: sa.MetaData,
    counts: Dict[str, int],
    retry: int,
    no_progress_bar: bool = False,
    error_counter: ErrorCounter = None
):
    rows = _iter_rows_with_errors(
        client,
        server,
        models,
        context,
        metadata,
        counts,
        no_progress_bar,
        error_counter,
    )
    if not no_progress_bar:
        rows = tqdm.tqdm(rows, f'RETRY #{retry}', ascii=True, total=sum(counts.values()))
    for row in rows:
        yield row


def _get_rows_with_errors_counts(
    models: List[Model],
    context: Context,
    metadata: sa.MetaData,
) -> dict:
    counts = {}
    conn = context.get('push.state.conn')
    for model in models:
        table = metadata.tables[model.name]
        row_count = conn.execute(
            sa.select(sa.func.count(table.c.id)).
            where(
                table.c.error.is_(True)
            )
        )
        counts[model.name] = row_count.scalar()
    return counts


def _iter_rows_with_errors(
    client: requests.Session,
    server: str,
    models: List[Model],
    context: Context,
    metadata: sa.MetaData,
    counts: Dict[str, int],
    no_progress_bar: bool = False,
    error_counter: ErrorCounter = None,
) -> Iterable[ModelRow]:
    conn = context.get('push.state.conn')
    for model in models:
        table = metadata.tables[model.name]
        rows = conn.execute(
            sa.select([table.c.id, table.c.checksum, table.c.data]).
            where(
                table.c.error.is_(True)
            )
        )
        if not no_progress_bar:
            rows = tqdm.tqdm(
                rows,
                model.name,
                ascii=True,
                total=counts.get(model.name),
                leave=False
            )

        yield from _prepare_rows_with_errors(
            client,
            server,
            context,
            rows,
            model,
            table,
            error_counter
        )


def _prepare_rows_with_errors(
    client: requests.Session,
    server: str,
    context: Context,
    rows,
    model: Model,
    table: sa.Table,
    error_counter: ErrorCounter = None
) -> Iterable[ModelRow]:
    conn = context.get('push.state.conn')
    for row in rows:
        type = model.model_type()
        _id = row[table.c.id]
        checksum = row[table.c.checksum]
        data = json.loads(row[table.c.data]) if row[table.c.data] else {}

        status_code, resp = _send_request(
            client,
            f'{server}/{type}/{_id}',
            "GET",
            rows=[],
            data="",
            ignore_errors=[404],
            error_counter=error_counter,
        )

        if status_code == 200:

            # Was deleted on local server, but found on target server,
            # which means we need to delete it
            if not data:
                yield _prepare_deleted_row(model, _id, error=True)
            # Was inserted or updated without errors
            elif checksum == _get_data_checksum(resp):
                conn.execute(
                    table.update().
                    where(
                        (table.c.id == _id)
                    ).
                    values(
                        revision=resp['_revision'],
                        error=False,
                        data=None
                    )
                )
                yield _PushRow(
                    model,
                    {'_type': type},
                    send=False
                )
                # Need to push again
            else:
                data['_revision'] = resp['_revision']
                yield _PushRow(
                    model,
                    data,
                    checksum=checksum,
                    saved=True,
                    op="patch",
                    error=True
                )

        elif status_code == 404:
            # Was deleted on both - local and target servers
            if not data:
                conn.execute(
                    table.delete().
                    where(
                        (table.c.id == _id)
                    )
                )
                yield _PushRow(
                    model,
                    {'_type': type},
                    send=False
                )
            # Need to push again
            else:
                yield _PushRow(
                    model,
                    data,
                    checksum=checksum,
                    saved=True,
                    op="insert",
                    error=True
                )


def _load_page_from_dict(model: Model, values: dict):
    model.page.clear()
    for key, item in values.items():
        prop = model.properties.get(key)
        if prop:
            model.page.add_prop(key, prop, item)<|MERGE_RESOLUTION|>--- conflicted
+++ resolved
@@ -36,11 +36,8 @@
 from spinta.cli.helpers.auth import require_auth
 from spinta.cli.helpers.data import ModelRow, count_rows
 from spinta.cli.helpers.data import ensure_data_dir
-<<<<<<< HEAD
-=======
 from spinta.cli.helpers.data import iter_model_rows
 from spinta.cli.helpers.errors import ErrorCounter
->>>>>>> 1fac5b6b
 from spinta.cli.helpers.store import prepare_manifest
 from spinta.client import get_access_token
 from spinta.client import get_client_credentials
@@ -186,6 +183,7 @@
         if state:
             state = _State(*_init_push_state(state, models))
             context.attach('push.state.conn', state.engine.begin)
+            _reset_pushed(context, models, state.metadata)
 
         error_counter = ErrorCounter(max_count=max_error_count)
 
@@ -294,6 +292,9 @@
     if stop_time:
         rows = _add_stop_time(rows, stop_time)
 
+    if state:
+        rows = _check_push_state(context, rows, state.metadata)
+
     rows = _prepare_rows_for_push(rows)
 
     if stop_row:
@@ -326,14 +327,10 @@
     stop_on_error: bool = False,
     retry_count: int = 5,
     no_progress_bar: bool = False,
-<<<<<<< HEAD
-    error_counter: _ErrorCounter = None,
+    error_counter: ErrorCounter = None,
     incremental: bool = False,
     page_model: str = None,
     page: Any = None,
-=======
-    error_counter: ErrorCounter = None,
->>>>>>> 1fac5b6b
 ) -> Iterator[_PushRow]:
     yield from _get_model_rows(
         context,
@@ -342,11 +339,9 @@
         limit,
         stop_on_error=stop_on_error,
         no_progress_bar=no_progress_bar,
-<<<<<<< HEAD
         incremental=incremental,
         page_model=page_model,
         page=page,
-=======
         error_counter=error_counter,
     )
 
@@ -356,7 +351,6 @@
         context,
         state.metadata,
         no_progress_bar=no_progress_bar,
->>>>>>> 1fac5b6b
     )
 
     for i in range(1, retry_count + 1):
@@ -433,13 +427,10 @@
     *,
     stop_on_error: bool = False,
     no_progress_bar: bool = False,
-<<<<<<< HEAD
     incremental: bool = False,
     page_model: str = None,
     page: Any = None,
-=======
     error_counter: ErrorCounter = None
->>>>>>> 1fac5b6b
 ) -> Iterator[_PushRow]:
     counts = (
         count_rows(
@@ -468,92 +459,13 @@
         page_model=page_model,
         page=page,
     )
-    for row in rows:
-        yield row
+    if not no_progress_bar:
+        rows = tqdm.tqdm(rows, 'PUSH', ascii=True, total=sum(counts.values()))
+    for model, row in rows:
+        yield _PushRow(model, row)
 
     if push_counter is not None:
         push_counter.close()
-
-
-def _iter_model_rows(
-    context: Context,
-    models: List[Model],
-    counts: Dict[str, int],
-    metadata: sa.MetaData,
-    limit: int = None,
-    *,
-    stop_on_error: bool = False,
-    no_progress_bar: bool = False,
-    push_counter: tqdm.tqdm = None,
-    incremental: bool = False,
-    page_model: str = None,
-    page: Any = None,
-) -> Iterator[ModelRow]:
-    for model in models:
-        model_push_counter = None
-        if not no_progress_bar:
-            count = counts.get(model.name)
-            model_push_counter = tqdm.tqdm(desc=model.name, ascii=True, total=count, leave=False)
-
-        if model.page and model.page.by:
-            rows = _read_rows_by_pages(
-                context,
-                model,
-                metadata,
-                limit,
-                stop_on_error,
-                push_counter,
-                model_push_counter,
-                incremental,
-                page_model,
-                page,
-            )
-            for row in rows:
-                yield row
-
-        if model_push_counter is not None:
-            model_push_counter.close()
-
-
-def _read_model_data_by_page(
-    context: Context,
-    model: Model,
-    limit: int = None,
-    stop_on_error: bool = False,
-    page: ParamsPage = None,
-) -> Iterable[Dict[str, Any]]:
-
-    if limit is None:
-        query = None
-    else:
-        query = Expr('limit', limit)
-
-    stream = get_page(
-        context,
-        model,
-        model.backend,
-        page,
-        query,
-    )
-
-    if stop_on_error:
-        stream = peek(stream)
-    else:
-        try:
-            stream = peek(stream)
-        except Exception:
-            log.exception(f"Error when reading data from model {model.name}")
-            return
-
-    yield from stream
-
-
-def _rows_to_push_rows(
-    model: Model,
-    rows: Iterable[Dict[str, Any]]
-) -> Iterator[_PushRow]:
-    for row in rows:
-        yield _PushRow(model, row)
 
 
 def _read_rows_by_pages(
@@ -811,7 +723,7 @@
             )
             chunk = prefix
             ready = []
-        if row.send:
+        if not row.push and row.send:
             chunk += (',' if ready else '') + data
             ready.append(row)
 
@@ -1117,61 +1029,9 @@
             sa.Column('data', sa.Text),
             *pagination_cols
         )
-<<<<<<< HEAD
-        table.create(checkfirst=True)
-
-        if inspector.has_table(table.name):
-            columns = [col['name'] for col in inspector.get_columns(table.name)]
-            renamed = _rename_column(
-                engine,
-                table.name,
-                columns,
-                old_column_name='rev',
-                new_column_name='checksum'
-            )
-            if not renamed:
-                _add_column(
-                    engine,
-                    table.name,
-                    columns,
-                    sa.Column('checksum', sa.Unicode)
-                )
-            _add_column(
-                engine,
-                table.name,
-                columns,
-                sa.Column('revision', sa.Unicode)
-            )
-            _add_column(
-                engine,
-                table.name,
-                columns,
-                sa.Column('pushed', sa.DateTime)
-            )
-            _add_column(
-                engine,
-                table.name,
-                columns,
-                sa.Column('error', sa.Boolean)
-            )
-            _add_column(
-                engine,
-                table.name,
-                columns,
-                sa.Column('data', sa.Text)
-            )
-            for pg_col in pagination_cols:
-                _add_column(
-                    engine,
-                    table.name,
-                    columns,
-                    pg_col
-                )
-=======
         migrate_table(engine, metadata, inspector, table, renames={
             'rev': 'checksum',
         })
->>>>>>> 1fac5b6b
 
     return engine, metadata
 
@@ -1196,6 +1056,68 @@
 class _Saved(NamedTuple):
     revision: str
     checksum: str
+
+
+def _reset_pushed(
+    context: Context,
+    models: List[Model],
+    metadata: sa.MetaData,
+):
+    conn = context.get('push.state.conn')
+    for model in models:
+        table = metadata.tables[model.name]
+
+        # reset pushed so we could see which objects were deleted
+        conn.execute(
+            table.update().
+            values(pushed=None)
+        )
+
+
+def _check_push_state(
+    context: Context,
+    rows: Iterable[_PushRow],
+    metadata: sa.MetaData,
+):
+    conn = context.get('push.state.conn')
+
+    for model_type, group in itertools.groupby(rows, key=_get_model_type):
+        saved_rows = {}
+        if model_type:
+            table = metadata.tables[model_type]
+
+            query = sa.select([table.c.id, table.c.revision, table.c.checksum])
+            saved_rows = {
+                state[table.c.id]: _Saved(
+                    state[table.c.revision],
+                    state[table.c.checksum],
+                )
+                for state in conn.execute(query)
+            }
+
+        for row in group:
+            if row.send and not row.error and row.op != "delete":
+                _id = row.data['_id']
+                row.checksum = _get_data_checksum(row.data)
+                saved = saved_rows.get(_id)
+                if saved is None:
+                    row.op = "insert"
+                    row.saved = False
+                else:
+                    row.op = "patch"
+                    row.saved = True
+                    row.data['_revision'] = saved.revision
+                    if saved.checksum == row.checksum:
+                        conn.execute(
+                            table.update().
+                            where(table.c.id == _id).
+                            values(
+                                pushed=datetime.datetime.now()
+                            )
+                        )
+                        continue  # Nothing has changed.
+
+            yield row
 
 
 def _save_push_state(
@@ -1269,7 +1191,6 @@
     conn = context.get('push.state.conn')
     page_table = metadata.tables['_page']
 
-<<<<<<< HEAD
     for model, group in itertools.groupby(rows, key=_get_model):
         pagination_props = []
         saved = False
@@ -1280,34 +1201,6 @@
                 sa.select(page_table.c.model)
                 .where(page_table.c.model == model.name)
             ).scalar()
-=======
-def _iter_deleted_rows(
-    models: List[Model],
-    context: Context,
-    metadata: sa.MetaData,
-    counts: Dict[str, int],
-    no_progress_bar: bool = False,
-) -> Iterable[_PushRow]:
-    conn = context.get('push.state.conn')
-    models = reversed(models)
-    for model in models:
-        table = metadata.tables[model.name]
-        deleted_rows = conn.execute(
-            sa.select([table.c.id]).
-            where(
-                table.c.pushed.is_(None) &
-                table.c.error.is_(False)
-            )
-        )
-        if not no_progress_bar:
-            deleted_rows = tqdm.tqdm(
-                deleted_rows,
-                model.name,
-                ascii=True,
-                total=counts.get(model.name),
-                leave=False
-            )
->>>>>>> 1fac5b6b
 
             if page_row is not None:
                 saved = True
@@ -1345,6 +1238,93 @@
                         saved = True
 
             yield row
+
+
+def _get_deleted_rows(
+    models: List[Model],
+    context: Context,
+    metadata: sa.MetaData,
+    no_progress_bar: bool = False,
+):
+    counts = (
+        _get_deleted_row_counts(
+            models,
+            context,
+            metadata
+        )
+    )
+    total_count = sum(counts.values())
+    if total_count > 0:
+        rows = _iter_deleted_rows(
+            models,
+            context,
+            metadata,
+            counts,
+            no_progress_bar
+        )
+        if not no_progress_bar:
+            rows = tqdm.tqdm(rows, 'PUSH DELETED', ascii=True, total=total_count)
+        for row in rows:
+            yield row
+
+
+def _get_deleted_row_counts(
+    models: List[Model],
+    context: Context,
+    metadata: sa.MetaData,
+) -> dict:
+    counts = {}
+    conn = context.get('push.state.conn')
+    for model in models:
+        table = metadata.tables[model.name]
+        row_count = conn.execute(
+            sa.select(sa.func.count(table.c.id)).
+            where(
+                table.c.pushed.is_(None) &
+                table.c.error.is_(False)
+            )
+        )
+        counts[model.name] = row_count.scalar()
+    return counts
+
+
+def _iter_deleted_rows(
+    models: List[Model],
+    context: Context,
+    metadata: sa.MetaData,
+    counts: Dict[str, int],
+    no_progress_bar: bool = False,
+) -> Iterable[_PushRow]:
+    conn = context.get('push.state.conn')
+
+    for model in models:
+        table = metadata.tables[model.name]
+        deleted_rows = conn.execute(
+            sa.select([table.c.id]).
+            where(
+                table.c.pushed.is_(None) &
+                table.c.error.is_(False)
+            )
+        )
+        if not no_progress_bar:
+            deleted_rows = tqdm.tqdm(
+                deleted_rows,
+                model.name,
+                ascii=True,
+                total=counts.get(model.name),
+                leave=False
+            )
+
+        yield from _prepare_deleted_rows(deleted_rows, model, table)
+
+
+def _prepare_deleted_rows(
+    rows,
+    model: Model,
+    table: sa.Table,
+) -> Iterable[ModelRow]:
+    for row in rows:
+        yield _prepare_deleted_row(model, row[table.c.id])
 
 
 def _prepare_deleted_row(
