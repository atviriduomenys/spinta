from copy import copy
from typing import Any, List
from typing import Callable
from typing import Dict
from typing import Hashable
from typing import Iterator
from typing import Optional
from typing import Tuple
from typing import TypeVar

from typer import Argument
from typer import Context as TyperContext
from typer import Option
from typer import echo

from spinta import commands
from spinta.cli.helpers.auth import require_auth
from spinta.cli.helpers.store import load_manifest
from spinta.components import Context, Property, Node, Namespace
from spinta.components import Mode
from spinta.core.config import ResourceTuple
from spinta.core.config import parse_resource_args
from spinta.core.context import configure_context
from spinta.datasets.components import Dataset, Resource, ExternalBackend
from spinta.dimensions.prefix.components import UriPrefix
from spinta.manifests.components import Manifest
<<<<<<< HEAD
from spinta.manifests.components import ManifestPath
from spinta.manifests.helpers import get_manifest_from_type, init_manifest
from spinta.manifests.internal_sql.components import InternalSQLManifest
from spinta.manifests.internal_sql.helpers import write_internal_sql_manifest
from spinta.manifests.tabular.helpers import write_tabular_manifest, render_tabular_manifest
=======
from spinta.manifests.tabular.helpers import render_tabular_manifest
from spinta.manifests.tabular.helpers import write_tabular_manifest
>>>>>>> e5d96d58
from spinta.types.datatype import Ref, DataType, Array, Object, Denorm
from spinta.utils.naming import Deduplicator
from spinta.utils.schema import NA
from spinta.utils.schema import NotAvailable
from spinta.components import Model


def inspect(
    ctx: TyperContext,
    manifest: Optional[str] = Argument(None, help="Path to manifest."),
    resource: Optional[Tuple[str, str]] = Option(
        (None, None), '-r', '--resource',
        help=(
            "Resource type and source URI "
            "(-r sql sqlite:////tmp/db.sqlite)"
        ),
    ),
    formula: str = Option('', '-f', '--formula', help=(
        "Formula if needed, to prepare resource for reading"
    )),
    backend: Optional[str] = Option(None, '-b', '--backend', help=(
        "Backend connection string"
    )),
    output: Optional[str] = Option(None, '-o', '--output', help=(
        "Output tabular manifest in a specified file"
    )),
    auth: Optional[str] = Option(None, '-a', '--auth', help=(
        "Authorize as a client"
    )),
    priority: str = Option('manifest', '-p', '--priority', help=(
        "Merge property priority ('manifest' or 'external')"
    ))
):
    """Update manifest schema from an external data source"""
    if priority not in ['manifest', 'external']:
        echo(f"Priority \'{priority}\' does not exist, there can only be \'manifest\' or \'external\', it will be set to default 'manifest'.")
        priority = 'manifest'
    has_manifest_priority = priority == 'manifest'
    resources = parse_resource_args(*resource, formula)

    paths = None
    if manifest:
        paths = [manifest]

    context = configure_context(
        ctx.obj,
        paths,
        mode=Mode.external,
        backend=backend
    )
    with context:
        require_auth(context, auth)
        store = load_manifest(context, ensure_config_dir=True)
        old = store.manifest

        if not resources:
            resources = []
            for ds in old.datasets.values():
                for resource in ds.resources.values():
                    external = resource.external
                    if external == '' and resource.backend:
                        external = resource.backend.config['dsn']
                    if not any(res.external == external for res in resources):
                        resources.append(ResourceTuple(type=resource.type, external=external, prepare=resource.prepare))

        if resources:
            for resource in resources:
                _merge(context, old, old, resource, has_manifest_priority)

        # Sort models for render
        sorted_models = {}
        for key, model in old.models.items():
            if key not in sorted_models.keys():
                if model.external and model.external.resource:
                    resource = model.external.resource
                    for resource_key, resource_model in resource.models.items():
                        if resource_key not in sorted_models.keys():
                            sorted_models[resource_key] = resource_model
                else:
                    sorted_models[key] = model
        old.objects['model'] = sorted_models

    if output:
<<<<<<< HEAD
        if InternalSQLManifest.detect_from_path(output):
            write_internal_sql_manifest(output, manifest)
        else:
            write_tabular_manifest(output, manifest)
=======
        write_tabular_manifest(output, old)
>>>>>>> e5d96d58
    else:
        echo(render_tabular_manifest(old))


def _merge(context: Context, manifest: Manifest, old: Manifest, resource: ResourceTuple, has_manifest_priority: bool):
    new_context = configure_context(
        context,
        manifests=[resource],
        mode=Mode.external)
    store = load_manifest(new_context)
    new = store.manifest
    commands.merge(new_context, manifest, old, new, has_manifest_priority)


@commands.merge.register(Context, Manifest, Manifest, Manifest, bool)
def merge(context: Context, manifest: Manifest, old: Manifest, new: Manifest, has_manifest_priority: bool) -> None:
    backends = zipitems(
        old.backends.values(),
        new.backends.values(),
        _backend_dsn
    )

    backend_deduplicator = Deduplicator("_{}")
    for backend in backends:
        for o, n in backend:
            if not (o and n):
                if o:
                    backend_deduplicator(o.name)
                if n:
                    name = backend_deduplicator(n.name)
                    n.name = name
            merge(context, manifest, o, n)
    datasets = zipitems(
        old.datasets.values(),
        new.datasets.values(),
        _dataset_resource_source_key,
    )

    for ds in datasets:
        for o, n in ds:
            commands.merge(context, manifest, o, n, has_manifest_priority)


@commands.merge.register(Context, Manifest, NotAvailable, ExternalBackend)
def merge(context: Context, manifest: Manifest, old: NotAvailable, new: ExternalBackend) -> None:
    manifest.backends[new.name] = new


@commands.merge.register(Context, Manifest, ExternalBackend, ExternalBackend)
def merge(context: Context, manifest: Manifest, old: ExternalBackend, new: ExternalBackend) -> None:
    manifest.backends[old.name] = old


@commands.merge.register(Context, Manifest, ExternalBackend, NotAvailable)
def merge(context: Context, manifest: Manifest, old: ExternalBackend, new: NotAvailable) -> None:
    manifest.backends[old.name] = old


@commands.merge.register(Context, Manifest, NotAvailable, Dataset, bool)
def merge(context: Context, manifest: Manifest, old: NotAvailable, new: Dataset, has_manifest_priority: bool) -> None:
    manifest.datasets[new.name] = new
    _merge_resources(context, manifest, old, new)

    dataset_models = _filter_models_for_dataset(new.manifest, new)
    deduplicator = Deduplicator()
    for model in dataset_models:
        model.name = deduplicator(model.name)
        merge(context, manifest, NA, model, has_manifest_priority)

    new.manifest = manifest


@commands.merge.register(Context, Manifest, Dataset, Dataset, bool)
def merge(context: Context, manifest: Manifest, old: Dataset, new: Dataset, has_manifest_priority: bool) -> None:
    old.id = coalesce(old.id, new.id)
    old.description = coalesce(old.description, new.description)
    old.lang = coalesce(old.lang, new.lang)
    old.name = coalesce(old.name, new.name)
    old.manifest = coalesce(old.manifest, new.manifest)
    old.website = coalesce(old.website, new.website)
    old.projects = coalesce(old.projects, new.projects)
    old.source = coalesce(old.source, new.source)
    old.owner = coalesce(old.owner, new.owner)
    old.given = coalesce(old.given, new.given)
    old.level = coalesce(old.level, new.level)
    old.access = coalesce(old.access, new.access)
    old.title = coalesce(old.title, new.title)
    old.resources = coalesce(old.resources, new.resources)
    old.prefixes = coalesce(old.prefixes, new.prefixes)
    if old.ns and new.ns and old.ns.name == new.ns.name:
        commands.merge(context, manifest, old.ns, new.ns)
    else:
        old.ns = coalesce(old.ns, new.ns)
    manifest.datasets[old.name] = old
    _merge_prefixes(context, manifest, old, new)
    _merge_resources(context, manifest, old, new)

    dataset_models = _filter_models_for_dataset(manifest, old)
    models = zipitems(
        dataset_models,
        new.manifest.models.values(),
        _model_source_key
    )
    resource_list = []
    for res in new.resources.values():
        resource_list.append(_resource_source_key(res))
    deduplicator = Deduplicator()
    for model in models:
        for om, nm in model:
            if om:
                deduplicator(om.name)
            if om and not nm:
                if om.external and om.external.resource:
                    if _resource_source_key(om.external.resource) in resource_list:
                        om.external.name = None
            if not om and nm:
                if nm.external:
                    nm.external.dataset = old
                    name = deduplicator(f"{nm.external.dataset.name}/{nm.basename}")
                    nm.name = name
            merge(context, manifest, om, nm, has_manifest_priority)


@commands.merge.register(Context, Manifest, Dataset, NotAvailable, bool)
def merge(context: Context, manifest: Manifest, old: Dataset, new: NotAvailable, has_manifest_priority: bool) -> None:
    return


@commands.merge.register(Context, Manifest, NotAvailable, UriPrefix)
def merge(context: Context, manifest: Manifest, old: NotAvailable, new: UriPrefix) -> None:
    dataset = new.parent
    manifest.datasets[dataset.name].prefixes[new.name] = new


@commands.merge.register(Context, Manifest, UriPrefix, UriPrefix)
def merge(context: Context, manifest: Manifest, old: UriPrefix, new: UriPrefix) -> None:
    old.type = coalesce(new.type, old.type)
    old.id = coalesce(new.id, old.id)
    old.uri = coalesce(new.uri, old.uri)
    old.title = coalesce(new.title, old.title)
    old.description = coalesce(new.description, old.description)

    old.name = coalesce(old.name, new.name)


@commands.merge.register(Context, Manifest, UriPrefix, NotAvailable)
def merge(context: Context, manifest: Manifest, old: UriPrefix, new: NotAvailable) -> None:
    return


@commands.merge.register(Context, Manifest, NotAvailable, Namespace)
def merge(context: Context, manifest: Manifest, old: NotAvailable, new: Namespace) -> None:
    manifest.namespaces[new.name] = new


@commands.merge.register(Context, Manifest, Namespace, Namespace)
def merge(context: Context, manifest: Manifest, old: Namespace, new: Namespace) -> None:
    old.keymap = coalesce(new.keymap, old.keymap)
    old.backend = coalesce(new.backend, old.backend)
    old.parent = coalesce(new.parent, old.parent)
    old.description = coalesce(new.description, old.description)
    old.generated = coalesce(new.generated, old.generated)
    old.lang = coalesce(new.lang, old.lang)
    old.enums = coalesce(new.enums, old.enums)

    old.name = coalesce(old.name, new.name)
    old.given = coalesce(old.given, new.given)
    old.title = coalesce(old.title, new.title)
    old.models = coalesce(old.models, new.models)
    old.access = coalesce(old.access, new.access)


@commands.merge.register(Context, Manifest, Namespace, NotAvailable)
def merge(context: Context, manifest: Manifest, old: Namespace, new: NotAvailable) -> None:
    return


@commands.merge.register(Context, Manifest, NotAvailable, Resource)
def merge(context: Context, manifest: Manifest, old: NotAvailable, new: Resource) -> None:
    manifest.datasets[new.dataset.name].resources[new.name] = new


@commands.merge.register(Context, Manifest, Resource, Resource)
def merge(context: Context, manifest: Manifest, old: Resource, new: Resource) -> None:
    old.type = coalesce(new.type, old.type)
    old.description = coalesce(new.description, old.description)
    old.comments = coalesce(new.comments, old.comments)
    old.lang = coalesce(new.lang, old.lang)

    old.backend = coalesce(old.backend, new.backend)
    old.dataset = coalesce(old.dataset, new.dataset)
    old.models = old.models
    old.eid = coalesce(old.eid, new.eid)
    old.given = coalesce(old.given, new.given)
    old.access = coalesce(old.access, new.access)
    old.title = coalesce(old.title, new.title)
    old.name = coalesce(old.name, new.name)
    old.level = coalesce(old.level, new.level)
    old.external = old.external
    old.prepare = coalesce(old.prepare, new.prepare)


@commands.merge.register(Context, Manifest, Resource, NotAvailable)
def merge(context: Context, manifest: Manifest, old: Resource, new: NotAvailable) -> None:
    return


@commands.merge.register(Context, Manifest, NotAvailable, Model, bool)
def merge(context: Context, manifest: Manifest, old: NotAvailable, new: Model, has_manifest_priority: bool) -> None:
    old = copy(new)
    old.external = copy(old.external)
    if old.external and old.external.resource:
        resources = zipitems(
            old.external.dataset.resources.values(),
            [old.external.resource],
            _resource_source_key
        )
        for res in resources:
            for old_res, new_res in res:
                if old_res and new_res:
                    old.external.resource = old_res
                    old_res.models[old.name] = old
    old.manifest = manifest
    manifest.models[old.name] = old

    _merge_model_properties(context, manifest, old, new, has_manifest_priority)


@commands.merge.register(Context, Manifest, Model, Model, bool)
def merge(context: Context, manifest: Manifest, old: Model, new: Model, has_manifest_priority: bool) -> None:
    old.description = coalesce(new.description, old.description)
    old.comments = coalesce(new.comments, old.comments)
    old.lang = coalesce(new.lang, old.lang)

    old.id = coalesce(old.id, new.id)
    old.eid = coalesce(old.eid, new.eid)
    old.base = coalesce(old.base, new.base)
    old.given = coalesce(old.given, new.given)
    old.name = coalesce(old.name, new.name)
    old.title = coalesce(old.title, new.title)
    old.access = coalesce(old.access, new.access)
    old.level = coalesce(old.level, new.level)
    old.external = coalesce(old.external, new.external)
    old.manifest = manifest

    manifest.models[old.name] = old
    _merge_model_properties(context, manifest, old, new, has_manifest_priority)

    if old.external and new.external:
        if not has_manifest_priority or (old.external.unknown_primary_key and not new.external.unknown_primary_key):
            keys = zipitems(
                old.properties.values(),
                new.external.pkeys,
                _property_source_key
            )
            new_keys = []
            for key in keys:
                for o, n in key:
                    if o and n:
                        new_keys.append(o)
            if new_keys:
                old.external.pkeys = new_keys
                old.external.unknown_primary_key = new.external.unknown_primary_key


@commands.merge.register(Context, Manifest, Model, NotAvailable, bool)
def merge(context: Context, manifest: Manifest, old: Model, new: NotAvailable, has_manifest_priority: bool) -> None:
    if old.external and not old.external.name:
        for prop in old.properties.values():
            if prop.external:
                prop.external.name = None


@commands.merge.register(Context, Manifest, NotAvailable, Property, bool)
def merge(context: Context, manifest: Manifest, old: NotAvailable, new: Property, has_manifest_priority: bool) -> None:
    if new.external:
        new.external.prop = new
    new.dtype.prop = new
    merge(context, manifest, new.dtype, new.dtype)
    new.model.properties[new.name] = new


@commands.merge.register(Context, Manifest, Property, Property, bool)
def merge(context: Context, manifest: Manifest, old: Property, new: Property, has_manifest_priority: bool) -> None:
    if not has_manifest_priority:
        merged = old
        merged.type = coalesce(new.type, old.type)
        merged.uri = coalesce(new.uri, old.uri)
        merged.description = coalesce(new.description, old.description)
        merged.enum = coalesce(new.enum, old.enum)
        merged.enums = coalesce(new.enums, old.enums)
        merged.unit = coalesce(new.unit, old.unit)
        merged.comments = coalesce(new.comments, old.comments)
        merged.lang = coalesce(new.lang, old.lang)

        merged.model = coalesce(old.model, new.model)
        merged.external = coalesce(old.external, new.external)
        merged.place = coalesce(old.place, new.place)
        merged.name = coalesce(old.name, new.name)
        merged.given = coalesce(old.given, new.given)
        merged.title = coalesce(old.title, new.title)
        merged.level = coalesce(old.level, new.level)
        merged.access = coalesce(old.access, new.access)
        merged.dtype.prop = merged

        old.model.properties[old.name] = merged

        merge(context, manifest, merged.dtype, new.dtype)


@commands.merge.register(Context, Manifest, Property, NotAvailable, bool)
def merge(context: Context, manifest: Manifest, old: Property, new: NotAvailable, has_manifest_priority: bool) -> None:
    if old.external:
        old.external.name = None
    manifest.models[old.model.name].properties[old.name] = old


@commands.merge.register(Context, Manifest, DataType, Array)
def merge(context: Context, manifest: Manifest, old: DataType, new: Array) -> None:
    merged = new
    merged.type_args = coalesce(new.type_args, old.type_args)
    merged.unique = coalesce(new.unique, old.unique)
    merged.nullable = coalesce(new.nullable, old.nullable)
    merged.required = coalesce(new.required, old.required)
    merged.default = coalesce(new.default, old.default)
    merged.name = coalesce(new.name, old.name)

    merged.backend = coalesce(old.backend, new.backend)
    merged.prop = coalesce(old.prop, new.prop)
    merged.choices = coalesce(old.choices, new.choices)
    merged.prepare = coalesce(old.prepare, new.prepare)
    models = zipitems(
        [merged.items.model],
        manifest.models.values(),
        _model_source_key
    )
    for model in models:
        for o, n in model:
            if o and n:
                properties = zipitems(
                    merged.items,
                    o.properties.values(),
                    _property_source_key
                )
                for prop in properties:
                    for po, pn in prop:
                        if po and pn:
                            merged.items = po
                            break
                    else:
                        continue
                    break
            break
        else:
            continue
        break

    old.prop.dtype = merged


@commands.merge.register(Context, Manifest, DataType, Object)
def merge(context: Context, manifest: Manifest, old: DataType, new: Object) -> None:
    merged = new
    merged.type_args = coalesce(new.type_args, old.type_args)
    merged.unique = coalesce(new.unique, old.unique)
    merged.nullable = coalesce(new.nullable, old.nullable)
    merged.required = coalesce(new.required, old.required)
    merged.default = coalesce(new.default, old.default)
    merged.name = coalesce(new.name, old.name)

    merged.backend = coalesce(old.backend, new.backend)
    merged.prop = coalesce(old.prop, new.prop)
    merged.choices = coalesce(old.choices, new.choices)
    merged.prepare = coalesce(old.prepare, new.prepare)

    new_properties = {}
    for key, value in merged.properties.items():
        new_key = key
        new_value = value
        models = zipitems(
            [value.model],
            manifest.models.values(),
            _model_source_key
        )
        for model in models:
            for o, n in model:
                if o and n:
                    properties = zipitems(
                        merged.items,
                        o.properties.values(),
                        _property_source_key
                    )
                    for prop in properties:
                        for po, pn in prop:
                            if po and pn:
                                new_value = po
                                new_key = po.name
                                break
                        else:
                            continue
                        break
                break
            else:
                continue
            break
        new_properties[new_key] = new_value
    merged.properties = new_properties

    old.prop.dtype = merged


@commands.merge.register(Context, Manifest, DataType, Ref)
def merge(context: Context, manifest: Manifest, old: DataType, new: Ref) -> None:
    merged = copy(new)
    merged.type_args = coalesce(new.type_args, old.type_args)
    merged.unique = coalesce(new.unique, old.unique)
    merged.nullable = coalesce(new.nullable, old.nullable)
    merged.required = coalesce(new.required, old.required)
    merged.default = coalesce(new.default, old.default)
    merged.name = coalesce(new.name, old.name)

    merged.backend = coalesce(old.backend, new.backend)
    merged.prop = coalesce(old.prop, new.prop)
    merged.choices = coalesce(old.choices, new.choices)
    merged.prepare = coalesce(old.prepare, new.prepare)

    models = zipitems(
        [merged.model],
        manifest.models.values(),
        _model_source_key
    )
    for model in models:
        for o, n in model:
            if o and n:
                if n.external and merged.prop.model.external:
                    if n.external.dataset is merged.prop.model.external.dataset:
                        merged.model = n
                        if not n.external.unknown_primary_key and n.external.pkeys:
                            merged.refprops = n.external.pkeys
                        else:
                            new_refprops = []
                            properties = zipitems(
                                merged.refprops,
                                n.properties.values(),
                                _property_source_key
                            )
                            for prop in properties:
                                for po, pn in prop:
                                    if po and pn:
                                        new_refprops.append(pn)

                            if not new_refprops:
                                new_refprops = merged.refprops
                            merged.refprops = new_refprops
                        break
        else:
            continue
        break
    old.prop.dtype = merged


@commands.merge.register(Context, Manifest, DataType, Denorm)
def merge(context: Context, manifest: Manifest, old: DataType, new: Denorm) -> None:
    merged = new
    merged.type_args = coalesce(new.type_args, old.type_args)
    merged.unique = coalesce(new.unique, old.unique)
    merged.nullable = coalesce(new.nullable, old.nullable)
    merged.required = coalesce(new.required, old.required)
    merged.default = coalesce(new.default, old.default)
    merged.name = coalesce(new.name, old.name)

    merged.backend = coalesce(old.backend, new.backend)
    merged.prop = coalesce(old.prop, new.prop)
    merged.choices = coalesce(old.choices, new.choices)
    merged.prepare = coalesce(old.prepare, new.prepare)

    models = zipitems(
        [merged.rel_prop.model],
        manifest.models.values(),
        _model_source_key
    )
    for model in models:
        for o, n in model:
            if o and n:
                properties = zipitems(
                    merged.items,
                    o.properties.values(),
                    _property_source_key
                )
                for prop in properties:
                    for po, pn in prop:
                        if po and pn:
                            merged.rel_prop = po
                            break
                    else:
                        continue
                    break
            break
        else:
            continue
        break

    old.prop.dtype = merged


@commands.merge.register(Context, Manifest, DataType, DataType)
def merge(context: Context, manifest: Manifest, old: DataType, new: DataType) -> None:
    merged = new
    merged.name = coalesce(new.name, old.name)
    merged.type_args = coalesce(new.type_args, old.type_args)
    merged.unique = coalesce(new.unique, old.unique)
    merged.nullable = coalesce(new.nullable, old.nullable)
    merged.required = coalesce(new.required, old.required)
    merged.default = coalesce(new.default, old.default)

    merged.backend = coalesce(old.backend, new.backend)
    merged.prop = coalesce(old.prop, new.prop)
    merged.choices = coalesce(old.choices, new.choices)
    merged.prepare = coalesce(old.prepare, new.prepare)
    old.prop.dtype = merged


def _filter_models_for_dataset(
    manifest: Manifest,
    dataset: Dataset
) -> List[Model]:
    models = []
    for model in manifest.models.values():
        if model.external:
            if model.external.dataset is dataset:
                models.append(model)
    return models


def _merge_model_properties(
    context: Context,
    manifest: Manifest,
    old: Model,
    new: Model,
    has_manifest_priority: bool
):
    properties = zipitems(
        old.properties.values(),
        new.properties.values(),
        _property_source_key,
    )
    deduplicator = Deduplicator("_{}")
    for prop in properties:
        for o, n in prop:
            if n:
                n = copy(n)
                n.given = copy(n.given)
            if o:
                deduplicator(o.basename)
            if n and not o:
                name = deduplicator(n.basename)
                n.model = old
                n.name = name
                n.place = name
                n.given.name = name
            commands.merge(context, manifest, o, n, has_manifest_priority)


def _merge_prefixes(
    context: Context,
    manifest: Manifest,
    old: Dataset,
    new: Dataset
):
    prefixes = zipitems(
        old.prefixes.values(),
        new.prefixes.values(),
        _name_key,
    )
    for prefix in prefixes:
        for o, n in prefix:
            commands.merge(context, manifest, o, n)


def _merge_resources(
    context: Context,
    manifest: Manifest,
    old: Dataset,
    new: Dataset
):
    old_resources = [] if old == NA else old.resources.values()
    new_resources = [] if new == NA else new.resources.values()
    resources = zipitems(
        old_resources,
        new_resources,
        _resource_source_key,
    )
    for res in resources:
        for o, n in res:
            commands.merge(context, manifest, o, n)


TItem = TypeVar('TItem')


def zipitems(
    a: TItem,
    b: TItem,
    key: Callable[[TItem], Hashable],
) -> Iterator[List[Tuple[TItem, TItem]]]:

    res: Dict[
        Hashable,  # key
        List[
            Tuple[
                Any,   # a
                Any,   # b
            ]
        ]
        ,
    ] = {}

    for v in a:
        k = key(v)
        if isinstance(k, Tuple):
            for keys in res.keys():
                if set(k) == set(keys):
                    res[keys].append([v, NA])
                    break
            else:
                res[k] = [[v, NA]]
        else:
            if k not in res.keys():
                res[k] = []
            res[k].append([v, NA])
    for v in b:
        k = key(v)
        if isinstance(k, Tuple):
            found = False
            for keys in res.keys():
                if set(k).issubset(set(keys)):
                    found = True
                    additional = []
                    for item in res[keys]:
                        if item[1] is NA:
                            item[1] = v
                        else:
                            additional.append([item[0], v])
                    res[keys] += additional
            if not found:
                res[k] = [[NA, v]]
        else:
            if k in res:
                additional = []
                for item in res[k]:
                    if item[1] is NA:
                        item[1] = v
                    else:
                        additional.append([item[0], v])
                res[k] += additional
            else:
                res[k] = [[NA, v]]
    yield from res.values()


def coalesce(*args: Any) -> Any:
    for arg in args:
        if arg:
            return arg
    return arg


def _name_key(node: Node) -> str:
    return node.name


def _dataset_resource_source_key(dataset: Dataset) -> Tuple:
    keys = []
    for resource in dataset.resources.values():
        keys.append(_resource_source_key(resource))
    return tuple(keys)


def _property_source_key(prop: Property) -> str:
    if prop.external and prop.external.name:
        return prop.external.name
    else:
        return prop.name


def _resource_source_key(resource: Resource) -> str:
    result = resource.name
    manifest = resource.dataset.manifest
    if resource.external:
        result = resource.external
    else:
        if manifest.backends:
            if resource.backend.name in manifest.backends:
                result = manifest.backends[resource.backend.name].config['dsn']
        elif manifest.store.backends:
            if resource.backend.name in manifest.store.backends:
                result = manifest.store.backends[resource.backend.name].config['dsn']
    if "@" in result:
        result = result.split("@")[1]
    return result


def _backend_dsn(backend: ExternalBackend) -> str:
    dsn = backend.config['dsn']
    if "@" in dsn:
        dsn = dsn.split("@")[1]
    return dsn


def _model_source_key(model: Model) -> str:
    if model.external and model.external.name:
        return f'{_resource_source_key(model.external.resource)}/{model.external.name}'
    else:
        return model.name<|MERGE_RESOLUTION|>--- conflicted
+++ resolved
@@ -24,16 +24,10 @@
 from spinta.datasets.components import Dataset, Resource, ExternalBackend
 from spinta.dimensions.prefix.components import UriPrefix
 from spinta.manifests.components import Manifest
-<<<<<<< HEAD
-from spinta.manifests.components import ManifestPath
-from spinta.manifests.helpers import get_manifest_from_type, init_manifest
 from spinta.manifests.internal_sql.components import InternalSQLManifest
 from spinta.manifests.internal_sql.helpers import write_internal_sql_manifest
-from spinta.manifests.tabular.helpers import write_tabular_manifest, render_tabular_manifest
-=======
 from spinta.manifests.tabular.helpers import render_tabular_manifest
 from spinta.manifests.tabular.helpers import write_tabular_manifest
->>>>>>> e5d96d58
 from spinta.types.datatype import Ref, DataType, Array, Object, Denorm
 from spinta.utils.naming import Deduplicator
 from spinta.utils.schema import NA
@@ -117,14 +111,10 @@
         old.objects['model'] = sorted_models
 
     if output:
-<<<<<<< HEAD
         if InternalSQLManifest.detect_from_path(output):
-            write_internal_sql_manifest(output, manifest)
+            write_internal_sql_manifest(output, old)
         else:
-            write_tabular_manifest(output, manifest)
-=======
-        write_tabular_manifest(output, old)
->>>>>>> e5d96d58
+            write_tabular_manifest(output, old)
     else:
         echo(render_tabular_manifest(old))
 
