--- conflicted
+++ resolved
@@ -33,11 +33,7 @@
     check_names: bool = Option(None, help="To check dataset, model and property names"),
 ):
     """Check configuration and manifests"""
-<<<<<<< HEAD
     manifests = convert_str_to_manifest_path(manifests)
-    context = configure_context(ctx.obj, manifests, mode=mode)
-=======
     context = configure_context(ctx.obj, manifests, mode=mode, check_names=check_names)
->>>>>>> 5efe3528
     prepare_manifest(context, ensure_config_dir=True)
     echo("OK")