import datetime
from typing import List, Any

import sqlalchemy as sa
import tqdm
from typer import echo

from spinta import commands
from spinta.auth import authorized
from spinta.backends.constants import BackendFeatures
from spinta.cli.helpers.errors import ErrorCounter
from spinta.cli.helpers.push import prepare_data_for_push_state
from spinta.cli.helpers.push.utils import extract_state_page_id_key, construct_where_condition_from_page
from spinta.commands.read import PaginationMetaData, get_paginated_values
from spinta.components import Context, Action, Config
from spinta.components import Model
from spinta.components import Page, get_page_size, Property, PageBy
from spinta.utils.response import get_request


def _build_push_state_sync_url(
    server: str,
    model: str,
    page: str,
    page_columns: List[str],
    limit: int
):
    base = f'{server}/{model}/:format/json?'

    required = [
        '_id',
        '_revision',
        '_page',
        'checksum()'
    ]

    base = f'{base}select({",".join(required)}'
    for page_column in page_columns:
        base = f'{base},{page_column}'
    base = f'{base})&sort(_id)'

    if page:
        base = f'{base}&page(\'{page}\')'

    if limit:
        base = f'{base}&limit({limit})'

    return base


def _fetch_all_model_data(
    config: Config,
    model: Model,
    client,
    server: str,
    error_counter: ErrorCounter,
<<<<<<< HEAD
    initial_page_data: Any = None
=======
    timeout: tuple[float, float]
>>>>>>> 1bdf2253
):
    limit = config.sync_page_size
    page_hash = ''
    page_columns = []
    page = commands.create_page(model.page, initial_page_data)
    if model.backend.supports(BackendFeatures.PAGINATION) and page.by and page.enabled:
        for page_by in page.by.values():
            page_columns.append(page_by.prop.name)
    while True:
        url = _build_push_state_sync_url(
            server=server,
            model=model.model_type(),
            page=page_hash,
            page_columns=page_columns,
            limit=limit
        )
        status_code, resp = get_request(
            client,
            url,
            error_counter=error_counter,
            timeout=timeout
        )
        if status_code == 200:
            data = resp['_data']
            if not data:
                break

            if '_page' in resp:
                page_hash = resp['_page']['next']

            for row in data:
                yield row

        else:
            break


def _get_state_rows_with_id(
    context: Context,
    table: sa.Table,
    size: int
) -> sa.engine.LegacyCursorResult:
    conn = context.get('push.state.conn')

    model_page = Page()
    model_page.size = size + 1
    prop = Property()
    prop.name = 'id'
    model_page.by = {
        'id': PageBy(prop)
    }
    order_by = sa.sql.expression.nullslast(sa.asc(table.c['id']))

    page_meta = PaginationMetaData(
        page_size=size,
    )

    while not page_meta.is_finished:
        page_meta.is_finished = True
        from_cond = construct_where_condition_from_page(model_page, table, prefix='')

        if from_cond is not None:
            stmt = sa.select([table]).where(
                from_cond
            ).order_by(order_by).limit(model_page.size)
            rows = conn.execute(
                stmt
            )
        else:
            stmt = sa.select([table]).order_by(order_by).limit(model_page.size)
            rows = conn.execute(
                stmt
            )

        yield from get_paginated_values(model_page, page_meta, rows, extract_state_page_id_key)


def _delete_row_from_push_state(
    conn: sa.engine.Connection,
    table: sa.Table,
    id_: str
):
    conn.execute(
        table.delete().
        where(table.c.id == id_)
    )


def _update_row_from_push_state(
    context: Context,
    model: Model,
    conn: sa.engine.Connection,
    table: sa.Table,
    id_: str,
    target_row: dict,
    state_row: dict
):
    target_checksum = target_row.get('checksum()')
    state_checksum = getattr(state_row, 'checksum')

    # Check if target db and pushed data is the same

    page_keys = []
    reserved_keys = [
        '_id',
        '_revision',
        'checksum()'
    ]

    page_mapping = {}
    for key in target_row.keys():
        if key not in reserved_keys:
            page_keys.append(key)

    skip_update = False
    if target_checksum == state_checksum:
        skip_update = True
        # Check if pushed state did not have errors while pushing already existing data
        if getattr(state_row, 'error') or getattr(state_row, 'data'):
            skip_update = False

        # Check if revisions match, they need match in order to do proper updates
        if getattr(state_row, 'revision') != target_row['_revision']:
            skip_update = False

        # Check if page key values match (could be cases when migrating from old to new versions, or changing page keys)
        if skip_update:
            for key in page_keys:
                if target_row[key] != getattr(state_row, f'page.{key}'):
                    skip_update = False
                    break

    # Skip update if nothing has changed
    if skip_update:
        return

    if page_keys:
        page_mapping = {key: target_row[key] for key in page_keys}
        page_mapping = prepare_data_for_push_state(context, model, page_mapping)
        page_mapping = {f'page.{key}': value for key, value in page_mapping.items()}

    conn.execute(
        table.update().
        where(table.c.id == id_).values(
            {
                'revision': target_row.get('_revision'),
                'checksum': target_checksum,
                'pushed': datetime.datetime.now(),
                'error': False,
                'data': None,
                **page_mapping
            }
        )
    )


def _insert_row_to_push_state(
    context: Context,
    model: Model,
    conn: sa.engine.Connection,
    table: sa.Table,
    target_row: dict
):
    page_keys = []
    reserved_keys = [
        '_id',
        '_revision',
        'checksum()'
    ]

    page_mapping = {}
    for key in target_row.keys():
        if key not in reserved_keys:
            page_keys.append(key)

    if page_keys:
        page_mapping = {key: target_row[key] for key in page_keys}
        page_mapping = prepare_data_for_push_state(context, model, page_mapping)
        page_mapping = {f'page.{key}': value for key, value in page_mapping.items()}

    conn.execute(
        table.insert().
        values(
            {
                'id': target_row['_id'],
                'revision': target_row.get('_revision'),
                'checksum': target_row.get('checksum()'),
                'pushed': datetime.datetime.now(),
                'error': False,
                'data': None,
                **page_mapping
            }
        )
    )


def sync_push_state(
    context: Context,
    client,
    server: str,
    models: List[Model],
    error_counter: ErrorCounter,
    no_progress_bar: bool,
    metadata: sa.MetaData,
    timeout: tuple[float, float]
):
    config = context.get('config')
    conn = context.get('push.state.conn')
    counters = {}
    if not no_progress_bar:
        counters = {
            '_total': tqdm.tqdm(desc='SYNCHRONIZING PUSH STATE', ascii=True)
        }
        echo()

    for model in models:
        model_name = model.model_type()
        primary_keys = model.external.pkeys
        size = get_page_size(config, model)
        skip_model = False
        # Check permissions
        for key in primary_keys:
            is_authorized = authorized(context, key, action=Action.SEARCH)
            if not is_authorized:
                echo(f"SKIPPED PUSH STATE '{model.model_type()}' MODEL SYNC, NO PERMISSION.")
                skip_model = True
                break

        if skip_model:
            continue

        if not no_progress_bar:
            counters[model_name] = tqdm.tqdm(desc=model_name, ascii=True)

        model_table = metadata.tables[model.name]
        target_data = _fetch_all_model_data(
            config=config,
            model=model,
            client=client,
            server=server,
            error_counter=error_counter,
            timeout=timeout
        )
        state_data = _get_state_rows_with_id(
            context=context,
            table=model_table,
            size=size
        )
        target_row = next(target_data, None)
        state_row = next(state_data, None)
        while target_row is not None or state_row is not None:
            target_id = target_row['_id'] if target_row is not None else None
            state_id = state_row['id'] if state_row is not None else None

            if not no_progress_bar:
                counters['_total'].update(1)
                counters[model_name].update(1)

            if target_row is None:
                _delete_row_from_push_state(conn, model_table, state_id)
                state_row = next(state_data, None)
                continue

            if state_row is None:
                _insert_row_to_push_state(context, model, conn, model_table, target_row)
                target_row = next(target_data, None)
                continue

            if target_id == state_id:
                _update_row_from_push_state(context, model, conn, model_table, state_id, target_row, state_row)
                target_row = next(target_data, None)
                state_row = next(state_data, None)
            elif target_id < state_id:
                _insert_row_to_push_state(context, model, conn, model_table, target_row)
                target_row = next(target_data, None)
            else:
                _delete_row_from_push_state(conn, model_table, state_id)
                state_row = next(state_data, None)

        if model_name in counters:
            counters[model_name].close()

    if '_total' in counters:
        counters['_total'].close()<|MERGE_RESOLUTION|>--- conflicted
+++ resolved
@@ -54,11 +54,8 @@
     client,
     server: str,
     error_counter: ErrorCounter,
-<<<<<<< HEAD
+    timeout: tuple[float, float],
     initial_page_data: Any = None
-=======
-    timeout: tuple[float, float]
->>>>>>> 1bdf2253
 ):
     limit = config.sync_page_size
     page_hash = ''
