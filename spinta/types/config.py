from spinta.utils.imports import importstr
from spinta.commands import load
from spinta.components import Context
from spinta.config import Config
from spinta import components


@load.register()
def load(context: Context, config: components.Config, c: Config) -> Config:

    # Load commands.
    config.commands = {}
    for scope in c.keys('commands'):
        if scope == 'modules':
            continue
        config.commands[scope] = {}
        for name in c.keys('commands', scope):
            command = c.get('commands', scope, name, cast=importstr)
            config.commands[scope][name] = command

    # Load components.
    config.components = {}
    for group in c.keys('components'):
        config.components[group] = {}
        for name in c.keys('components', group):
            component = c.get('components', group, name, cast=importstr)
            config.components[group][name] = component

    # Load exporters.
    config.exporters = {}
    for name in c.keys('exporters'):
        exporter = c.get('exporters', name, cast=importstr)
        config.exporters[name] = exporter()

<<<<<<< HEAD
    # Load backends.
    config.backends = {}
    for name, backend in data['backends'].items():
        bconf = config.backends[name] = BackendConfig()
        bconf.Backend = importstr(backend['backend'])
        bconf.name = name
        bconf.dsn = backend['dsn']
        bconf.db_name = backend['dbName']

    config.manifests = data['manifests']
    config.ignore = data.get('ignore', [])
    config.debug = data.get('debug', False)
=======
    # Load everything else.
    config.debug = c.get('debug', default=False)
>>>>>>> b238f8dd

    return config<|MERGE_RESOLUTION|>--- conflicted
+++ resolved
@@ -32,22 +32,7 @@
         exporter = c.get('exporters', name, cast=importstr)
         config.exporters[name] = exporter()
 
-<<<<<<< HEAD
-    # Load backends.
-    config.backends = {}
-    for name, backend in data['backends'].items():
-        bconf = config.backends[name] = BackendConfig()
-        bconf.Backend = importstr(backend['backend'])
-        bconf.name = name
-        bconf.dsn = backend['dsn']
-        bconf.db_name = backend['dbName']
-
-    config.manifests = data['manifests']
-    config.ignore = data.get('ignore', [])
-    config.debug = data.get('debug', False)
-=======
     # Load everything else.
     config.debug = c.get('debug', default=False)
->>>>>>> b238f8dd
 
     return config