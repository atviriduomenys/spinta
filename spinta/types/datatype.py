--- conflicted
+++ resolved
@@ -265,11 +265,12 @@
     pass
 
 
-<<<<<<< HEAD
+class Denorm(DataType):
+    def get_type_repr(self):
+        return ""
+
+
 class Inherit(DataType):
-=======
-class Denorm(DataType):
->>>>>>> bb34a005
     def get_type_repr(self):
         return ""
 
