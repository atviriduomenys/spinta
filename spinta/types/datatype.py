from __future__ import annotations

from typing import Dict
from typing import List
from typing import TYPE_CHECKING, Any, Union

import base64

from datetime import date, time, datetime

from spinta import spyna
from spinta import commands
from spinta import exceptions
from spinta.commands import load, is_object_id
from spinta.components import Context, Component, Property
from spinta.components import Model
from spinta.manifests.components import Manifest
from spinta.types.helpers import set_dtype_backend
from spinta.utils.schema import NA, NotAvailable
from spinta.core.ufuncs import Expr
from spinta.types.helpers import check_no_extra_keys

if TYPE_CHECKING:
    from spinta.backends.components import Backend


class DataType(Component):
    schema = {
        'type': {'type': 'string', 'attr': 'name'},
        'type_args': {'type': 'array'},
        'unique': {'type': 'bool', 'default': False},
        'nullable': {'type': 'bool', 'default': False},
        'required': {'type': 'bool', 'default': False},
        'default': {'default': None},
        'prepare': {'type': 'spyna', 'default': None},
        'choices': {},
    }

    type: str
    type_args: List[str]
    name: str
    unique: bool = False
    nullable: bool = False
    required: bool = False
    default: Any = None
    prepare: Expr = None
    choices: dict = None
    backend: Backend = None
    prop: Property = None

    def __repr__(self):
        return f'<{self.prop.name}:{self.name}>'

    def load(self, value: Any):
        return value

    def get_bind_expr(self):
        return Expr('bind', self.prop.name)

    def get_type_repr(self):
        if self.type_args:
            args = ', '.join(self.type_args)
            return f'{self.name}({args})'
        else:
            return self.name


class PrimaryKey(DataType):
    pass


class Date(DataType):

    def load(self, value: Any):
        if value is None or value is NA or isinstance(value, (date, datetime)):
            return value

        if value == '':
            return None

        try:
            return date.fromisoformat(value)
        except (ValueError, TypeError):
            raise exceptions.InvalidValue(self)


class Time(DataType):

    def load(self, value: Any):
        if value is None or value is NA or isinstance(value, time):
            return value

        if value == '':
            return None

        try:
            return time.fromisoformat(value)
        except (ValueError, TypeError):
            raise exceptions.InvalidValue(self)


class DateTime(DataType):

    def load(self, value: Any):
        if value is None or value is NA:
            return value

        if isinstance(value, datetime):
            return value

        try:
            return datetime.fromisoformat(value)
        except (ValueError, TypeError):
            raise exceptions.InvalidValue(self)


class String(DataType):
    schema = {
        'enum': {'type': 'array'},
    }

    def load(self, value: Any):
        if value is None or value is NA:
            return value

        if isinstance(value, str):
            return value
        else:
            raise exceptions.InvalidValue(self)


class Binary(DataType):
    schema = {}

    def load(
        self,
        value: Union[bytes, str, NotAvailable, None],
    ) -> Union[bytes, NotAvailable, None]:
        if value is None or value is NA:
            return value
        if isinstance(value, str):
            return base64.b64decode(value)
        elif isinstance(value, bytes):
            return value
        else:
            raise exceptions.InvalidValue(self)


class Integer(DataType):

    def load(self, value: Any):
        if value is None or value is NA:
            return value

        if isinstance(value, int) and not isinstance(value, bool):
            return value
        else:
            raise exceptions.InvalidValue(self, value=value)


class Number(DataType):
    pass


class Boolean(DataType):
    pass


class URL(String):
    pass


class URI(String):
    pass


class Ref(DataType):
    # Referenced model
    model: Model
    # Properties from referenced model
    refprops: List[Property]

    schema = {
        'model': {
            'type': 'string',
        },
        'refprops': {
            'type': 'array',
            'items': {'type': 'string'},
        },
        'enum': {'type': 'array'},
    }


class BackRef(DataType):
    schema = {
        'model': {'type': 'string'},
        'property': {'type': 'string'},
        'secondary': {'type': 'string'},
    }


class Generic(DataType):
    schema = {
        'model': {'type': 'string'},
        'enum': {'type': 'array'},
    }


class Array(DataType):
    schema = {
        'items': {},
    }

    items: Property = None

    def load(self, value: Any):
        if value is None or value is NA:
            return value

        if isinstance(value, list):
            return list(value)
        else:
            raise exceptions.InvalidValue(self)


class Object(DataType):
    schema = {
        'properties': {'type': 'object'},
    }

    properties: Dict[str, Property] = None

    def load(self, value: Any):
        if value is None or value is NA:
            return {}

        if isinstance(value, dict):
            return dict(value)
        else:
            raise exceptions.InvalidValue(self)


class File(DataType):
    schema = {
        '_id': {'type': 'string'},
        '_content_type': {'type': 'string'},
        '_content': {'type': 'binary'},
        'backend': {'type': 'string', 'default': None},
        # TODO: add file hash, maybe 'sha1sum'
        # TODO: Maybe add all properties in schema as File.properties and maybe
        #       File should extend Object?
    }


class Image(File):
    pass


class RQL(DataType):
    pass


class JSON(DataType):
    pass


class Denorm(DataType):
    def get_type_repr(self):
        return ""


<<<<<<< HEAD
class ExternalRef(Ref):
    def get_type_repr(self):
        return "ref"
=======
class Inherit(DataType):
    def get_type_repr(self):
        return ""
>>>>>>> ff72c27d


@load.register(Context, DataType, dict, Manifest)
def load(context: Context, dtype: DataType, data: dict, manifest: Manifest) -> DataType:
    _add_leaf_props(dtype.prop)
    return dtype


@commands.link.register(Context, DataType)
def link(context: Context, dtype: DataType) -> None:
    set_dtype_backend(dtype)


@load.register(Context, PrimaryKey, dict, Manifest)
def load(context: Context, dtype: PrimaryKey, data: dict, manifest: Manifest) -> DataType:
    dtype.unique = True
    if dtype.prop.name != '_id':
        raise exceptions.InvalidManagedPropertyName(dtype, name='_id')
    _add_leaf_props(dtype.prop)
    return dtype


def _add_leaf_props(prop: Property) -> None:
    if prop.name not in prop.model.leafprops:
        prop.model.leafprops[prop.name] = []
    prop.model.leafprops[prop.name].append(prop)


@load.register(Context, Object, dict, Manifest)
def load(context: Context, dtype: Object, data: dict, manifest: Manifest) -> DataType:
    props = {}
    for name, params in (dtype.properties or {}).items():
        place = dtype.prop.place + '.' + name
        prop = dtype.prop.__class__()
        prop.name = name
        prop.place = place
        prop.parent = dtype.prop
        prop.model = dtype.prop.model
        prop.list = dtype.prop.list
        commands.load(context, prop, params, manifest)
        dtype.prop.model.flatprops[place] = prop
        props[name] = prop
    dtype.properties = props
    return dtype


@load.register(Context, Array, dict, Manifest)
def load(context: Context, dtype: Array, data: dict, manifest: Manifest) -> DataType:
    if dtype.items:
        assert isinstance(dtype.items, dict), type(dtype.items)
        prop: Property = dtype.prop.__class__()
        prop.list = dtype.prop
        prop.name = dtype.prop.name
        prop.place = dtype.prop.place
        prop.parent = dtype.prop
        prop.model = dtype.prop.model
        commands.load(context, prop, dtype.items, manifest)
        dtype.items = prop
    else:
        dtype.items = None
    return dtype


@load.register(Context, DataType, object)
def load(context: Context, dtype: DataType, value: object) -> object:
    # loads value to python native value according to given type
    return dtype.load(value)


@load.register(Context, PrimaryKey, object)
def load(context: Context, dtype: PrimaryKey, value: object) -> object:
    if value is NA:
        return value
    if value is None:
        raise exceptions.InvalidValue(dtype)
    model = dtype.prop.model
    backend = model.backend
    if not is_object_id(context, backend, model, value):
        raise exceptions.InvalidValue(dtype)
    return value


@load.register(Context, Array, object)
def load(
    context: Context,
    dtype: Array,
    value: object,
) -> Union[None, list]:
    # loads value into native python list, including all list items
    value = dtype.load(value)
    if value is None or value is NA:
        return value
    return [
        commands.load(context, dtype.items.dtype, item)
        for item in value
    ]


@load.register(Context, Object, object)
def load(context: Context, dtype: Object, value: object) -> dict:
    # loads value into native python dict, including all dict's items
    loaded_obj = dtype.load(value)

    non_hidden_keys = []
    for key, prop in dtype.properties.items():
        if not prop.hidden:
            non_hidden_keys.append(key)

    # check that given obj does not have more keys, than dtype's schema
    check_no_extra_keys(dtype, non_hidden_keys, loaded_obj)

    new_loaded_obj = {}
    for k, v in dtype.properties.items():
        # only load value keys which are available in schema
        if k in loaded_obj:
            new_loaded_obj[k] = load(context, v.dtype, loaded_obj[k])
    return new_loaded_obj


@load.register(Context, RQL, str)
def load(context: Context, dtype: RQL, value: str) -> dict:
    rql = spyna.parse(value)
    return rql


@commands.get_error_context.register(DataType)
def get_error_context(dtype: DataType, *, prefix='this'):
    context = commands.get_error_context(dtype.prop, prefix=f'{prefix}.prop')
    context['type'] = 'this.name'
    return context


@commands.rename_metadata.register(Context, dict)
def rename_metadata(context: Context, data: dict) -> dict:
    return data<|MERGE_RESOLUTION|>--- conflicted
+++ resolved
@@ -270,15 +270,14 @@
         return ""
 
 
-<<<<<<< HEAD
 class ExternalRef(Ref):
     def get_type_repr(self):
         return "ref"
-=======
+
+
 class Inherit(DataType):
     def get_type_repr(self):
         return ""
->>>>>>> ff72c27d
 
 
 @load.register(Context, DataType, dict, Manifest)
