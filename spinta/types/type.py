from datetime import datetime

from spinta.commands import load, error
from spinta.components import Context, Node
from spinta.utils.schema import resolve_schema
from spinta.utils.errors import format_error


class Type:

    schema = {
        'required': {'type': 'boolean', 'default': False},
        'unique': {'type': 'boolean', 'default': False},
        'const': {'type': 'any'},
        'default': {'type': 'any'},
        'nullable': {'type': 'boolean'},
        'check': {'type': 'command'},
        'link': {'type': 'string'},
    }

    def load(self, value):
        # loads value to native Python type
        raise NotImplementedError(f"{self.__class__} lacks implementation for load()")

    def is_valid(self, value):
        # checks if value is valid for the use (i.e. valid range, etc.)
        raise NotImplementedError(f"{self.__class__} lacks implementation for is_valid()")


class PrimaryKey(Type):

    def load(self, value):
        return str(value)

    def is_valid(self, value):
        # XXX: implement `pk` validation
        return True


class Date(Type):

    DEFAULT_FMT = "%Y-%m-%d"

    def load(self, value, date_fmt=DEFAULT_FMT):
        return datetime.strptime(value, date_fmt)

    def is_valid(self, value, date_fmt=DEFAULT_FMT):
        # self.load() ensures value is native `datetime` type
        return True


<<<<<<< HEAD

class DateTime(Type):
=======
class DateTime(Date):
>>>>>>> 020722ee

    DEFAULT_FMT = "%Y-%m-%d %H:%M:%S"

    def load(self, value, date_fmt=DEFAULT_FMT):
        return datetime.strptime(value, date_fmt)

    def is_valid(self, value, date_fmt=DEFAULT_FMT):
        # self.load() ensures value is native `datetime` type
        return True


class String(Type):
    schema = {
        'enum': {'type': 'array'},
    }

    def load(self, value):
        return str(value)

    def is_valid(self, value):
        # self.load() ensures value is native `str` type
        return True


class Integer(Type):

    def load(self, value):
        return int(value)

    def is_valid(self, value):
        # self.load() ensures value is native `int` type
        return True


class Number(Type):
    pass


class Boolean(Type):
    pass


class URL(Type):
    pass


class Image(Type):
    pass


class Spatial(Type):
    pass


class Ref(Type):
    schema = {
        'object': {'type': 'string'},
        'enum': {'type': 'array'},
    }

    def load(self, value):
        # XXX: implement `ref` loading
        return value

    def is_valid(self, value):
        # XXX: implement `ref` validation
        return True


class BackRef(Type):
    schema = {
        'object': {'type': 'string'},
        'property': {'type': 'string'},
        'secondary': {'type': 'string'},
    }


class Generic(Type):
    schema = {
        'model': {'type': 'string'},
        'enum': {'type': 'array'},
    }


class Array(Type):
    schema = {
        'items': {},
    }

    def load(self, value):
        if isinstance(value, list):
            # if value is list - return it
            return value
        else:
            # if value isn't a list - add it to list and return it
            return [value]

    def is_valid(self, value):
        # XXX: implement `array` validation
        return True


class Object(Type):
    schema = {
        'properties': {'type': 'object'},
    }

    def is_valid(self, value):
        # XXX: implement `object` validation
        return True


class File(Type):
    pass


@load.register()
def load(context: Context, type: Type, data: dict) -> Type:
    return type


@load.register()
def load(context: Context, type: Object, data: dict) -> Type:
    type.properties = {}
    for name, prop in data.get('properties', {}).items():
        prop = {
            'name': name,
            'path': type.prop.path,
            'parent': type.prop,
            **prop,
        }
        type.properties[name] = load(context, type.prop.__class__(), prop, type.prop.manifest)
    return type


@load.register()
def load(context: Context, type: Array, data: dict) -> Type:
    if 'items' in data:
        prop = {
            'name': type.prop.name,
            'path': type.prop.path,
            'parent': type.prop,
            **data['items'],
        }
        type.items = load(context, type.prop.__class__(), prop, type.prop.manifest)
    else:
        type.items = None
    return type


def load_type(context: Context, prop: Node, data: dict):
    na = object()
    config = context.get('config')

    if prop.type not in config.components['types']:
        raise Exception(f"Unknown property type {prop.type!r}.")

    type = config.components['types'][prop.type]()
    type_schema = resolve_schema(type, Type)
    for name in type_schema:
        schema = type_schema[name]
        value = data.get(name, na)
        if schema.get('required', False) and value is na:
            raise Exception(f"Missing requied option {name!r}.")
        if value is na:
            value = schema.get('default')
        setattr(type, name, value)

    type.prop = prop
    type.name = data['type']

    return load(context, type, data)


@error.register()
def error(exc: Exception, context: Context, type: Type):
    message = (
        '{exc}:\n'
        '  in type {type.name!r} {type}\n'
        '  in property {type.prop.name!r} {type.prop}>\n'
        '  in model {type.prop.parent.name!r} {type.prop.parent}>\n'
        '  in file {type.prop.path}\n'
    )
    raise Exception(format_error(message, {
        'exc': exc,
        'type': type,
    }))<|MERGE_RESOLUTION|>--- conflicted
+++ resolved
@@ -49,12 +49,7 @@
         return True
 
 
-<<<<<<< HEAD
-
 class DateTime(Type):
-=======
-class DateTime(Date):
->>>>>>> 020722ee
 
     DEFAULT_FMT = "%Y-%m-%d %H:%M:%S"
 
