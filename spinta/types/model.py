--- conflicted
+++ resolved
@@ -18,11 +18,7 @@
 from spinta.commands import authorize
 from spinta.commands import check
 from spinta.commands import load
-<<<<<<< HEAD
 from spinta.components import Action, Component, PageBy, Page, PageInfo, PartialModel, UrlParams, pagination_enabled
-=======
-from spinta.components import Action, PageBy, Page, PageInfo, UrlParams, pagination_enabled
->>>>>>> a8685254
 from spinta.components import Base
 from spinta.components import Context
 from spinta.components import Mode
@@ -177,30 +173,30 @@
 ) -> PartialModel:
     parent_model = load[Context, Model, dict, Manifest](context, model, data, manifest, source=source)
     parent_model.given.url_params = data.get('given_url_params')
-    
+
     url_params = UrlParams()
     given_url_params = parent_model.given.url_params
-    
+
     if given_url_params:
         if '?' in given_url_params:
             action_part, query = given_url_params.split('?', 1)
             action = action_part.strip(':') if action_part else None
-            
+
             if action:
                 url_params.action = Action.by_value(action)
-            
+
             parsed = parse(query)
             if parsed:
                 if parsed['name'] == 'select':
                     # For select(id,name)
                     url_params.select = [
-                        arg['args'][0] for arg in parsed['args'] 
+                        arg['args'][0] for arg in parsed['args']
                         if arg['name'] == 'bind'
                     ]
                 else:
                     # For filters like continent.code="eu"
                     url_params.query = [parsed]
-                
+
         elif given_url_params.startswith(':'):
             # Action-only features like /:getall
             action = given_url_params.strip(':')
@@ -208,7 +204,7 @@
 
     model.parent_model = parent_model
     model.url_params = url_params
-    
+
     return model
 
 
