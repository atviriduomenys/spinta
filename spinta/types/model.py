--- conflicted
+++ resolved
@@ -184,34 +184,6 @@
     ]
 
 
-<<<<<<< HEAD
-def _parse_dtype_string(dtype: str) -> dict:
-    args = []
-    required = unique = False
-    ref_unique = False
-    if 'required' in dtype:
-        required = True
-        dtype = dtype.replace('required', '').strip()
-    if 'unique' in dtype:
-        unique = True
-        if 'ref' in dtype and 'unique' in dtype:
-            ref_unique = True
-        dtype = dtype.replace('unique', '').strip()
-    if '(' in dtype:
-        name, args = dtype.split('(', 1)
-        dtype, args = dtype.split('(', 1)
-        args = args.strip().rstrip(')')
-        args = [a.strip() for a in args.split(',')]
-    return {
-        'type': dtype,
-        'type_args': args,
-        'required': required,
-        'unique': unique,
-        'ref_unique': ref_unique
-    }
-
-=======
->>>>>>> 1299c980
 @load.register(Context, Property, dict, Manifest)
 def load(
     context: Context,
