from __future__ import annotations

import re
from typing import List
from typing import Optional
from typing import Union
from typing import overload

import itertools
from typing import Any
from typing import Dict
from typing import TYPE_CHECKING
from typing import cast

from spinta import commands
from spinta import exceptions
from spinta.auth import authorized
from spinta.commands import authorize
from spinta.commands import check
from spinta.commands import load
from spinta.components import Action, Component, PageBy
from spinta.components import Base
from spinta.components import Context
from spinta.components import Mode
from spinta.components import Model
from spinta.components import Property
from spinta.core.access import link_access_param
from spinta.core.access import load_access_param
from spinta.datasets.backends.sql.components import Sql
from spinta.datasets.enums import Level
from spinta.dimensions.comments.helpers import load_comments
from spinta.dimensions.enum.components import EnumValue
from spinta.dimensions.enum.components import Enums
from spinta.dimensions.enum.helpers import link_enums
from spinta.dimensions.enum.helpers import load_enums
from spinta.dimensions.lang.helpers import load_lang_data
from spinta.exceptions import KeymapNotSet, InvalidLevel
from spinta.exceptions import UndefinedEnum
from spinta.exceptions import UnknownPropertyType
from spinta.manifests.components import Manifest
from spinta.manifests.tabular.components import PropertyRow
from spinta.nodes import get_node
from spinta.nodes import load_model_properties
from spinta.nodes import load_node
from spinta.types.namespace import load_namespace_from_name
from spinta.ufuncs.basequerybuilder.components import LoadBuilder
from spinta.units.helpers import is_unit
from spinta.utils.enums import enum_by_value
from spinta.utils.schema import NA
from spinta.types.datatype import Ref
from spinta.backends.nobackend.components import NoBackend
from spinta.datasets.components import ExternalBackend

if TYPE_CHECKING:
    from spinta.datasets.components import Attribute


def _load_namespace_from_model(context: Context, manifest: Manifest, model: Model):
    ns = load_namespace_from_name(context, manifest, model.name)
    ns.models[model.model_type()] = model
    model.ns = ns


@overload
@commands.load.register(Context, Model, dict, Manifest)
def load(
    context: Context,
    model: Model,
    data: dict,
    manifest: Manifest,
    *,
    source: Manifest = None,
) -> Model:
    model.parent = manifest
    model.manifest = manifest
    model.mode = manifest.mode  # TODO: mode should be inherited from namespace.
    load_node(context, model, data)
    model.lang = load_lang_data(context, model.lang)
    model.comments = load_comments(model, model.comments)
    if model.keymap:
        model.keymap = manifest.store.keymaps[model.keymap]
    else:
        model.keymap = manifest.keymap
    manifest.add_model_endpoint(model)
    _load_namespace_from_model(context, manifest, model)
    load_access_param(model, data.get('access'), itertools.chain(
        [model.ns],
        model.ns.parents(),
    ))
    load_level(model, model.level)
    load_model_properties(context, model, Property, data.get('properties'))
    # XXX: Maybe it is worth to leave possibility to override _id access?
    model.properties['_id'].access = model.access

    config = context.get('config')

    if model.base:
        base: dict = model.base
        model.base = get_node(
            config,
            manifest,
            model.eid,
            base,
            group='nodes',
            ctype='base',
            parent=model,
        )
        load_node(context, model.base, base)
        model.base.model = model
        commands.load(context, model.base, base, manifest)
    if model.unique:
        unique_properties = []
        for unique_set in model.unique:
            prop_set = []
            for prop_name in unique_set:
                if "." in prop_name:
                    prop_name = prop_name.split(".")[0]
                prop_set.append(model.properties[prop_name])
            if prop_set:
                unique_properties.append(prop_set)
        model.unique = unique_properties

    if model.external:
        external: dict = model.external
        model.external = get_node(
            config,
            manifest,
            model.eid,
            external,
            group='datasets',
            ctype='entity',
            parent=model,
        )
        model.external.model = model
        load_node(context, model.external, external, parent=model)
        commands.load(context, model.external, external, manifest)
        model.given.pkeys = external.get('pk', [])
    else:
        model.external = None
        model.given.pkeys = []

    builder = LoadBuilder(context)
    builder.update(model=model)
    builder.load_page()

    return model


@overload
@commands.load.register(Context, Base, dict, Manifest)
def load(context: Context, base: Base, data: dict, manifest: Manifest) -> None:
    load_level(base, data['level'])


@overload
@commands.link.register(Context, Model)
def link(context: Context, model: Model):
    # Link external source.
    if model.external:
        commands.link(context, model.external)

        if model.keymap is None:
            raise KeymapNotSet(model)

    # Link model backend.
    if model.backend:
        if model.backend in model.manifest.backends:
            model.backend = model.manifest.backends[model.backend]
        else:
            model.backend = model.manifest.store.backends[model.backend]
    elif (
        model.mode == Mode.external and
        model.external and
        model.external.resource and
        model.external.resource.backend
    ):
        model.backend = model.external.resource.backend
    elif model.mode == Mode.external:
        model.backend = NoBackend()
    else:
        model.backend = model.manifest.backend

    if model.external and model.external.dataset:
        link_access_param(model, itertools.chain(
            [model.external.dataset],
            [model.ns],
            model.ns.parents(),
        ))
    else:
        link_access_param(model, itertools.chain(
            [model.ns],
            model.ns.parents(),
        ))

    # Link base
    if model.base:
        commands.link(context, model.base)

    # Link model properties.
    for prop in model.properties.values():
        commands.link(context, prop)

    _link_model_page(model)


def _link_model_page(model: Model):
    if not model.backend or not model.backend.paginated:
        model.page.is_enabled = False
    else:
        # Disable page if external backend and model.ref not given
        if isinstance(model.backend, ExternalBackend):
            if (model.external and not model.external.name) or not model.external:
                model.page.is_enabled = False
            else:
                # Currently only supported external backend is SQL
                if not isinstance(model.backend, Sql):
                    model.page.is_enabled = False
            if '_id' in model.page.by:
                model.page.by.pop('_id')
            if '-_id' in model.page.by:
                model.page.by.pop('-_id')
        else:
            # Add _id to internal, if it's not added
            if '_id' not in model.page.by and '-_id' not in model.page.by:
                model.page.by['_id'] = PageBy(model.properties["_id"])
        if len(model.page.by) == 0:
            model.page.is_enabled = False
    if not model.page.is_enabled:
        del model.properties['_page']
        del model.flatprops['_page']


@overload
@commands.link.register(Context, Base)
def link(context: Context, base: Base):
    base.parent = base.model.manifest.models[base.parent]
    base.pk = [
        base.parent.properties[pk]
        for pk in base.pk
    ] if base.pk else []
    if (base.level and base.level >= Level.identifiable) or not base.level:
        base.parent.add_keymap_property_combination(base.pk)


@commands.load.register(Context, Property, dict, Manifest)
def load(
    context: Context,
    prop: Property,
    data: PropertyRow,
    manifest: Manifest,
) -> Property:
    config = context.get('config')
    prop.type = 'property'
    prop, data = load_node(context, prop, data, mixed=True)
    prop = cast(Property, prop)

    if 'prepare_given' in data and data['prepare_given']:
        prop.given.prepare = data['prepare_given']
    parents = list(itertools.chain(
        [prop.model, prop.model.ns],
        prop.model.ns.parents(),
    ))
    load_access_param(prop, prop.access, parents)
    prop.enums = load_enums(context, [prop] + parents, prop.enums)
    prop.lang = load_lang_data(context, prop.lang)
    prop.comments = load_comments(prop, prop.comments)
    if prop.prepare_given:
        prop.given.prepare = prop.prepare_given
    load_level(prop, prop.level)

    if data['type'] is None:
        raise UnknownPropertyType(prop, type=data['type'])
    if data['type'] == 'ref' and prop.level and prop.level < 4:
        data['type'] = '_external_ref'

    prop.dtype = get_node(
        config,
        manifest,
        prop.model.eid,
        data,
        group='types',
        parent=prop,
    )
    prop.dtype.type = 'type'
    prop.dtype.prop = prop
    load_node(context, prop.dtype, data)
    if prop.model.external:
        prop.external = _load_property_external(context, manifest, prop, prop.external)
    else:
        prop.external = NA
    commands.load(context, prop.dtype, data, manifest)
    if prop.model.unique:
        if isinstance(prop.dtype, Ref):
            if '.id' not in prop.name:
                prop.model.unique = [list(map(lambda val: val.replace(
                    prop.name, prop.name + '._id'), val)) for val in prop.model.unique]
    unit: Optional[str] = prop.enum
    if unit is None:
        prop.given.enum = None
        prop.given.unit = None
        prop.enum = None
        prop.unit = None
    elif is_unit(prop.dtype, unit):
        prop.given.enum = None
        prop.given.unit = unit
        prop.enum = None
        prop.unit = unit
    else:
        prop.given.enum = unit
<<<<<<< HEAD
    prop.given.name = prop.given_name if prop.given_name else prop.name
=======
>>>>>>> 86ba90dd
    return prop


def load_level(
    component: Component,
    given_level: Union[Level, int, str],
):
    if given_level:
        if isinstance(given_level, Level):
            level = given_level
        else:
            if isinstance(given_level, str) and given_level.isdigit():
                given_level = int(given_level)
            if not isinstance(given_level, int):
                raise InvalidLevel(component, level=given_level)
            level = enum_by_value(component, 'level', Level, given_level)
    else:
        level = None
    component.level = level


def _link_prop_enum(
    prop: Property,
) -> Optional[EnumValue]:
    if prop.given.enum:
        enums: List[Enums] = (
            [prop.enums] +
            [prop.model.ns.enums] +
            [ns.enums for ns in prop.model.ns.parents()] +
            [prop.model.manifest.enums]
        )
        for enums_ in enums:
            if enums_ and prop.given.enum in enums_:
                return enums_[prop.given.enum]
        if not is_unit(prop.dtype, prop.given.enum):
            raise UndefinedEnum(prop, name=prop.given.enum)
    elif prop.enums:
        return prop.enums.get('')


@overload
@commands.link.register(Context, Property)
def link(context: Context, prop: Property):
    commands.link(context, prop.dtype)
    if prop.external:
        if isinstance(prop.external, list):
            for external in prop.external:
                commands.link(context, external)
        else:
            commands.link(context, prop.external)

    model = prop.model

    if prop.model.external and prop.model.external.dataset:
        parents = list(itertools.chain(
            [model],
            [model.external.dataset],
            [model.ns],
            model.ns.parents(),
        ))
    else:
        parents = list(itertools.chain(
            [model],
            [model.ns],
            model.ns.parents(),
        ))
    link_access_param(prop, parents, use_given=not prop.name.startswith('_'))
    link_enums([prop] + parents, prop.enums)
    prop.enum = _link_prop_enum(prop)


def _load_property_external(
    context: Context,
    manifest: Manifest,
    prop: Property,
    data: Any,  # external data
) -> Attribute:
    if not isinstance(data, dict):
        return _load_property_external(context, manifest, prop, {'name': data})

    config = context.get('config')
    external: Attribute = get_node(
        config,
        manifest,
        prop.model.eid,
        data,
        group='datasets',
        ctype='attribute',
        parent=prop,
    )
    load_node(context, external, data, parent=prop)
    commands.load(context, external, data, manifest)
    return external


@overload
@commands.load.register(Context, Model, dict)
def load(context: Context, model: Model, data: dict) -> dict:
    # check that given data does not have more keys, than model's schema
    non_hidden_keys = []
    for key, prop in model.properties.items():
        if not prop.hidden:
            non_hidden_keys.append(key)

    unknown_props = set(data.keys()) - set(non_hidden_keys)
    if unknown_props:
        raise exceptions.MultipleErrors(
            exceptions.FieldNotInResource(model, property=prop)
            for prop in sorted(unknown_props)
        )

    result = {}
    for name, prop in model.properties.items():
        value = data.get(name, NA)
        value = commands.load(context, prop.dtype, value)
        if value is not NA:
            result[name] = value
    return result


@overload
@commands.load.register(Context, Property, object)
def load(context: Context, prop: Property, value: object) -> object:
    value = _prepare_prop_data(prop.name, value)
    value[prop.name] = commands.load(context, prop.dtype, value[prop.name])
    return value


def _prepare_prop_data(name: str, data: dict):
    return {
        **{
            k: v
            for k, v in data.items()
            if k.startswith('_') and k not in ('_id', '_content_type')
        },
        name: {
            k: v
            for k, v in data.items()
            if not k.startswith('_') or k in ('_id', '_content_type')
        }
    }


@check.register(Context, Model)
def check(context: Context, model: Model):
    if '_id' not in model.properties:
        raise exceptions.MissingRequiredProperty(model, prop='_id')

    for prop in model.properties.values():
        commands.check(context, prop)


@check.register(Context, Property)
def check(context: Context, prop: Property):
    if prop.enum:
        for value, item in prop.enum.items():
            commands.check(context, item, prop.dtype, item.prepare)


@authorize.register(Context, Action, Model)
def authorize(context: Context, action: Action, model: Model):
    authorized(context, model, action, throw=True)


@authorize.register(Context, Action, Property)
def authorize(context: Context, action: Action, prop: Property):
    authorized(context, prop, action, throw=True)


@overload
@commands.get_error_context.register(Model)
def get_error_context(model: Model, *, prefix='this') -> Dict[str, str]:
    context = commands.get_error_context(model.manifest, prefix=f'{prefix}.manifest')
    context['schema'] = f'{prefix}.get_eid_for_error_context()'
    context['model'] = f'{prefix}.name'
    context['dataset'] = f'{prefix}.external.dataset.name'
    context['resource'] = f'{prefix}.external.resource.name'
    context['resource.backend'] = f'{prefix}.external.resource.backend.name'
    context['entity'] = f'{prefix}.external.name'
    return context


@overload
@commands.get_error_context.register(Property)
def get_error_context(prop: Property, *, prefix='this') -> Dict[str, str]:
    context = commands.get_error_context(prop.model, prefix=f'{prefix}.model')
    context['property'] = f'{prefix}.place'
    context['attribute'] = f'{prefix}.external.name'
    return context<|MERGE_RESOLUTION|>--- conflicted
+++ resolved
@@ -77,10 +77,12 @@
     load_node(context, model, data)
     model.lang = load_lang_data(context, model.lang)
     model.comments = load_comments(model, model.comments)
+
     if model.keymap:
         model.keymap = manifest.store.keymaps[model.keymap]
     else:
         model.keymap = manifest.keymap
+
     manifest.add_model_endpoint(model)
     _load_namespace_from_model(context, manifest, model)
     load_access_param(model, data.get('access'), itertools.chain(
@@ -89,6 +91,7 @@
     ))
     load_level(model, model.level)
     load_model_properties(context, model, Property, data.get('properties'))
+
     # XXX: Maybe it is worth to leave possibility to override _id access?
     model.properties['_id'].access = model.access
 
@@ -242,7 +245,7 @@
         base.parent.add_keymap_property_combination(base.pk)
 
 
-@commands.load.register(Context, Property, dict, Manifest)
+@load.register(Context, Property, dict, Manifest)
 def load(
     context: Context,
     prop: Property,
@@ -307,10 +310,7 @@
         prop.unit = unit
     else:
         prop.given.enum = unit
-<<<<<<< HEAD
     prop.given.name = prop.given_name if prop.given_name else prop.name
-=======
->>>>>>> 86ba90dd
     return prop
 
 
@@ -406,8 +406,7 @@
     return external
 
 
-@overload
-@commands.load.register(Context, Model, dict)
+@load.register(Context, Model, dict)
 def load(context: Context, model: Model, data: dict) -> dict:
     # check that given data does not have more keys, than model's schema
     non_hidden_keys = []
@@ -425,17 +424,17 @@
     result = {}
     for name, prop in model.properties.items():
         value = data.get(name, NA)
-        value = commands.load(context, prop.dtype, value)
+        value = load(context, prop.dtype, value)
         if value is not NA:
             result[name] = value
     return result
 
 
 @overload
-@commands.load.register(Context, Property, object)
+@load.register(Context, Property, object)
 def load(context: Context, prop: Property, value: object) -> object:
     value = _prepare_prop_data(prop.name, value)
-    value[prop.name] = commands.load(context, prop.dtype, value[prop.name])
+    value[prop.name] = load(context, prop.dtype, value[prop.name])
     return value
 
 
