from typing import Optional, Any, Dict, Iterable, Tuple

import logging
import re


log = logging.getLogger(__name__)


class UnknownValue:

    def __str__(self):
        return '[UNKNOWN]'

    __repr__ = __str__


UNKNOWN_VALUE = UnknownValue()


def resolve_context_vars(schema: Dict[str, str], this: Optional[Any], kwargs: dict):
    """Resolve value from given kwargs and schema."""
    # Extend context by calling get_error_context command on first positional
    # argument of Node or Type type.
    if this:
        from spinta import commands
        schema = {
            **commands.get_error_context(this),
            **schema,
        }
        kwargs = {**kwargs, 'this': this}

    added = set()
    context = {}
    if this:
        context['component'] = type(this).__module__ + '.' + type(this).__name__
    for k, path in schema.items():
        path = path or k
        name, *names = path.split('.')
        if name not in kwargs:
            continue
        added.add(name)
        value = kwargs
        for name in [name] + names:
            if name.endswith('()'):
                name = name[:-2]
                func = True
            else:
                func = False
            if isinstance(value, dict):
                value = value.get(name)
            elif hasattr(value, name):
                value = getattr(value, name)
            else:
                value = UNKNOWN_VALUE
                break
            if func:
                value = value()
        if value is not UNKNOWN_VALUE:
            context[k] = value

    for k in set(kwargs) - added:
        v = kwargs[k]
        if not isinstance(v, (int, float, str)):
            v = str(v)
        context[k] = v

    # Return sorted context.
    names = [
        'component',
        'manifest',
        'schema',
        'backend',
        'dataset',
        'resource',
        'model',
        'entity',
        'property',
        'attribute',
        'type',
    ]
    names += [x for x in schema if x not in names]
    names += [x for x in kwargs if x not in names]

    def sort_key(item: Tuple[str, Any]) -> Tuple[int, str]:
        key = item[0]
        try:
            return names.index(key), key
        except ValueError:
            return len(names), key

    return {k: v for k, v in sorted(context.items(), key=sort_key)}


class BaseError(Exception):
    type: str = None
    status_code: int = 500
    template: str = None
    headers: Dict[str, str] = {}
    context: Dict[str, Any] = {}

    def __init__(self, *args, **kwargs):
        if len(args) == 0:
            this = None
        elif len(args) == 1:
            this = args[0]
        else:
            this = None
            log.error("Only one positional argument is alowed, but %d was given.", len(args), stack_info=True)

        self.type = this.type if this and hasattr(this, 'type') else 'system'

        self.context = resolve_context_vars(self.context, this, kwargs)

    def __str__(self):
        return (
            self.message + '\n' +
            ('  Context:\n' if self.context else '') +
            ''.join(
                f'    {k}: {v}\n'
                for k, v in self.context.items()
            )
        )

    @property
    def message(self):
        try:
            return _render_template(self)
        except KeyError:
            log.exception("Can't render error message for %s.", self.__class__.__name__)
            return self.template


def error_response(error: BaseError):
    return {
        'type': error.type,
        'code': type(error).__name__,
        'template': error.template,
        'context': error.context,
        'message': error.message,
    }


def _render_template(error: BaseError):
    if error.type in error.context:
        context = {
            **error.context,
            'this': f'<{error.type} name={error.context[error.type]!r}>',
        }
    else:
        context = error.context
    try:
        return error.template.format(**context)
    except KeyError:
        context = context.copy()
        template_vars_re = re.compile(r'\{(\w+)')
        for match in template_vars_re.finditer(error.template):
            name = match.group(1)
            if name not in context:
                context[name] = UNKNOWN_VALUE
        return error.template.format(**context)


class MultipleErrors(Exception):

    def __init__(self, errors: Iterable[BaseError]):
        self.errors = list(errors)
        super().__init__(
            'Multiple errors:\n' + ''.join([
                f' - {error.message}\n' +
                '     Context:\n' + ''.join(
                    f'       {k}: {v}\n' for k, v in error.context.items()
                )
                for error in self.errors
            ])
        )


class UserError(BaseError):
    status_code = 400


class ConflictingValue(UserError):
    status_code = 409
    template = "Conflicting value."
    context = {
        'given': None,
        'expected': None,
    }


class UniqueConstraint(UserError):
    template = "Given value already exists."


class InvalidOperandValue(UserError):
    template = "Invalid operand value for {operator!r} operator."


class UnknownOperator(UserError):
    template = "Unknown operator {operator!r}."


class ItemDoesNotExist(UserError):
    status_code = 404
    template = "Resource {id!r} not found."


class ModelNotFound(UserError):
    status_code = 404
    template = "Model {model!r} not found."


class PropertyNotFound(UserError):
    status_code = 404
    template = "Property {property!r} not found."


class NoItemRevision(UserError):
    template = "'_revision' must be given on rewrite operation."


class JSONError(UserError):
    template = "Invalid JSON."


class InvalidValue(UserError):
    template = "Invalid value."


class ValueNotInEnum(UserError):
    template = "Given value {value} is not defined in enum."


class UndefinedEnum(UserError):
    template = "Enum {name!r} is not defined."


class EmptyStringSearch(UserError):
    template = \
        "Empty string can't be used with `{op}`. " \
        "Use `exact` parameter."


class InvalidToken(UserError):
    status_code = 401
    template = "Invalid token"
    headers = {'WWW-Authenticate': 'Bearer error="invalid_token"'}


class BasicAuthRequired(UserError):
    status_code = 401
    template = "Unauthorized"
    headers = {'WWW-Authenticate': 'Basic realm="Authentication required."'}


class AuthorizedClientsOnly(UserError):
    status_code = 401
    template = "This resource can only be accessed by an authorized client."


class MultipleRowsFound(BaseError):
    template = "Multiple rows were found."


class ManagedProperty(UserError):
    template = "Value of this property is managed automatically and cannot be set manually."


class InvalidManagedPropertyName(UserError):
    template = "Invalid managed property name. Expected name {name!r}, got {property!r}."


class NotFoundError(BaseError):
    template = "No results where found."
    status_code = 500


class NodeNotFound(UserError):
    template = "Node {name!r} of type {type!r} not found."


class ModelReferenceNotFound(BaseError):
    template = "Model reference {ref!r} not found."


class ModelReferenceKeyNotFound(BaseError):
    template = "Model reference key {ref!r} not found in {model!r}."


class SourceNotSet(UserError):
    status_code = 404
    template = (
        "Dataset {dataset!r} resource {resource!r} source is not set. "
        "Make sure {resource!r} name parameter in {path} or environment variable {envvar} is set."
    )


class InvalidManifestFile(BaseError):
    template = "Error while parsing {eid!r} manifest entry: {error}"


class ManifestFileDoesNotExist(BaseError):
    template = "Manifest file {path} does not exist."


class UnknownProjectOwner(BaseError):
    template = "Unknown owner {owner}."
    context = {
        'owner': 'this.owner'
    }


class UnknownProjectDataset(BaseError):
    template = "Unknown project dataset."
    context = {
        'manifest': 'project.parent.name',
        'dataset': 'project.dataset',
        'project': 'project.name',
        'filename': 'project.path',
    }


class MissingRequiredProperty(BaseError):
    template = "Property {prop!r} is required."


class FileNotFound(UserError):
    template = "File {file!r} not found."


class UnknownModelReference(BaseError):
    template = "Unknown model reference given in {param!r} parameter."


class InvalidDependencyValue(BaseError):
    template = "Dependency must be in 'object/name.property' form, got: {dependency!r}."


class MultipleModelsInDependencies(BaseError):
    template = "Dependencies are allowed only from single model, but more than one model found: {models}."


class MultipleCommandCallsInDependencies(BaseError):
    template = "Only one command call is allowed."


class MultipleCallsOrModelsInDependencies(BaseError):
    template = "Only one command call or one model is allowed in dependencies."


class InvalidSource(BaseError):
    template = "Invalid source. {error}"
    context = {
        'source': 'source.type',
    }


class UnknownParameter(BaseError):
    template = "Unknown parameter {parameter!r}."
    context = {
        'parameter': 'param',
    }


class InvalidRefValue(UserError):
    template = "Invalid reference value: {value}."


class InvalidLevel(UserError):
    template = "Invalid level value \"{level}\"."


class InvalidParameterValue(BaseError):
    template = "Invalid parameter {parameter!r} value."


class TooManyParameters(BaseError):
    template = (
        "Too many parameters, you can only give up to {max_params} parameters."
    )


class FieldNotInResource(UserError):
    template = "Unknown property {property!r}."
    context = {
        'property': 'prop',
    }


class UnknownContentType(UserError):
    status_code = 415
    template = "Unknown content type {content_type!r}."


class UnknownAction(UserError):
    template = "Unknown action {action!r}."


class UnknownOutputFormat(UserError):
    template = "Unknown output format {name}."


class UnknownRequestParameter(UserError):
    template = "Unknown request parameter {name!r}."


class OutOfScope(UserError):
    template = "{this} is out of given scope {scope!r}."
    context = {
        'scope': 'scope.name',
    }


class UnhandledException(BaseError):
    status_code = 500
    template = "Unhandled exception {exception}: {error}."
    context = {
        'exception': 'error.__class__.__name__',
    }


class NewItemHasIdAlready(UserError):
    template = "New item has id already set"


class NewItemHasRevisionAlready(UserError):
    template = "New item has revision already set"


class ModelSourceNotFound(UserError):
    template = "Model source {table!r} not found."


class UnavailableSubresource(UserError):
    template = "Subresources only of type Object and File are accessible"


class InvalidPostUrl(UserError):
    template = "Invalid URL for POST request"


class MultipleParentsError(Exception):
    pass


class UnknownPropertyType(UserError):
    template = "Unknown property type {type!r}."


class UnknownMethod(UserError):
    template = "Unknown method {name!r} with args {expr}."


class MissingReference(UserError):
    template = "Missing reference {ref!r} referenced from {param!r} parameter."


class UnacceptableFileName(UserError):
    template = "Path is not acceptable in filename {file!r}"


class NoAuthServer(UserError):
    template = "Authorization server is disabled, use an external authorization server."


class NoTokenValidationKey(UserError):
    template = "A token validation key is required, set it via token_validation_key configuration parameter."


class NoExternalName(UserError):
    template = "Property {property} does not have 'external' name."


class NoKeyMap(UserError):
    template = "Key map is not configured."


class UnknownKeyMap(UserError):
    template = "Keymap {keymap!r} is not found."


class BackendNotFound(UserError):
    template = "Can't find backend {name!r}."


class NoBackendConfigured(UserError):
    template = "Backend is not configured, can't proceed the request."


class UnexpectedFormulaResult(UserError):
    template = (
        "Unexpected formula {formula} result. "
        "Expected {expected}, instead got a {received}."
    )


class FormulaError(UserError):
    template = "Error while interpreting formula {formula}: {error}."


class UnknownBind(FormulaError):
    template = "Unknown bind {name!r}."


class RequiredConfigParam(UserError):
    template = "Configuration parameter {name!r} is required."


class IncompatibleForeignProperties(UserError):
    template = (
        "Can't join {this} and {right}, these two properties does not have "
        "direct connection with one another."
    )


class KeymapNotSet(UserError):
    template = (
        "Keymap is required for {this}, but is not configured. Please make "
        "sure a key map is configured."
    )


class NoRefPropertyForDenormProperty(UserError):
    template = (
        "Property {ref!r} with type 'ref' or 'object' must be defined "
        "before defining property {prop!r}."
    )


class ReferencedPropertyNotFound(PropertyNotFound):
    pass


class RemoteClientError(UserError):
    pass


class RemoteClientCredentialsNotFound(RemoteClientError):
    template = (
        "Remote client credentials not found for {name!r}. Make sure, a "
        "section [{section}] exists in {credentials} file. You can use "
        "`spinta remote add {name}` command to add it."
    )


class RemoteClientCredentialsNotGiven(RemoteClientError):
    template = (
        "Make sure client name and secret is given in {credentials} file, "
        "[{section}] section."
    )


class RemoteClientScopesNotGiven(RemoteClientError):
    template = (
        "Make sure at least one scope is given for [{section}] in "
        "{credentials} file."
    )


class RequiredProperty(UserError):
    template = "Property is required."


class UnableToCast(UserError):
    template = "Unable to cast {value} to {type} type."


class NotImplementedFeature(BaseError):
    template = "{feature} is not implemented yet."


class ReferencedObjectNotFound(UserError):
    template = "Referenced object {id!r} not found."


class ReferringObjectFound(UserError):
    template = "Object {id!r} is still being referenced in table {model!r}."


class CompositeUniqueConstraint(UserError):
<<<<<<< HEAD
    template = "Given values for composition of properties ({properties}) already exist."
=======
    template = "Given values for composition of properties ({properties}) already exist."


class UnknownRequestQuery(UserError):
    template = "Request '{request}' does not support '{query}' query."


class InvalidRequestQuery(UserError):
    template = "Query '{query}' requires '{format}' format."
>>>>>>> 1fac5b6b
<|MERGE_RESOLUTION|>--- conflicted
+++ resolved
@@ -579,9 +579,6 @@
 
 
 class CompositeUniqueConstraint(UserError):
-<<<<<<< HEAD
-    template = "Given values for composition of properties ({properties}) already exist."
-=======
     template = "Given values for composition of properties ({properties}) already exist."
 
 
@@ -591,4 +588,4 @@
 
 class InvalidRequestQuery(UserError):
     template = "Query '{query}' requires '{format}' format."
->>>>>>> 1fac5b6b
+    