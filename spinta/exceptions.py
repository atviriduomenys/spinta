--- conflicted
+++ resolved
@@ -589,7 +589,6 @@
     template = "Given values for composition of properties ({properties}) already exist."
 
 
-<<<<<<< HEAD
 class PackageMissing(UserError):
     template = "You are missing {module} module. In order to use {feature} functionality you need to install additional packages:\n " \
                "please use the following command: poetry install --with {feature}"
@@ -597,7 +596,8 @@
 
 class ModuleNotInGroup(UserError):
     template = "The module {module} does not belong to the group {group}."
-=======
+
+
 class SourceCannotBeList(BaseError):
     template = "Source can't be a list, use prepare instead."
 
@@ -737,11 +737,10 @@
 class CannotSelectTextAndSpecifiedLang(UserError):
     template = "Cannot select undisclosed language Text at the same time when disclosed language Text is selected."
 
-    
+
 class DuplicateRdfPrefixMissmatch(UserError):
     template = "Currently system does not support prefix missmatch. Prefix {prefix!r} has {old_value!r} and {new_value!r} values given."
 
 
 class InvalidName(UserError):
-    template = 'Invalid {name!r} {type} code name.'
->>>>>>> 5efe3528
+    template = 'Invalid {name!r} {type} code name.'