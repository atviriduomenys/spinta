from typing import Optional, Any, Dict, Iterable, Tuple

import logging
import re


log = logging.getLogger(__name__)


class UnknownValue:

    def __str__(self):
        return '[UNKNOWN]'

    __repr__ = __str__


UNKNOWN_VALUE = UnknownValue()


def resolve_context_vars(schema: Dict[str, str], this: Optional[Any], kwargs: dict):
    """Resolve value from given kwargs and schema."""
    # Extend context by calling get_error_context command on first positional
    # argument of Node or Type type.
    if this:
        from spinta import commands
        schema = {
            **commands.get_error_context(this),
            **schema,
        }
        kwargs = {**kwargs, 'this': this}

    added = set()
    context = {}
    if this:
        context['component'] = type(this).__module__ + '.' + type(this).__name__
    for k, path in schema.items():
        path = path or k
        name, *names = path.split('.')
        if name not in kwargs:
            continue
        added.add(name)
        value = kwargs
        for name in [name] + names:
            if name.endswith('()'):
                name = name[:-2]
                func = True
            else:
                func = False
            if isinstance(value, dict):
                value = value.get(name)
            elif hasattr(value, name):
                value = getattr(value, name)
            else:
                value = UNKNOWN_VALUE
                break
            if func:
                value = value()
        if value is not UNKNOWN_VALUE:
            context[k] = value

    for k in set(kwargs) - added:
        v = kwargs[k]
        if not isinstance(v, (int, float, str)):
            v = str(v)
        context[k] = v

    # Return sorted context.
    names = [
        'component',
        'manifest',
        'schema',
        'backend',
        'dataset',
        'resource',
        'model',
        'entity',
        'property',
        'attribute',
        'type',
    ]
    names += [x for x in schema if x not in names]
    names += [x for x in kwargs if x not in names]

    def sort_key(item: Tuple[str, Any]) -> Tuple[int, str]:
        key = item[0]
        try:
            return names.index(key), key
        except ValueError:
            return len(names), key

    return {k: v for k, v in sorted(context.items(), key=sort_key)}


class BaseError(Exception):
    type: str = None
    status_code: int = 500
    template: str = None
    headers: Dict[str, str] = {}
    context: Dict[str, Any] = {}

    def __init__(self, *args, **kwargs):
        if len(args) == 0:
            this = None
        elif len(args) == 1:
            this = args[0]
        else:
            this = None
            log.error("Only one positional argument is alowed, but %d was given.", len(args), stack_info=True)

        self.type = this.type if this and hasattr(this, 'type') else 'system'

        self.context = resolve_context_vars(self.context, this, kwargs)

    def __str__(self):
        return (
            self.message + '\n' +
            ('  Context:\n' if self.context else '') +
            ''.join(
                f'    {k}: {v}\n'
                for k, v in self.context.items()
            )
        )

    @property
    def message(self):
        try:
            return _render_template(self)
        except KeyError:
            log.exception("Can't render error message for %s.", self.__class__.__name__)
            return self.template


def error_response(error: BaseError):
    return {
        'type': error.type,
        'code': type(error).__name__,
        'template': error.template,
        'context': error.context,
        'message': error.message,
    }


def _render_template(error: BaseError):
    if error.type in error.context:
        context = {
            **error.context,
            'this': f'<{error.type} name={error.context[error.type]!r}>',
        }
    else:
        context = error.context
    try:
        return error.template.format(**context)
    except KeyError:
        context = context.copy()
        template_vars_re = re.compile(r'\{(\w+)')
        for match in template_vars_re.finditer(error.template):
            name = match.group(1)
            if name not in context:
                context[name] = UNKNOWN_VALUE
        return error.template.format(**context)


class MultipleErrors(Exception):

    def __init__(self, errors: Iterable[BaseError]):
        self.errors = list(errors)
        super().__init__(
            'Multiple errors:\n' + ''.join([
                f' - {error.message}\n' +
                '     Context:\n' + ''.join(
                    f'       {k}: {v}\n' for k, v in error.context.items()
                )
                for error in self.errors
            ])
        )


class UserError(BaseError):
    status_code = 400


class ConflictingValue(UserError):
    status_code = 409
    template = "Conflicting value."
    context = {
        'given': None,
        'expected': None,
    }


class UniqueConstraint(UserError):
    template = "Given value already exists."


class InvalidOperandValue(UserError):
    template = "Invalid operand value for {operator!r} operator."


class UnknownOperator(UserError):
    template = "Unknown operator {operator!r}."


class ItemDoesNotExist(UserError):
    status_code = 404
    template = "Resource {id!r} not found."


class ModelNotFound(UserError):
    status_code = 404
    template = "Model {model!r} not found."


class PropertyNotFound(UserError):
    status_code = 404
    template = "Property {property!r} not found."


class NoItemRevision(UserError):
    template = "'_revision' must be given on rewrite operation."


class JSONError(UserError):
    template = "Invalid JSON."


class InvalidValue(UserError):
    template = "Invalid value."


class ValueNotInEnum(UserError):
    template = "Given value {value} is not defined in enum."


class UndefinedEnum(UserError):
    template = "Enum {name!r} is not defined."


class EmptyStringSearch(UserError):
    template = \
        "Empty string can't be used with `{op}`. " \
        "Use `exact` parameter."


class InvalidToken(UserError):
    status_code = 401
    template = "Invalid token"
    headers = {'WWW-Authenticate': 'Bearer error="invalid_token"'}


class BasicAuthRequired(UserError):
    status_code = 401
    template = "Unauthorized"
    headers = {'WWW-Authenticate': 'Basic realm="Authentication required."'}


class AuthorizedClientsOnly(UserError):
    status_code = 401
    template = "This resource can only be accessed by an authorized client."


class MultipleRowsFound(BaseError):
    template = "Multiple rows were found."


class ManagedProperty(UserError):
    template = "Value of this property is managed automatically and cannot be set manually."


class InvalidManagedPropertyName(UserError):
    template = "Invalid managed property name. Expected name {name!r}, got {property!r}."


class NotFoundError(BaseError):
    template = "No results where found."
    status_code = 500


class NodeNotFound(UserError):
    template = "Node {name!r} of type {type!r} not found."


class ModelReferenceNotFound(BaseError):
    template = "Model reference {ref!r} not found."


class ModelReferenceKeyNotFound(BaseError):
    template = "Model reference key {ref!r} not found in {model!r}."


class SourceNotSet(UserError):
    status_code = 404
    template = (
        "Dataset {dataset!r} resource {resource!r} source is not set. "
        "Make sure {resource!r} name parameter in {path} or environment variable {envvar} is set."
    )


class InvalidManifestFile(BaseError):
    template = "Error while parsing {eid!r} manifest entry: {error}"


class ManifestFileDoesNotExist(BaseError):
    template = "Manifest file {path} does not exist."


class UnknownProjectOwner(BaseError):
    template = "Unknown owner {owner}."
    context = {
        'owner': 'this.owner'
    }


class UnknownProjectDataset(BaseError):
    template = "Unknown project dataset."
    context = {
        'manifest': 'project.parent.name',
        'dataset': 'project.dataset',
        'project': 'project.name',
        'filename': 'project.path',
    }


class MissingRequiredProperty(BaseError):
    template = "Property {prop!r} is required."


class FileNotFound(UserError):
    template = "File {file!r} not found."


class UnknownModelReference(BaseError):
    template = "Unknown model reference given in {param!r} parameter."


class InvalidDependencyValue(BaseError):
    template = "Dependency must be in 'object/name.property' form, got: {dependency!r}."


class MultipleModelsInDependencies(BaseError):
    template = "Dependencies are allowed only from single model, but more than one model found: {models}."


class MultipleCommandCallsInDependencies(BaseError):
    template = "Only one command call is allowed."


class MultipleCallsOrModelsInDependencies(BaseError):
    template = "Only one command call or one model is allowed in dependencies."


class InvalidSource(BaseError):
    template = "Invalid source. {error}"
    context = {
        'source': 'source.type',
    }


class UnknownParameter(BaseError):
    template = "Unknown parameter {parameter!r}."
    context = {
        'parameter': 'param',
    }


class InvalidRefValue(UserError):
    template = "Invalid reference value: {value}."


class InvalidLevel(UserError):
    template = "Invalid level value \"{level}\"."


class InvalidParameterValue(BaseError):
    template = "Invalid parameter {parameter!r} value."


class TooManyParameters(BaseError):
    template = (
        "Too many parameters, you can only give up to {max_params} parameters."
    )


class FieldNotInResource(UserError):
    template = "Unknown property {property!r}."
    context = {
        'property': 'prop',
    }


class UnknownContentType(UserError):
    status_code = 415
    template = "Unknown content type {content_type!r}."


class UnknownAction(UserError):
    template = "Unknown action {action!r}."


class UnknownOutputFormat(UserError):
    template = "Unknown output format {name}."


class UnknownRequestParameter(UserError):
    template = "Unknown request parameter {name!r}."


class OutOfScope(UserError):
    template = "{this} is out of given scope {scope!r}."
    context = {
        'scope': 'scope.name',
    }


class UnhandledException(BaseError):
    status_code = 500
    template = "Unhandled exception {exception}: {error}."
    context = {
        'exception': 'error.__class__.__name__',
    }


class NewItemHasIdAlready(UserError):
    template = "New item has id already set"


class NewItemHasRevisionAlready(UserError):
    template = "New item has revision already set"


class ModelSourceNotFound(UserError):
    template = "Model source {table!r} not found."


class UnavailableSubresource(UserError):
    template = "Subresources only of type Object and File are accessible"


class InvalidPostUrl(UserError):
    template = "Invalid URL for POST request"


class MultipleParentsError(Exception):
    pass


class UnknownPropertyType(UserError):
    template = "Unknown property type {type!r}."


class UnknownMethod(UserError):
    template = "Unknown method {name!r} with args {expr}."


class MissingReference(UserError):
    template = "Missing reference {ref!r} referenced from {param!r} parameter."


class UnacceptableFileName(UserError):
    template = "Path is not acceptable in filename {file!r}"


class NoAuthServer(UserError):
    template = "Authorization server is disabled, use an external authorization server."


class NoTokenValidationKey(UserError):
    template = "A token validation key is required, set it via token_validation_key configuration parameter."


class NoExternalName(UserError):
    template = "Property {property} does not have 'external' name."


class NoKeyMap(UserError):
    template = "Key map is not configured."


class UnknownKeyMap(UserError):
    template = "Keymap {keymap!r} is not found."


class BackendNotFound(UserError):
    template = "Can't find backend {name!r}."


class NoBackendConfigured(UserError):
    template = "Backend is not configured, can't proceed the request."


class UnexpectedFormulaResult(UserError):
    template = (
        "Unexpected formula {formula} result. "
        "Expected {expected}, instead got a {received}."
    )


class FormulaError(UserError):
    template = "Error while interpreting formula {formula}: {error}."


class UnknownBind(FormulaError):
    template = "Unknown bind {name!r}."


class RequiredConfigParam(UserError):
    template = "Configuration parameter {name!r} is required."


class IncompatibleForeignProperties(UserError):
    template = (
        "Can't join {this} and {right}, these two properties does not have "
        "direct connection with one another."
    )


class KeymapNotSet(UserError):
    template = (
        "Keymap is required for {this}, but is not configured. Please make "
        "sure a key map is configured."
    )


class NoRefPropertyForDenormProperty(UserError):
    template = (
        "Property {ref!r} with type 'ref' or 'object' must be defined "
        "before defining property {prop!r}."
    )


class ReferencedPropertyNotFound(PropertyNotFound):
    pass


class RemoteClientError(UserError):
    pass


class RemoteClientCredentialsNotFound(RemoteClientError):
    template = (
        "Remote client credentials not found for {name!r}. Make sure, a "
        "section [{section}] exists in {credentials} file. You can use "
        "`spinta remote add {name}` command to add it."
    )


class RemoteClientCredentialsNotGiven(RemoteClientError):
    template = (
        "Make sure client name and secret is given in {credentials} file, "
        "[{section}] section."
    )


class RemoteClientScopesNotGiven(RemoteClientError):
    template = (
        "Make sure at least one scope is given for [{section}] in "
        "{credentials} file."
    )


class RequiredProperty(UserError):
    template = "Property is required."


class UnableToCast(UserError):
    template = "Unable to cast {value} to {type} type."


class ReferencedObjectNotFound(UserError):
    template = "Referenced object {id!r} not found."


class ReferringObjectFound(UserError):
    template = "Object {id!r} is still being referenced in table {model!r}."


class CompositeUniqueConstraint(UserError):
    template = "Given values for composition of properties ({properties}) already exist."


class NotImplementedFeature(BaseError):
    template = "{feature} is not implemented yet."


class SourceCannotBeList(BaseError):
    template = "Source can't be a list, use prepare instead."

    
class UnknownRequestQuery(UserError):
    template = "Request '{request}' does not support '{query}' query."


class InvalidRequestQuery(UserError):
    template = "Query '{query}' requires '{format}' format."
<<<<<<< HEAD
=======


class InvalidPageParameterCount(UserError):
    template = "Parameter 'page' only accepts one of page key, size, or disable attributes."


class InvalidPushWithPageParameterCount(UserError):
    template = "Given push page property count does not match model required properties: {properties}."


class InvalidPageKey(UserError):
    template = "Given '{key}' page key is invalid."


class InfiniteLoopWithPagination(BaseError):
    template = "Pagination values has cause infinite loop while fetching data."


class DuplicateRowWhilePaginating(BaseError):
    template = "Encountered a duplicate row with page key: '{key}'"


class UnauthorizedPropertyPush(UserError):
    code = 403
    template = "You do not have permission to push this property."


class InvalidArgumentInExpression(BaseError):
    template = "Invalid {arguments} arguments given to {expr} expression."


class BackendNotGiven(UserError):
    template = "Model is operating in external mode, yet it does not have assigned backend to it."


class UnauthorizedKeymapSync(UserError):
    code = 403
    template = "You do not have permission to sync this model's keymap."


class GivenValueCountMissmatch(BaseError):
    template = "While assigning ref values {given_count} were given, while {expected_count} were expected."


class NoReferencesFound(UserError):
    template = "Property {prop_name!r} of type 'Ref' was not found."


class MultipleBackRefReferencesFound(UserError):
    template = "Model {model!r} contains multiple references to backref, please specify which one to use."


class NoBackRefReferencesFound(UserError):
    template = "Model {model!r} does not contain any suitable properties for backref."


class InvalidBackRefReferenceAmount(UserError):
    template = "Backref {backref!r} can only reference one property."


class CannotModifyBackRefProp(UserError):
    template = "It is impossible to directly set or modify Backref property."


class OneToManyBackRefNotSupported(UserError):
    template = "One to many relationship is not supported by Backref."

    
class SummaryWithMultipleProperties(UserError):
    template = "Summary with multiple properties is not supported."

    
class TooManyModelUriProperties(UserError):
    template = "Model already has {uri_prop!r} set as uri property."
>>>>>>> 4e9f5296
<|MERGE_RESOLUTION|>--- conflicted
+++ resolved
@@ -585,15 +585,13 @@
 class SourceCannotBeList(BaseError):
     template = "Source can't be a list, use prepare instead."
 
-    
+
 class UnknownRequestQuery(UserError):
     template = "Request '{request}' does not support '{query}' query."
 
 
 class InvalidRequestQuery(UserError):
     template = "Query '{query}' requires '{format}' format."
-<<<<<<< HEAD
-=======
 
 
 class InvalidPageParameterCount(UserError):
@@ -661,11 +659,10 @@
 class OneToManyBackRefNotSupported(UserError):
     template = "One to many relationship is not supported by Backref."
 
-    
+
 class SummaryWithMultipleProperties(UserError):
     template = "Summary with multiple properties is not supported."
 
-    
+
 class TooManyModelUriProperties(UserError):
     template = "Model already has {uri_prop!r} set as uri property."
->>>>>>> 4e9f5296
