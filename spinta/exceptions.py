--- conflicted
+++ resolved
@@ -623,22 +623,6 @@
     template = "Model is operating in external mode, yet it does not have assigned backend to it."
 
 
-<<<<<<< HEAD
-class NotSupportedBackRefType(UserError):
-    template = "Property {prop_name!r} of type {prop_type!r} is not supported with backref."
-
-
-class MultipleBackRefReferencesFound(UserError):
-    template = "Model {model!r} contains multiple references to backref, please specify which one to use."
-
-
-class NoBackRefReferencesFound(UserError):
-    template = "Model {model!r} does not contain any suitable properties for backref."
-
-
-class InvalidBackRefReferenceAmount(UserError):
-    template = "Backref {backref!r} can only reference one property."
-=======
 class UnauthorizedKeymapSync(UserError):
     code = 403
     template = "You do not have permission to sync this model's keymap."
@@ -646,4 +630,19 @@
 
 class GivenValueCountMissmatch(BaseError):
     template = "While assigning ref values {given_count} were given, while {expected_count} were expected."
->>>>>>> 3f4ffd9d
+
+
+class NotSupportedBackRefType(UserError):
+    template = "Property {prop_name!r} of type {prop_type!r} is not supported with backref."
+
+
+class MultipleBackRefReferencesFound(UserError):
+    template = "Model {model!r} contains multiple references to backref, please specify which one to use."
+
+
+class NoBackRefReferencesFound(UserError):
+    template = "Model {model!r} does not contain any suitable properties for backref."
+
+
+class InvalidBackRefReferenceAmount(UserError):
+    template = "Backref {backref!r} can only reference one property."