--- conflicted
+++ resolved
@@ -588,11 +588,7 @@
 
 class InvalidRequestQuery(UserError):
     template = "Query '{query}' requires '{format}' format."
-<<<<<<< HEAD
-
-
+
+    
 class BackendNotGiven(UserError):
     template = "Model is operating in external mode, yet it does not have assigned backend to it."
-=======
-    
->>>>>>> 9201ccb8
