--- conflicted
+++ resolved
@@ -161,8 +161,6 @@
         return error.template.format(**context)
 
 
-
-
 class MultipleErrors(Exception):
 
     def __init__(self, errors: Iterable[BaseError]):
@@ -584,7 +582,10 @@
     template = "Given values for composition of properties ({properties}) already exist."
 
 
-<<<<<<< HEAD
+class SourceCannotBeList(BaseError):
+    template = "Source can't be a list, use prepare instead."
+
+
 class InsufficientPermission(UserError):
     status_code = 403
     template = "You need to have {scope!r} in order to access this API endpoint."
@@ -609,10 +610,6 @@
 
 class EmptyPassword(UserError):
     template = "Client password cannot be empty."
-=======
-class SourceCannotBeList(BaseError):
-    template = "Source can't be a list, use prepare instead."
->>>>>>> 55a2918c
 
 
 class UnknownRequestQuery(UserError):
