--- conflicted
+++ resolved
@@ -1092,16 +1092,15 @@
     '''
 
 
-<<<<<<< HEAD
-class RequiredField(UserError):
-    template = '''
-    {action!r} requires {field!r} to be given.
-    '''
-=======
 class SoapServiceError(Exception):
     pass
 
 
 class SoapParseError(Exception):
     pass
->>>>>>> e53f7cec
+
+
+class RequiredField(UserError):
+    template = '''
+    {action!r} requires {field!r} to be given.
+    '''