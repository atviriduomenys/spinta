--- conflicted
+++ resolved
@@ -973,14 +973,13 @@
     Available scripts: {available_scripts}.
     '''
 
-<<<<<<< HEAD
+
+class InvalidScopes(UserError):
+    template = "Request contains invalid, unknown or malformed scopes: {scopes}."
+
 
 class DirectRefValueUnassignment(UserError):
     template = '''
     Cannot directly set ref's _id value to None.
     You have to set ref to None, which will also remove all additional stored values related to that ref (child properties).
-    '''
-=======
-class InvalidScopes(UserError):
-    template = "Request contains invalid, unknown or malformed scopes: {scopes}."
->>>>>>> 6fab0803
+    '''