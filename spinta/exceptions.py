from typing import Optional, Any, Dict, Iterable, Tuple

import logging
import re


log = logging.getLogger(__name__)


class UnknownValue:

    def __str__(self):
        return '[UNKNOWN]'

    __repr__ = __str__


UNKNOWN_VALUE = UnknownValue()


def resolve_context_vars(schema: Dict[str, str], this: Optional[Any], kwargs: dict):
    """Resolve value from given kwargs and schema."""
    # Extend context by calling get_error_context command on first positional
    # argument of Node or Type type.
    if this:
        from spinta import commands
        schema = {
            **commands.get_error_context(this),
            **schema,
        }
        kwargs = {**kwargs, 'this': this}

    added = set()
    context = {}
    if this:
        context['component'] = type(this).__module__ + '.' + type(this).__name__
    for k, path in schema.items():
        path = path or k
        name, *names = path.split('.')
        if name not in kwargs:
            continue
        added.add(name)
        value = kwargs
        for name in [name] + names:
            if name.endswith('()'):
                name = name[:-2]
                func = True
            else:
                func = False
            if isinstance(value, dict):
                value = value.get(name)
            elif hasattr(value, name):
                value = getattr(value, name)
            else:
                value = UNKNOWN_VALUE
                break
            if func:
                value = value()
        if value is not UNKNOWN_VALUE:
            context[k] = value

    for k in set(kwargs) - added:
        v = kwargs[k]
        if not isinstance(v, (int, float, str)):
            v = str(v)
        context[k] = v

    # Return sorted context.
    names = [
        'component',
        'manifest',
        'schema',
        'backend',
        'dataset',
        'resource',
        'model',
        'entity',
        'property',
        'attribute',
        'type',
    ]
    names += [x for x in schema if x not in names]
    names += [x for x in kwargs if x not in names]

    def sort_key(item: Tuple[str, Any]) -> Tuple[int, str]:
        key = item[0]
        try:
            return names.index(key), key
        except ValueError:
            return len(names), key

    return {k: v for k, v in sorted(context.items(), key=sort_key)}


class BaseError(Exception):
    type: str = None
    status_code: int = 500
    template: str = None
    headers: Dict[str, str] = {}
    context: Dict[str, Any] = {}

    def __init__(self, *args, **kwargs):
        if len(args) == 0:
            this = None
        elif len(args) == 1:
            this = args[0]
        else:
            this = None
            log.error("Only one positional argument is alowed, but %d was given.", len(args), stack_info=True)

        self.type = this.type if this and hasattr(this, 'type') else 'system'

        self.context = resolve_context_vars(self.context, this, kwargs)

    def __str__(self):
        return (
            self.message + '\n' +
            ('  Context:\n' if self.context else '') +
            ''.join(
                f'    {k}: {v}\n'
                for k, v in self.context.items()
            )
        )

    @property
    def message(self):
        try:
            return _render_template(self)
        except KeyError:
            log.exception("Can't render error message for %s.", self.__class__.__name__)
            return self.template


def error_response(error: BaseError):
    return {
        'type': error.type,
        'code': type(error).__name__,
        'template': error.template,
        'context': error.context,
        'message': error.message,
    }


def _render_template(error: BaseError):
    if error.type in error.context:
        context = {
            **error.context,
            'this': f'<{error.type} name={error.context[error.type]!r}>',
        }
    else:
        context = error.context
    try:
        return error.template.format(**context)
    except KeyError:
        context = context.copy()
        template_vars_re = re.compile(r'\{(\w+)')
        for match in template_vars_re.finditer(error.template):
            name = match.group(1)
            if name not in context:
                context[name] = UNKNOWN_VALUE
        return error.template.format(**context)




class MultipleErrors(Exception):

    def __init__(self, errors: Iterable[BaseError]):
        self.errors = list(errors)
        super().__init__(
            'Multiple errors:\n' + ''.join([
                f' - {error.message}\n' +
                '     Context:\n' + ''.join(
                    f'       {k}: {v}\n' for k, v in error.context.items()
                )
                for error in self.errors
            ])
        )


class UserError(BaseError):
    status_code = 400


class ConflictingValue(UserError):
    status_code = 409
    template = "Conflicting value."
    context = {
        'given': None,
        'expected': None,
    }


class UniqueConstraint(UserError):
    template = "Given value already exists."


class InvalidOperandValue(UserError):
    template = "Invalid operand value for {operator!r} operator."


class UnknownOperator(UserError):
    template = "Unknown operator {operator!r}."


class ItemDoesNotExist(UserError):
    status_code = 404
    template = "Resource {id!r} not found."


class ModelNotFound(UserError):
    status_code = 404
    template = "Model {model!r} not found."


class PropertyNotFound(UserError):
    status_code = 404
    template = "Property {property!r} not found."


class NoItemRevision(UserError):
    template = "'_revision' must be given on rewrite operation."


class JSONError(UserError):
    template = "Invalid JSON."


class InvalidValue(UserError):
    template = "Invalid value."


class ValueNotInEnum(UserError):
    template = "Given value {value} is not defined in enum."


class UndefinedEnum(UserError):
    template = "Enum {name!r} is not defined."


class EmptyStringSearch(UserError):
    template = \
        "Empty string can't be used with `{op}`. " \
        "Use `exact` parameter."


class InvalidToken(UserError):
    status_code = 401
    template = "Invalid token"
    headers = {'WWW-Authenticate': 'Bearer error="invalid_token"'}


class BasicAuthRequired(UserError):
    status_code = 401
    template = "Unauthorized"
    headers = {'WWW-Authenticate': 'Basic realm="Authentication required."'}


class AuthorizedClientsOnly(UserError):
    status_code = 401
    template = "This resource can only be accessed by an authorized client."


class MultipleRowsFound(BaseError):
    template = "Multiple rows were found."


class ManagedProperty(UserError):
    template = "Value of this property is managed automatically and cannot be set manually."


class InvalidManagedPropertyName(UserError):
    template = "Invalid managed property name. Expected name {name!r}, got {property!r}."


class NotFoundError(BaseError):
    template = "No results where found."
    status_code = 500


class NodeNotFound(UserError):
    template = "Node {name!r} of type {type!r} not found."


class ModelReferenceNotFound(BaseError):
    template = "Model reference {ref!r} not found."


class ModelReferenceKeyNotFound(BaseError):
    template = "Model reference key {ref!r} not found in {model!r}."


class SourceNotSet(UserError):
    status_code = 404
    template = (
        "Dataset {dataset!r} resource {resource!r} source is not set. "
        "Make sure {resource!r} name parameter in {path} or environment variable {envvar} is set."
    )


class InvalidManifestFile(BaseError):
    template = "Error while parsing {eid!r} manifest entry: {error}"


class ManifestFileDoesNotExist(BaseError):
    template = "Manifest file {path} does not exist."


class UnknownProjectOwner(BaseError):
    template = "Unknown owner {owner}."
    context = {
        'owner': 'this.owner'
    }


class UnknownProjectDataset(BaseError):
    template = "Unknown project dataset."
    context = {
        'manifest': 'project.parent.name',
        'dataset': 'project.dataset',
        'project': 'project.name',
        'filename': 'project.path',
    }


class MissingRequiredProperty(BaseError):
    template = "Property {prop!r} is required."


class FileNotFound(UserError):
    template = "File {file!r} not found."


class UnknownModelReference(BaseError):
    template = "Unknown model reference given in {param!r} parameter."


class InvalidDependencyValue(BaseError):
    template = "Dependency must be in 'object/name.property' form, got: {dependency!r}."


class MultipleModelsInDependencies(BaseError):
    template = "Dependencies are allowed only from single model, but more than one model found: {models}."


class MultipleCommandCallsInDependencies(BaseError):
    template = "Only one command call is allowed."


class MultipleCallsOrModelsInDependencies(BaseError):
    template = "Only one command call or one model is allowed in dependencies."


class InvalidSource(BaseError):
    template = "Invalid source. {error}"
    context = {
        'source': 'source.type',
    }


class UnknownParameter(BaseError):
    template = "Unknown parameter {parameter!r}."
    context = {
        'parameter': 'param',
    }


class InvalidRefValue(UserError):
    template = "Invalid reference value: {value}."


class InvalidLevel(UserError):
    template = "Invalid level value \"{level}\"."


class InvalidParameterValue(BaseError):
    template = "Invalid parameter {parameter!r} value."


class TooManyParameters(BaseError):
    template = (
        "Too many parameters, you can only give up to {max_params} parameters."
    )


class FieldNotInResource(UserError):
    template = "Unknown property {property!r}."
    context = {
        'property': 'prop',
    }


class UnknownContentType(UserError):
    status_code = 415
    template = "Unknown content type {content_type!r}."


class UnknownAction(UserError):
    template = "Unknown action {action!r}."


class UnknownOutputFormat(UserError):
    template = "Unknown output format {name}."


class UnknownRequestParameter(UserError):
    template = "Unknown request parameter {name!r}."


class OutOfScope(UserError):
    template = "{this} is out of given scope {scope!r}."
    context = {
        'scope': 'scope.name',
    }


class UnhandledException(BaseError):
    status_code = 500
    template = "Unhandled exception {exception}: {error}."
    context = {
        'exception': 'error.__class__.__name__',
    }


class NewItemHasIdAlready(UserError):
    template = "New item has id already set"


class NewItemHasRevisionAlready(UserError):
    template = "New item has revision already set"


class ModelSourceNotFound(UserError):
    template = "Model source {table!r} not found."


class UnavailableSubresource(UserError):
    template = "Subresources only of type Object and File are accessible"


class InvalidPostUrl(UserError):
    template = "Invalid URL for POST request"


class MultipleParentsError(Exception):
    pass


class UnknownPropertyType(UserError):
    template = "Unknown property type {type!r}."


class UnknownMethod(UserError):
    template = "Unknown method {name!r} with args {expr}."


class MissingReference(UserError):
    template = "Missing reference {ref!r} referenced from {param!r} parameter."


class UnacceptableFileName(UserError):
    template = "Path is not acceptable in filename {file!r}"


class NoAuthServer(UserError):
    template = "Authorization server is disabled, use an external authorization server."


class NoTokenValidationKey(UserError):
    template = "A token validation key is required, set it via token_validation_key configuration parameter."


class NoExternalName(UserError):
    template = "Property {property} does not have 'external' name."


class NoKeyMap(UserError):
    template = "Key map is not configured."


class UnknownKeyMap(UserError):
    template = "Keymap {keymap!r} is not found."


class BackendNotFound(UserError):
    template = "Can't find backend {name!r}."


class NoBackendConfigured(UserError):
    template = "Backend is not configured, can't proceed the request."


class UnexpectedFormulaResult(UserError):
    template = (
        "Unexpected formula {formula} result. "
        "Expected {expected}, instead got a {received}."
    )


class FormulaError(UserError):
    template = "Error while interpreting formula {formula}: {error}."


class UnknownBind(FormulaError):
    template = "Unknown bind {name!r}."


class RequiredConfigParam(UserError):
    template = "Configuration parameter {name!r} is required."


class IncompatibleForeignProperties(UserError):
    template = (
        "Can't join {this} and {right}, these two properties does not have "
        "direct connection with one another."
    )


class KeymapNotSet(UserError):
    template = (
        "Keymap is required for {this}, but is not configured. Please make "
        "sure a key map is configured."
    )


class NoRefPropertyForDenormProperty(UserError):
    template = (
        "Property {ref!r} with type 'ref' or 'object' must be defined "
        "before defining property {prop!r}."
    )


class ReferencedPropertyNotFound(PropertyNotFound):
    pass


class RemoteClientError(UserError):
    pass


class RemoteClientCredentialsNotFound(RemoteClientError):
    template = (
        "Remote client credentials not found for {name!r}. Make sure, a "
        "section [{section}] exists in {credentials} file. You can use "
        "`spinta remote add {name}` command to add it."
    )


class RemoteClientCredentialsNotGiven(RemoteClientError):
    template = (
        "Make sure client name and secret is given in {credentials} file, "
        "[{section}] section."
    )


class RemoteClientScopesNotGiven(RemoteClientError):
    template = (
        "Make sure at least one scope is given for [{section}] in "
        "{credentials} file."
    )


class RequiredProperty(UserError):
    template = "Property is required."


class UnableToCast(UserError):
    template = "Unable to cast {value} to {type} type."


class NotImplementedFeature(BaseError):
    template = "{feature} is not implemented yet."


class ReferencedObjectNotFound(UserError):
    template = "Referenced object {id!r} not found."


class ReferringObjectFound(UserError):
<<<<<<< HEAD
    template = "Object {id!r} is still being referenced in table {model!r}"


class NotImplementedFeature(BaseError):
    template = "{feature} is not implemented yet."


class SourceCannotBeList(BaseError):
    template = "Source can't be a list, use prepare instead."
=======
    template = "Object {id!r} is still being referenced in table {model!r}."


class CompositeUniqueConstraint(UserError):
    template = "Given values for composition of properties ({properties}) already exist."


class NotImplementedFeature(BaseError):
    template = "{feature} is not implemented yet."
>>>>>>> e2a5ce4f
<|MERGE_RESOLUTION|>--- conflicted
+++ resolved
@@ -568,33 +568,21 @@
     template = "Unable to cast {value} to {type} type."
 
 
+class ReferencedObjectNotFound(UserError):
+    template = "Referenced object {id!r} not found."
+
+
+class ReferringObjectFound(UserError):
+    template = "Object {id!r} is still being referenced in table {model!r}."
+
+
+class CompositeUniqueConstraint(UserError):
+    template = "Given values for composition of properties ({properties}) already exist."
+
+
 class NotImplementedFeature(BaseError):
     template = "{feature} is not implemented yet."
 
 
-class ReferencedObjectNotFound(UserError):
-    template = "Referenced object {id!r} not found."
-
-
-class ReferringObjectFound(UserError):
-<<<<<<< HEAD
-    template = "Object {id!r} is still being referenced in table {model!r}"
-
-
-class NotImplementedFeature(BaseError):
-    template = "{feature} is not implemented yet."
-
-
 class SourceCannotBeList(BaseError):
-    template = "Source can't be a list, use prepare instead."
-=======
-    template = "Object {id!r} is still being referenced in table {model!r}."
-
-
-class CompositeUniqueConstraint(UserError):
-    template = "Given values for composition of properties ({properties}) already exist."
-
-
-class NotImplementedFeature(BaseError):
-    template = "{feature} is not implemented yet."
->>>>>>> e2a5ce4f
+    template = "Source can't be a list, use prepare instead."