--- conflicted
+++ resolved
@@ -566,6 +566,10 @@
     template = "Unable to cast {value} to {type} type."
 
 
+class NotImplementedFeature(BaseError):
+    template = "{feature} is not implemented yet."
+
+
 class ReferencedObjectNotFound(UserError):
     template = "Referenced object {id!r} not found."
 
@@ -576,10 +580,6 @@
 
 class CompositeUniqueConstraint(UserError):
     template = "Given values for composition of properties ({properties}) already exist."
-
-
-class NotImplementedFeature(BaseError):
-    template = "{feature} is not implemented yet."
 
 
 class SourceCannotBeList(BaseError):
@@ -636,10 +636,10 @@
     template = "While assigning ref values {given_count} were given, while {expected_count} were expected."
 
 
-<<<<<<< HEAD
 class PartialTypeNotFound(BaseError):
     template = "Partial type can only be used for ref type."
-=======
+
+
 class NoReferencesFound(UserError):
     template = "Property {prop_name!r} of type 'Ref' was not found."
 
@@ -670,4 +670,3 @@
 
 class TooManyModelUriProperties(UserError):
     template = "Model already has {uri_prop!r} set as uri property."
->>>>>>> 66dd39c9
