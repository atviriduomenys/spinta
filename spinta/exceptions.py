--- conflicted
+++ resolved
@@ -627,7 +627,6 @@
     template = "Query '{query}' requires '{format}' format."
 
 
-<<<<<<< HEAD
 class UnexpectedFormKeys(UserError):
     template = "Unexpected keys: {unknown_keys}, only keys that are allowed are: {allowed_keys}."
 
@@ -658,7 +657,8 @@
 
 class UnknownManifestTypeFromPath(BaseError):
     template = "Can't find manifest type matching given path {path!r}."
-=======
+
+
 class InvalidPageParameterCount(UserError):
     template = "Parameter 'page' only accepts one of page key, size, or disable attributes."
 
@@ -760,11 +760,10 @@
 class CannotSelectTextAndSpecifiedLang(UserError):
     template = "Cannot select undisclosed language Text at the same time when disclosed language Text is selected."
 
-    
+
 class DuplicateRdfPrefixMissmatch(UserError):
     template = "Currently system does not support prefix missmatch. Prefix {prefix!r} has {old_value!r} and {new_value!r} values given."
 
 
 class InvalidName(UserError):
-    template = 'Invalid {name!r} {type} code name.'
->>>>>>> 5efe3528
+    template = 'Invalid {name!r} {type} code name.'