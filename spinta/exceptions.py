--- conflicted
+++ resolved
@@ -838,7 +838,6 @@
     template = "Id {id!r} of {id_type!r} type is invalid."
 
 
-<<<<<<< HEAD
 class NotSupportedManifestType(UserError):
     template = "This feature is only supported with {supported_type} manifests, but {manifest_name!r} is a {given_type} manifest."
 
@@ -865,7 +864,7 @@
 
 class FileSizeTooLarge(UserError):
     template = "Given file is too large, only up to {allowed_amount} {measure} is allowed."
-=======
+
+
 class SRIDNotSetForGeometry(BaseError):
-    template = "Geometry SRID is required, but was given None."
->>>>>>> feac3e49
+    template = "Geometry SRID is required, but was given None."