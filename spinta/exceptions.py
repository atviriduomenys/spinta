from typing import Optional, Any, Dict, Iterable, Tuple

import logging
import re


log = logging.getLogger(__name__)


class UnknownValue:

    def __str__(self):
        return '[UNKNOWN]'

    __repr__ = __str__


UNKNOWN_VALUE = UnknownValue()


def resolve_context_vars(schema: Dict[str, str], this: Optional[Any], kwargs: dict):
    """Resolve value from given kwargs and schema."""
    # Extend context by calling get_error_context command on first positional
    # argument of Node or Type type.
    if this:
        from spinta import commands
        schema = {
            **commands.get_error_context(this),
            **schema,
        }
        kwargs = {**kwargs, 'this': this}

    added = set()
    context = {}
    if this:
        context['component'] = type(this).__module__ + '.' + type(this).__name__
    for k, path in schema.items():
        path = path or k
        name, *names = path.split('.')
        if name not in kwargs:
            continue
        added.add(name)
        value = kwargs
        for name in [name] + names:
            if name.endswith('()'):
                name = name[:-2]
                func = True
            else:
                func = False
            if isinstance(value, dict):
                value = value.get(name)
            elif hasattr(value, name):
                value = getattr(value, name)
            else:
                value = UNKNOWN_VALUE
                break
            if func:
                value = value()
        if value is not UNKNOWN_VALUE:
            context[k] = value

    for k in set(kwargs) - added:
        v = kwargs[k]
        if not isinstance(v, (int, float, str)):
            v = str(v)
        context[k] = v

    # Return sorted context.
    names = [
        'component',
        'manifest',
        'schema',
        'backend',
        'dataset',
        'resource',
        'model',
        'entity',
        'property',
        'attribute',
        'type',
    ]
    names += [x for x in schema if x not in names]
    names += [x for x in kwargs if x not in names]

    def sort_key(item: Tuple[str, Any]) -> Tuple[int, str]:
        key = item[0]
        try:
            return names.index(key), key
        except ValueError:
            return len(names), key

    return {k: v for k, v in sorted(context.items(), key=sort_key)}


class BaseError(Exception):
    type: str = None
    status_code: int = 500
    template: str = None
    headers: Dict[str, str] = {}
    context: Dict[str, Any] = {}

    def __init__(self, *args, **kwargs):
        if len(args) == 0:
            this = None
        elif len(args) == 1:
            this = args[0]
        else:
            this = None
            log.error("Only one positional argument is alowed, but %d was given.", len(args), stack_info=True)

        self.type = this.type if this and hasattr(this, 'type') else 'system'

        self.context = resolve_context_vars(self.context, this, kwargs)

    def __str__(self):
        return (
            self.message + '\n' +
            ('  Context:\n' if self.context else '') +
            ''.join(
                f'    {k}: {v}\n'
                for k, v in self.context.items()
            )
        )

    @property
    def message(self):
        try:
            return _render_template(self)
        except KeyError:
            log.exception("Can't render error message for %s.", self.__class__.__name__)
            return self.template


def error_response(error: BaseError):
    return {
        'type': error.type,
        'code': type(error).__name__,
        'template': error.template,
        'context': error.context,
        'message': error.message,
    }


def _render_template(error: BaseError):
    if error.type in error.context:
        context = {
            **error.context,
            'this': f'<{error.type} name={error.context[error.type]!r}>',
        }
    else:
        context = error.context
    try:
        return error.template.format(**context)
    except KeyError:
        context = context.copy()
        template_vars_re = re.compile(r'\{(\w+)')
        for match in template_vars_re.finditer(error.template):
            name = match.group(1)
            if name not in context:
                context[name] = UNKNOWN_VALUE
        return error.template.format(**context)


class MultipleErrors(Exception):

    def __init__(self, errors: Iterable[BaseError]):
        self.errors = list(errors)
        super().__init__(
            'Multiple errors:\n' + ''.join([
                f' - {error.message}\n' +
                '     Context:\n' + ''.join(
                    f'       {k}: {v}\n' for k, v in error.context.items()
                )
                for error in self.errors
            ])
        )


class UserError(BaseError):
    status_code = 400


class ConflictingValue(UserError):
    status_code = 409
    template = "Conflicting value."
    context = {
        'given': None,
        'expected': None,
    }


class UniqueConstraint(UserError):
    template = "Given value already exists."


class InvalidOperandValue(UserError):
    template = "Invalid operand value for {operator!r} operator."


class UnknownOperator(UserError):
    template = "Unknown operator {operator!r}."


class ItemDoesNotExist(UserError):
    status_code = 404
    template = "Resource {id!r} not found."


class ModelNotFound(UserError):
    status_code = 404
    template = "Model {model!r} not found."


class PropertyNotFound(UserError):
    status_code = 404
    template = "Property {property!r} not found."


class NoItemRevision(UserError):
    template = "'_revision' must be given on rewrite operation."


class JSONError(UserError):
    template = "Invalid JSON."


class InvalidValue(UserError):
    template = "Invalid value."


class ValueNotInEnum(UserError):
    template = "Given value {value} is not defined in enum."


class UndefinedEnum(UserError):
    template = "Enum {name!r} is not defined."


class EmptyStringSearch(UserError):
    template = \
        "Empty string can't be used with `{op}`. " \
        "Use `exact` parameter."


class InvalidToken(UserError):
    status_code = 401
    template = "Invalid token"
    headers = {'WWW-Authenticate': 'Bearer error="invalid_token"'}


class BasicAuthRequired(UserError):
    status_code = 401
    template = "Unauthorized"
    headers = {'WWW-Authenticate': 'Basic realm="Authentication required."'}


class AuthorizedClientsOnly(UserError):
    status_code = 401
    template = "This resource can only be accessed by an authorized client."


class MultipleRowsFound(BaseError):
    template = "Multiple rows were found."


class ManagedProperty(UserError):
    template = "Value of this property is managed automatically and cannot be set manually."


class InvalidManagedPropertyName(UserError):
    template = "Invalid managed property name. Expected name {name!r}, got {property!r}."


class NotFoundError(BaseError):
    template = "No results where found."
    status_code = 500


class NodeNotFound(UserError):
    template = "Node {name!r} of type {type!r} not found."


class ModelReferenceNotFound(BaseError):
    template = "Model reference {ref!r} not found."


class ModelReferenceKeyNotFound(BaseError):
    template = "Model reference key {ref!r} not found in {model!r}."


class SourceNotSet(UserError):
    status_code = 404
    template = (
        "Dataset {dataset!r} resource {resource!r} source is not set. "
        "Make sure {resource!r} name parameter in {path} or environment variable {envvar} is set."
    )


class InvalidManifestFile(BaseError):
    template = "Error while parsing {eid!r} manifest entry: {error}"


class ManifestFileDoesNotExist(BaseError):
    template = "Manifest file {path} does not exist."


class UnknownProjectOwner(BaseError):
    template = "Unknown owner {owner}."
    context = {
        'owner': 'this.owner'
    }


class UnknownProjectDataset(BaseError):
    template = "Unknown project dataset."
    context = {
        'manifest': 'project.parent.name',
        'dataset': 'project.dataset',
        'project': 'project.name',
        'filename': 'project.path',
    }


class MissingRequiredProperty(BaseError):
    template = "Property {prop!r} is required."


class FileNotFound(UserError):
    template = "File {file!r} not found."


class UnknownModelReference(BaseError):
    template = "Unknown model reference given in {param!r} parameter."


class InvalidDependencyValue(BaseError):
    template = "Dependency must be in 'object/name.property' form, got: {dependency!r}."


class MultipleModelsInDependencies(BaseError):
    template = "Dependencies are allowed only from single model, but more than one model found: {models}."


class MultipleCommandCallsInDependencies(BaseError):
    template = "Only one command call is allowed."


class MultipleCallsOrModelsInDependencies(BaseError):
    template = "Only one command call or one model is allowed in dependencies."


class InvalidSource(BaseError):
    template = "Invalid source. {error}"
    context = {
        'source': 'source.type',
    }


class UnknownParameter(BaseError):
    template = "Unknown parameter {parameter!r}."
    context = {
        'parameter': 'param',
    }


class InvalidRefValue(UserError):
    template = "Invalid reference value: {value}."


class InvalidLevel(UserError):
    template = "Invalid level value \"{level}\"."


class InvalidParameterValue(BaseError):
    template = "Invalid parameter {parameter!r} value."


class TooManyParameters(BaseError):
    template = (
        "Too many parameters, you can only give up to {max_params} parameters."
    )


class FieldNotInResource(UserError):
    template = "Unknown property {property!r}."
    context = {
        'property': 'prop',
    }


class UnknownContentType(UserError):
    status_code = 415
    template = "Unknown content type {content_type!r}."


class UnknownAction(UserError):
    template = "Unknown action {action!r}."


class UnknownOutputFormat(UserError):
    template = "Unknown output format {name}."


class UnknownRequestParameter(UserError):
    template = "Unknown request parameter {name!r}."


class OutOfScope(UserError):
    template = "{this} is out of given scope {scope!r}."
    context = {
        'scope': 'scope.name',
    }


class UnhandledException(BaseError):
    status_code = 500
    template = "Unhandled exception {exception}: {error}."
    context = {
        'exception': 'error.__class__.__name__',
    }


class NewItemHasIdAlready(UserError):
    template = "New item has id already set"


class NewItemHasRevisionAlready(UserError):
    template = "New item has revision already set"


class ModelSourceNotFound(UserError):
    template = "Model source {table!r} not found."


class UnavailableSubresource(UserError):
    template = "Subresources only of type Object and File are accessible"


class InvalidPostUrl(UserError):
    template = "Invalid URL for POST request"


class MultipleParentsError(Exception):
    pass


class UnknownPropertyType(UserError):
    template = "Unknown property type {type!r}."


class UnknownMethod(UserError):
    template = "Unknown method {name!r} with args {expr}."


class MissingReference(UserError):
    template = "Missing reference {ref!r} referenced from {param!r} parameter."


class UnacceptableFileName(UserError):
    template = "Path is not acceptable in filename {file!r}"


class NoAuthServer(UserError):
    template = "Authorization server is disabled, use an external authorization server."


class NoTokenValidationKey(UserError):
    template = "A token validation key is required, set it via token_validation_key configuration parameter."


class NoExternalName(UserError):
    template = "Property {property} does not have 'external' name."


class NoKeyMap(UserError):
    template = "Key map is not configured."


class UnknownKeyMap(UserError):
    template = "Keymap {keymap!r} is not found."


class BackendNotFound(UserError):
    template = "Can't find backend {name!r}."


class NoBackendConfigured(UserError):
    template = "Backend is not configured, can't proceed the request."


class UnexpectedFormulaResult(UserError):
    template = (
        "Unexpected formula {formula} result. "
        "Expected {expected}, instead got a {received}."
    )


class FormulaError(UserError):
    template = "Error while interpreting formula {formula}: {error}."


class UnknownBind(FormulaError):
    template = "Unknown bind {name!r}."


class RequiredConfigParam(UserError):
    template = "Configuration parameter {name!r} is required."


class IncompatibleForeignProperties(UserError):
    template = (
        "Can't join {this} and {right}, these two properties does not have "
        "direct connection with one another."
    )


class KeymapNotSet(UserError):
    template = (
        "Keymap is required for {this}, but is not configured. Please make "
        "sure a key map is configured."
    )


class NoRefPropertyForDenormProperty(UserError):
    template = (
        "Property {ref!r} with type 'ref' or 'object' must be defined "
        "before defining property {prop!r}."
    )


class ReferencedPropertyNotFound(PropertyNotFound):
    pass


class RemoteClientError(UserError):
    pass


class RemoteClientCredentialsNotFound(RemoteClientError):
    template = (
        "Remote client credentials not found for {name!r}. Make sure, a "
        "section [{section}] exists in {credentials} file. You can use "
        "`spinta remote add {name}` command to add it."
    )


class RemoteClientCredentialsNotGiven(RemoteClientError):
    template = (
        "Make sure client name and secret is given in {credentials} file, "
        "[{section}] section."
    )


class RemoteClientScopesNotGiven(RemoteClientError):
    template = (
        "Make sure at least one scope is given for [{section}] in "
        "{credentials} file."
    )


class RequiredProperty(UserError):
    template = "Property is required."


class UnableToCast(UserError):
    template = "Unable to cast {value} to {type} type."


class NotImplementedFeature(BaseError):
    template = "{feature} is not implemented yet."


class ReferencedObjectNotFound(UserError):
    template = "Referenced object {id!r} not found."


class ReferringObjectFound(UserError):
    template = "Object {id!r} is still being referenced in table {model!r}."


class CompositeUniqueConstraint(UserError):
<<<<<<< HEAD
    template = "Given values for composition of properties ({properties}) already exist."
=======
    template = "Given values for composition of properties ({properties}) already exist."


class UnknownRequestQuery(UserError):
    template = "Request '{request}' does not support '{query}' query."


class InvalidRequestQuery(UserError):
    template = "Query '{query}' requires '{format}' format."
>>>>>>> f3aaebcb
<|MERGE_RESOLUTION|>--- conflicted
+++ resolved
@@ -579,9 +579,6 @@
 
 
 class CompositeUniqueConstraint(UserError):
-<<<<<<< HEAD
-    template = "Given values for composition of properties ({properties}) already exist."
-=======
     template = "Given values for composition of properties ({properties}) already exist."
 
 
@@ -590,5 +587,4 @@
 
 
 class InvalidRequestQuery(UserError):
-    template = "Query '{query}' requires '{format}' format."
->>>>>>> f3aaebcb
+    template = "Query '{query}' requires '{format}' format."