--- conflicted
+++ resolved
@@ -161,6 +161,8 @@
         return error.template.format(**context)
 
 
+
+
 class MultipleErrors(Exception):
 
     def __init__(self, errors: Iterable[BaseError]):
@@ -582,7 +584,6 @@
     template = "Given values for composition of properties ({properties}) already exist."
 
 
-<<<<<<< HEAD
 class InsufficientPermission(UserError):
     status_code = 403
     template = "You need to have {scope!r} in order to access this API endpoint."
@@ -607,11 +608,11 @@
 
 class EmptyPassword(UserError):
     template = "Client password cannot be empty."
-=======
+
+
 class UnknownRequestQuery(UserError):
     template = "Request '{request}' does not support '{query}' query."
 
 
 class InvalidRequestQuery(UserError):
-    template = "Query '{query}' requires '{format}' format."
->>>>>>> f3aaebcb
+    template = "Query '{query}' requires '{format}' format."