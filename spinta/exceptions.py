--- conflicted
+++ resolved
@@ -80,11 +80,7 @@
             this = args[0]
         else:
             this = None
-<<<<<<< HEAD
-            log.error("Only one positional argument is alowed, but %d was givent.", len(args), stack_info=True)
-=======
             log.error("Only one positional argument is alowed, but %d was given.", len(args), stack_info=True)
->>>>>>> c9a0a7a3
 
         from spinta.components import Node
         from spinta.types.datatype import DataType
@@ -116,17 +112,6 @@
 
     def __init__(self, errors: Iterable[BaseError]):
         self.errors = list(errors)
-<<<<<<< HEAD
-        super().__init__('Multiple errors:\n' + ''.join([
-            ' - ' + error.template.format(**error.context) + '\n' +
-            '     Context:\n' +
-            ''.join(
-                f'      {k}: {v}\n'
-                for k, v in error.context.items()
-            )
-            for error in self.errors
-        ]))
-=======
         super().__init__(
             'Multiple errors:\n' + ''.join([
                 ' - {error.message}\n' +
@@ -136,7 +121,6 @@
                 for error in self.errors
             ])
         )
->>>>>>> c9a0a7a3
 
 
 class ConflictingValue(BaseError):
