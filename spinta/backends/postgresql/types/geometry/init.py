--- conflicted
+++ resolved
@@ -13,12 +13,8 @@
     context: Context,
     backend: PostgreSQL,
     dtype: Geometry,
-<<<<<<< HEAD
     **kwargs
-) -> sa.Column:
-=======
 ) -> list:
->>>>>>> feac3e49
     prop = dtype.prop
     name = get_column_name(prop)
     kwargs = {
