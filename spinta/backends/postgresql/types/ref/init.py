from typing import List, Union

import sqlalchemy as sa

from sqlalchemy.sql.type_api import TypeEngine

from spinta import commands
from spinta.components import Context, Property
from spinta.types.datatype import Ref
from spinta.backends.helpers import get_table_name
from spinta.backends.postgresql.components import PostgreSQL
from spinta.backends.postgresql.helpers import get_pg_name
from spinta.backends.postgresql.helpers import get_column_name


@commands.prepare.register(Context, PostgreSQL, Ref)
def prepare(context: Context, backend: PostgreSQL, dtype: Ref):
    pkey_type = commands.get_primary_key_type(context, backend)
    return get_pg_foreign_key(
        dtype.prop,
        table_name=get_pg_name(get_table_name(dtype.model)),
        model_name=dtype.prop.model.name,
        column_type=pkey_type,
    )


def get_pg_foreign_key(
    prop: Property,
    *,
    table_name: str,
    model_name: str,
    column_type: TypeEngine) -> List[Union[sa.Column, sa.Constraint]]:
    column_name = get_column_name(prop) + '._id'
    nullable = not prop.dtype.required
    return [
<<<<<<< HEAD

        sa.Column(column_name, column_type, nullable=nullable) if (
            prop.dtype.ref_unique is None or prop.dtype.ref_unique == False
                                                ) else sa.Column(
            column_name, column_type, unique=True),

=======
        sa.Column(
            column_name,
            column_type,
            nullable=nullable,
            unique=prop.dtype.unique,
        ),
>>>>>>> 984ecf0b
        sa.ForeignKeyConstraint(
            [column_name], [f'{table_name}._id'],
            name=get_pg_name(f'fk_{model_name}_{column_name}'),
        ),
    ]<|MERGE_RESOLUTION|>--- conflicted
+++ resolved
@@ -33,21 +33,12 @@
     column_name = get_column_name(prop) + '._id'
     nullable = not prop.dtype.required
     return [
-<<<<<<< HEAD
-
-        sa.Column(column_name, column_type, nullable=nullable) if (
-            prop.dtype.ref_unique is None or prop.dtype.ref_unique == False
-                                                ) else sa.Column(
-            column_name, column_type, unique=True),
-
-=======
         sa.Column(
             column_name,
             column_type,
             nullable=nullable,
             unique=prop.dtype.unique,
         ),
->>>>>>> 984ecf0b
         sa.ForeignKeyConstraint(
             [column_name], [f'{table_name}._id'],
             name=get_pg_name(f'fk_{model_name}_{column_name}'),
