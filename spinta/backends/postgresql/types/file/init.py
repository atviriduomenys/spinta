import sqlalchemy as sa

from sqlalchemy.dialects.postgresql import BIGINT, ARRAY

from spinta import commands
from spinta.backends.postgresql.helpers.name import get_pg_column_name
from spinta.components import Context
from spinta.types.datatype import File
from spinta.backends.constants import TableType, BackendFeatures
from spinta.backends.helpers import get_table_name
from spinta.backends.postgresql.components import PostgreSQL
from spinta.backends.postgresql.helpers import get_pg_name
from spinta.backends.postgresql.helpers import get_column_name


@commands.prepare.register(Context, PostgreSQL, File)
def prepare(context: Context, backend: PostgreSQL, dtype: File, **kwargs):
    prop = dtype.prop
    model = prop.model

    # All properties receive model backend even if properties own backend
    # differs. Its properties responsibility to deal with foreign backends.
    assert model.backend.name == backend.name

    pkey_type = commands.get_primary_key_type(context, model.backend)

    same_backend = backend.name == dtype.backend.name

    if same_backend:
        # If dtype is on the same backend currently being prepared, then
        # create table for storing file blocks and also add file metadata
        # columns.
<<<<<<< HEAD
        table_name = get_pg_name(get_table_name(prop, TableType.FILE))
        if table_name not in backend.schema.tables:
            table = sa.Table(
                table_name,
                model.backend.schema,
                sa.Column("_id", pkey_type, primary_key=True),
                sa.Column("_block", sa.LargeBinary),
            )
            model.backend.add_table(table, prop, TableType.FILE)
=======
        table_name = get_table_name(prop, TableType.FILE)
        table = sa.Table(
            get_pg_name(table_name),
            model.backend.schema,
            sa.Column(get_pg_column_name("_id"), pkey_type, primary_key=True, comment="_id"),
            sa.Column(get_pg_column_name("_block"), sa.LargeBinary, comment="_block"),
            comment=table_name,
        )
        model.backend.add_table(table, prop, TableType.FILE)
>>>>>>> f157e19c

    name = get_column_name(prop)
    nullable = not dtype.required

    # Required file metadata on any backend.
    columns = [
        sa.Column(get_pg_column_name(meta_id := f"{name}._id"), sa.String, nullable=nullable, comment=meta_id),
        sa.Column(
            get_pg_column_name(meta_content_type := f"{name}._content_type"),
            sa.String,
            nullable=nullable,
            comment=meta_content_type,
        ),
        sa.Column(get_pg_column_name(meta_size := f"{name}._size"), BIGINT, nullable=nullable, comment=meta_size),
    ]

    # Optional file metadata, depending on backend supported features.
    if same_backend or BackendFeatures.FILE_BLOCKS in dtype.backend.features:
        columns += [
            sa.Column(
                get_pg_column_name(meta_bsize := f"{name}._bsize"), sa.Integer, nullable=nullable, comment=meta_bsize
            ),
            sa.Column(
                get_pg_column_name(meta_blocks := f"{name}._blocks"),
                ARRAY(
                    pkey_type,
                ),
                nullable=nullable,
                comment=meta_blocks,
            ),
        ]

    return columns<|MERGE_RESOLUTION|>--- conflicted
+++ resolved
@@ -30,17 +30,6 @@
         # If dtype is on the same backend currently being prepared, then
         # create table for storing file blocks and also add file metadata
         # columns.
-<<<<<<< HEAD
-        table_name = get_pg_name(get_table_name(prop, TableType.FILE))
-        if table_name not in backend.schema.tables:
-            table = sa.Table(
-                table_name,
-                model.backend.schema,
-                sa.Column("_id", pkey_type, primary_key=True),
-                sa.Column("_block", sa.LargeBinary),
-            )
-            model.backend.add_table(table, prop, TableType.FILE)
-=======
         table_name = get_table_name(prop, TableType.FILE)
         table = sa.Table(
             get_pg_name(table_name),
@@ -50,7 +39,6 @@
             comment=table_name,
         )
         model.backend.add_table(table, prop, TableType.FILE)
->>>>>>> f157e19c
 
     name = get_column_name(prop)
     nullable = not dtype.required
