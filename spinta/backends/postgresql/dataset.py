--- conflicted
+++ resolved
@@ -456,11 +456,7 @@
         return {'count': result.scalar()}
 
     else:
-<<<<<<< HEAD
-        qry = sa.select(_getall_show(table, jm, show))
-=======
         qry = _getall_show(table, jm, show)
->>>>>>> c9a0a7a3
         qry = _getall_query(context, backend, model, qry, jm, query)
         qry = _getall_order_by(qry, table, jm, sort)
         qry = _getall_offset(qry, offset)
@@ -504,17 +500,10 @@
     context: Context,
     backend: PostgreSQL,
     model: Model,
-<<<<<<< HEAD
-    qry,
-    jm: JoinManager,
-    query: Optional[List[dict]]
-):
-=======
     qry: sa.sql.Select,
     jm: JoinManager,
     query: Optional[List[dict]]
 ) -> sa.sql.Select:
->>>>>>> c9a0a7a3
     where = []
     for qp in query or []:
         if qp['key'] not in model.flatprops:
@@ -537,16 +526,12 @@
     return qry
 
 
-<<<<<<< HEAD
-def _getall_order_by(qry, table: sa.Table, jm: JoinManager, sort: typing.List[typing.Dict[str, str]]):
-=======
 def _getall_order_by(
     qry: sa.sql.Select,
     table: sa.Table,
     jm: JoinManager,
     sort: typing.List[typing.Dict[str, str]],
 ) -> sa.sql.Select:
->>>>>>> c9a0a7a3
     if sort:
         db_sort_keys = []
         for sort_key in sort:
@@ -566,22 +551,14 @@
         return qry
 
 
-<<<<<<< HEAD
-def _getall_offset(qry, offset):
-=======
 def _getall_offset(qry: sa.sql.Select, offset: Optional[int]) -> sa.sql.Select:
->>>>>>> c9a0a7a3
     if offset:
         return qry.offset(offset)
     else:
         return qry
 
 
-<<<<<<< HEAD
-def _getall_limit(qry, limit):
-=======
 def _getall_limit(qry: sa.sql.Select, limit: Optional[int]) -> sa.sql.Select:
->>>>>>> c9a0a7a3
     if limit:
         return qry.limit(limit)
     else:
