--- conflicted
+++ resolved
@@ -74,12 +74,6 @@
                 ),
             )
         )
-<<<<<<< HEAD
-    file_table = backend.get_table(new.prop, TableType.FILE)
-    if not inspector.has_table(file_table.name):
-        create_table_migration(handler, file_table)
-=======
->>>>>>> f157e19c
 
     target_file_table = backend.get_table(new.prop, TableType.FILE)
     if not inspector.has_table(target_file_table.name):
