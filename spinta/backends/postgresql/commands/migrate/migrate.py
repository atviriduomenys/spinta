--- conflicted
+++ resolved
@@ -26,16 +26,11 @@
 from spinta.utils.schema import NA
 
 
-<<<<<<< HEAD
 @commands.migrate.register(Context, Manifest, PostgreSQL, MigrationConfig)
 def migrate(context: Context, manifest: Manifest, backend: PostgreSQL, migration_config: MigrationConfig):
-=======
-@commands.migrate.register(Context, Manifest, PostgreSQL, MigrateMeta)
-def migrate(context: Context, manifest: Manifest, backend: PostgreSQL, migrate_meta: MigrateMeta):
     from alembic.migration import MigrationContext
     from alembic.operations import Operations
 
->>>>>>> d25a246a
     conn = context.get(f'transaction.{backend.name}')
     ctx = MigrationContext.configure(conn, opts={
         "as_sql": migration_config.plan,
