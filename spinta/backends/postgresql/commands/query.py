from __future__ import annotations

import uuid
from typing import List, Union, Any, Tuple

import datetime
import dataclasses
from typing import Optional

import sqlalchemy as sa

from sqlalchemy.dialects.postgresql import UUID
from sqlalchemy.dialects.postgresql import array_agg

from spinta import exceptions
from spinta.auth import authorized
from spinta.backends import get_property_base_model
from spinta.core.ufuncs import ufunc
from spinta.core.ufuncs import Bind, Negative as Negative_
from spinta.core.ufuncs import Expr
from spinta.datasets.enums import Level
from spinta.exceptions import EmptyStringSearch, PropertyNotFound
from spinta.exceptions import UnknownMethod
from spinta.exceptions import FieldNotInResource
from spinta.components import Model, Property, Action, Page
from spinta.ufuncs.basequerybuilder.components import BaseQueryBuilder, QueryPage, merge_with_page_sort, merge_with_page_limit, merge_with_page_selected_list
from spinta.utils.data import take
from spinta.types.datatype import DataType, ExternalRef, Inherit, BackRef, Time, ArrayBackRef
from spinta.types.datatype import Array
from spinta.types.datatype import File
from spinta.types.datatype import Object
from spinta.types.datatype import Ref
from spinta.types.datatype import String
from spinta.types.datatype import Integer
from spinta.types.datatype import Number
from spinta.types.datatype import DateTime
from spinta.types.datatype import Date
from spinta.types.datatype import PrimaryKey
from spinta.types.text.components import Text
from spinta.backends.constants import TableType
from spinta.backends.postgresql.components import PostgreSQL
from spinta.backends.postgresql.components import BackendFeatures


class PgQueryBuilder(BaseQueryBuilder):
    backend: PostgreSQL

    def init(self, backend: PostgreSQL, table: sa.Table):
        return self(
            backend=backend,
            table=table,
            # TODO: Select list must be taken from params.select.
            select=None,
            joins={},
            from_=table,
            sort=[],
            limit=None,
            offset=None,
            aggregate=False,
            page=QueryPage(),
            group_by=[]
        )

    def build(self, where):
        if self.select is None:
            self.call('select', Expr('select'))

        if self.aggregate:
            select = []
        else:
            select = [
                self.table.c['_id'],
                self.table.c['_revision'],
            ]
<<<<<<< HEAD
        items_to_jsonb_each_text = []
        for sel in self.select.values():
            items = sel.item if isinstance(sel.item, list) else [sel.item]
            for item in items:
                if item is not None and item not in select:
                    if not isinstance(sel.item, list):
                        if isinstance(sel.item.type, Text) and '._id' not in str(where) and where is not None:
                            items_to_jsonb_each_text.append(item)
                    select.append(item)
=======
        merged_selected = merge_with_page_selected_list(list(self.select.values()), self.page)
        merged_sorted = merge_with_page_sort(self.sort, self.page)
        merged_limit = merge_with_page_limit(self.limit, self.page)
        for sel in merged_selected:
            if sel is not None:
                if sel.prop and sel.prop.dtype.expandable:
                    if self.expand is None or self.expand and sel.prop not in self.expand:
                        continue
                items = sel.item if isinstance(sel.item, list) else [sel.item]
                for item in items:
                    if item is not None and item not in select:
                        select.append(item)
>>>>>>> 66dd39c9
        qry = sa.select(select)

        if items_to_jsonb_each_text:
            qry = qry.select_from(self.from_).join(sa.func.jsonb_each_text(items_to_jsonb_each_text[-1]).alias("e"),
                                                   onclause=True)
        else:
            qry = qry.select_from(self.from_)

        if where is not None:
            qry = qry.where(where)

        if merged_sorted:
            qry = qry.order_by(*merged_sorted)

        if merged_limit is not None:
            qry = qry.limit(merged_limit)

        if self.offset is not None:
            qry = qry.offset(self.offset)

        if self.group_by:
            qry = qry.group_by(*self.group_by)
        return qry

    def default_resolver(self, expr, *args, **kwargs):
        raise UnknownMethod(expr=repr(expr(*args, **kwargs)), name=expr.name)

    def get_joined_table(self, prop: ForeignProperty) -> sa.Table:
        for fpr in prop.chain:
            if fpr.name in self.joins:
                continue

            if len(fpr.chain) > 1:
                ltable = self.joins[fpr.chain[-2].name]
            else:
                ltable = self.backend.get_table(fpr.left.model)
            lrkey = self.backend.get_column(ltable, fpr.left)

            rmodel = fpr.right.model
            rtable = self.backend.get_table(rmodel).alias()
            rpkey = self.backend.get_column(rtable, rmodel.properties['_id'])

            condition = lrkey == rpkey
            self.joins[fpr.name] = rtable
            self.from_ = self.from_.outerjoin(rtable, condition)

        return self.joins[fpr.name]

    def generate_backref_select(self, left: Property, right: Property, required_columns: List[Tuple[str, str]], aggregate: bool = False):
        select_columns = []
        group_by = []

        left_table = self.backend.get_table(left.model)
        left_keys = self.backend.get_column(left_table, left)

        join_condition = None
        right_table = self.backend.get_table(right)
        right_list_table = None
        list_join_condition = None
        right_keys = self.backend.get_column(right_table, right, override_table=False)
        right_list_keys = None
        if right.list is not None:
            right_list_table = self.backend.get_table(right, TableType.LIST)
            list_join_condition = right_list_table.c['_rid'] == right_table.c['_id']
            right_list_keys = self.backend.get_column(right_list_table, right)
        from_ = right_list_table if right_list_table is not None else right_table
        initial_join_right_keys = right_list_keys if right_list_keys is not None else right_keys

        if aggregate:
            json_columns = []
            for col, label in required_columns:
                json_columns.extend([col, right_table.c[col]])
            column = array_agg(sa.func.json_build_object(*json_columns))
            column = column.label(left.name)
            select_columns.append(column)

            if isinstance(initial_join_right_keys, list):
                for key in initial_join_right_keys:
                    group_by.append(key)
            else:
                group_by.append(initial_join_right_keys)

        else:
            for col, label in required_columns:
                column = right_table.c[col]
                column = column.label(label)
                select_columns.append(column)

        if isinstance(initial_join_right_keys, list):
            select_columns.extend(initial_join_right_keys)
        else:
            select_columns.append(initial_join_right_keys)

        if isinstance(left_keys, list) and isinstance(initial_join_right_keys, list):
            if len(left_keys) == len(initial_join_right_keys):
                for i, key in enumerate(left_keys):
                    if join_condition is None:
                        join_condition = key == initial_join_right_keys[i]
                    else:
                        join_condition = sa.and_(join_condition, key == initial_join_right_keys[i])
            else:
                raise Exception("DOESNT MATCH")
        elif type(left_keys) != type(initial_join_right_keys):
            raise Exception("TYPE DOESNT MATCH")
        else:
            join_condition = left_keys == initial_join_right_keys

        from_ = from_.outerjoin(left_table, join_condition)
        if list_join_condition is not None:
            from_ = from_.outerjoin(right_table, list_join_condition)
        stmt = sa.select(select_columns)
        stmt = stmt.select_from(from_)
        stmt = stmt.group_by(*group_by)
        stmt = stmt.subquery()
        return stmt

    def get_backref_joined_table(self, prop: ForeignProperty, selector: sa.sql.expression) -> sa.sql.expression:
        for fpr in prop.chain:
            if fpr.name in self.joins:
                continue
            if len(fpr.chain) > 1:
                ltable = self.joins[fpr.chain[-2].name]
            else:
                ltable = self.backend.get_table(fpr.left.model)
            lrkey = self.backend.get_column(ltable, fpr.left)
            rpkey = self.backend.get_column(selector, fpr.right, override_table=False)
            condition = None
            if isinstance(lrkey, list) and isinstance(rpkey, list):
                if len(lrkey) == len(rpkey):
                    for i, key in enumerate(lrkey):
                        if condition is None:
                            condition = key == rpkey[i]
                        else:
                            condition = sa.and_(condition, key == rpkey[i])
                else:
                    raise Exception("DOESNT MATCH")
            elif type(lrkey) != type(rpkey):
                raise Exception("TYPE DOESNT MATCH")
            else:
                condition = lrkey == rpkey
            self.joins[fpr.name] = selector
            self.from_ = self.from_.outerjoin(selector, condition)
        return self.joins[fpr.name]

    def get_joined_base_table(self, model: Model, prop: str):
        inherit_model = model
        base_model = get_property_base_model(inherit_model, prop)

        if not base_model:
            raise PropertyNotFound(prop)

        if base_model.name in self.joins:
            return self.joins[base_model.name]

        ltable = self.backend.get_table(inherit_model)
        lrkey = self.backend.get_column(ltable, inherit_model.properties['_id'])

        rtable = self.backend.get_table(base_model).alias()
        rpkey = self.backend.get_column(rtable, base_model.properties['_id'])

        condition = lrkey == rpkey
        self.joins[base_model.name] = rtable
        self.from_ = self.from_.outerjoin(rtable, condition)

        return self.joins[base_model.name]


class ForeignProperty:

    def __init__(
        self,
        fpr: Optional[ForeignProperty],
        left: Property,
        right: Property,
    ):
        if fpr is None:
            self.name = left.place
            self.chain = [self]
        else:
            self.name = fpr.name + '->' + left.place
            self.chain = fpr.chain + [self]

        self.left = left
        self.right = right

    def __repr__(self):
        return (
            'ForeignProperty('
            f'{self.name}->{self.right.name}:{self.right.dtype.name}'
            ')'
        )

    @property
    def place(self):
        return '.'.join(
            [fpr.left.place for fpr in self.chain] +
            [self.right.place]
        )


class InheritForeignProperty:

    def __init__(
        self,
        model: Model,
        prop_name: str,
        base_prop: Property
    ):
        self.model = model
        self.base_prop = base_prop
        self.prop_name = prop_name


class Func:
    pass


@dataclasses.dataclass
class Lower(Func):
    dtype: DataType = None


@dataclasses.dataclass
class Negative(Func):
    arg: Any


@dataclasses.dataclass
class Positive(Func):
    arg: Any


class Star:
    pass


@dataclasses.dataclass
class Recurse(Func):
    args: List[Union[DataType, Func]] = None


@dataclasses.dataclass
class ReservedProperty(Func):
    dtype: DataType
    param: str


@ufunc.resolver(PgQueryBuilder, str, name='op')
def op_(env, arg: str):
    if arg == '*':
        return Star()
    else:
        raise NotImplementedError


@ufunc.resolver(PgQueryBuilder, Bind, Bind, name='getattr')
def getattr_(env, field, attr):
    if field.name in env.model.properties:
        prop = env.model.properties[field.name]
    else:
        raise FieldNotInResource(env.model, property=field.name)
    return env.call('getattr', prop.dtype, attr)


@ufunc.resolver(PgQueryBuilder, Object, Bind, name='getattr')
def getattr_(env, dtype, attr):
    if attr.name in dtype.properties:
        return dtype.properties[attr.name].dtype
    else:
        raise FieldNotInResource(dtype, property=attr.name)


@ufunc.resolver(PgQueryBuilder, Array, Bind, name='getattr')
def getattr_(env, dtype, attr):
    return env.call('getattr', dtype.items.dtype, attr)


@ufunc.resolver(PgQueryBuilder, File, Bind, name='getattr')
def getattr_(env, dtype, attr):
    return ReservedProperty(dtype, attr.name)


@ufunc.resolver(PgQueryBuilder, Ref, Bind, name='getattr')
def getattr_(env, dtype, attr):
    prop = dtype.model.properties[attr.name]
    return ForeignProperty(None, dtype.prop, prop)


@ufunc.resolver(PgQueryBuilder, BackRef, Bind, name='getattr')
def getattr_(env, dtype, attr):
    prop = dtype.model.properties[attr.name]
    return ForeignProperty(None, dtype.prop, prop)


@ufunc.resolver(PgQueryBuilder, ForeignProperty, Bind, name='getattr')
def getattr_(env, fpr, attr):
    prop = fpr.right.dtype.model.properties[attr.name]
    return ForeignProperty(fpr, fpr.right, prop)


@ufunc.resolver(PgQueryBuilder, Inherit, Bind, name='getattr')
def getattr_(env, dtype, attr):
    return InheritForeignProperty(dtype.prop.model, attr.name, dtype.prop)


@ufunc.resolver(PgQueryBuilder, ExternalRef, Bind, name='getattr')
def getattr_(env, dtype, attr):
    return dtype


@ufunc.resolver(PgQueryBuilder, Text, Bind, name='getattr')
def getattr_(env, dtype, bind):
    if dtype.prop.name in env.model.properties:
        prop = env.model.properties[dtype.prop.name]
    return prop.dtype


@ufunc.resolver(PgQueryBuilder, Expr)
def select(env, expr):
    keys = [str(k) for k in expr.args]
    args, kwargs = expr.resolve(env)
    args = list(zip(keys, args)) + list(kwargs.items())

    env.select = {}

    if args:
        for key, arg in args:
            selected = env.call('select', arg)
            if selected is not None:
                env.select[key] = selected
    else:
        env.call('select', Star())

    if not (len(args) == 1 and args[0][0] == '_page'):
        assert env.select, args


@ufunc.resolver(PgQueryBuilder, Star)
def select(env, arg: Star) -> None:
    for prop in take(env.model.properties).values():
        # if authorized(env.context, prop, (Action.GETALL, Action.SEARCH)):
        # TODO: This line above should come from a getall(request),
        #       because getall can be used internally for example for
        #       writes.
        env.select[prop.place] = env.call('select', prop.dtype)


@ufunc.resolver(PgQueryBuilder, Bind)
def select(env, arg):
    if arg.name == '_type':
        return Selected(None, env.model.properties['_type'])
    if arg.name == '_page':
        return None
    prop = _get_property_for_select(env, arg.name)
    return env.call('select', prop.dtype)


def _get_property_for_select(env: PgQueryBuilder, name: str):
    prop = env.model.properties.get(name)
    if prop and authorized(env.context, prop, Action.SEARCH):
        return prop
    else:
        raise FieldNotInResource(env.model, property=name)


@dataclasses.dataclass
class Selected:
    item: Any
    prop: Property = None

    def __eq__(self, other):
        if isinstance(other, Selected):
            return self.prop == other.prop
        return False


@ufunc.resolver(PgQueryBuilder, DataType)
def select(env, dtype):
    table = env.backend.get_table(env.model)

    if dtype.prop.list is None:
        column = env.backend.get_column(table, dtype.prop, select=True)
    else:
        # XXX: Probably if dtype.prop is in a nested list, we need to get the
        #      first list. Because if I remember correctly, only first list is
        #      stored on the main table.
        column = env.backend.get_column(table, dtype.prop.list, select=True)
    return Selected(column, dtype.prop)


@ufunc.resolver(PgQueryBuilder, Object)
def select(env, dtype):
    columns = []
    for prop in take(dtype.properties).values():
        sel = env.call('select', prop.dtype)
        if sel is not None:
            if isinstance(sel.item, list):
                columns += sel.item
            else:
                columns += [sel.item]
    return Selected(columns, dtype.prop)


@ufunc.resolver(PgQueryBuilder, File)
def select(env, dtype):
    table = env.backend.get_table(env.model)
    columns = [
        table.c[dtype.prop.place + '._id'],
        table.c[dtype.prop.place + '._content_type'],
        table.c[dtype.prop.place + '._size'],
    ]
    same_backend = dtype.backend.name == dtype.prop.model.backend.name
    if same_backend or BackendFeatures.FILE_BLOCKS in dtype.backend.features:
        columns += [
            table.c[dtype.prop.place + '._bsize'],
            table.c[dtype.prop.place + '._blocks'],
        ]
    return Selected(columns, dtype.prop)


@ufunc.resolver(PgQueryBuilder, ReservedProperty)
def select(env, prop):
    return env.call('select', prop.dtype, prop.param)


@ufunc.resolver(PgQueryBuilder, File, str)
def select(env, dtype, leaf):
    table = env.backend.get_table(env.model)
    if leaf == '_content':
        return env.call('select', dtype)
    else:
        column = table.c[dtype.prop.place + '.' + leaf]
        return Selected(column, dtype.prop)


@ufunc.resolver(PgQueryBuilder, Ref)
def select(env, dtype):
    uri = dtype.model.uri_prop
    if env.prioritize_uri and uri is not None:
        fpr = ForeignProperty(None, dtype.prop, dtype.model.properties['_id'])
        table = env.get_joined_table(fpr)
        column = table.c[uri.place]
        column = column.label(dtype.prop.place + '._uri')
    else:
        table = env.backend.get_table(env.model)
        column = table.c[dtype.prop.place + '._id']
    return Selected(column, dtype.prop)


@ufunc.resolver(PgQueryBuilder, Text)
def select(env, dtype):
    table = env.backend.get_table(env.model)
    column = table.c[dtype.prop.place]
    return Selected(column, dtype.prop)


@ufunc.resolver(PgQueryBuilder, ExternalRef)
def select(env, dtype):
    table = env.backend.get_table(env.model)
    columns = []
    if dtype.model.given.pkeys or dtype.explicit:
        props = dtype.refprops
    else:
        props = [dtype.model.properties['_id']]
    for prop in props:
        column = table.c[f"{dtype.prop.place}.{prop.place}"]
        columns.append(column)
    return Selected(columns, dtype.prop)


@ufunc.resolver(PgQueryBuilder, BackRef)
def select(env, dtype):
    fpr = ForeignProperty(
        None,
        left=dtype.prop,
        right=dtype.refprop,
    )
    refprop = dtype.refprop
    required_columns = []
    return_columns = []
    if refprop.level is None or refprop.level > Level.open:
        column_name = fpr.right.model.properties['_id'].name
        label = f'{dtype.prop.name}.{column_name}'
        required_columns.append((column_name, label))
        return_columns.append(label)
    else:
        required_columns = []
        for prop in dtype.refprop.dtype.refprops:
            column_name = prop.name
            label = f'{dtype.prop.name}.{column_name}'
            required_columns.append((column_name, label))
            return_columns.append(label)
    selector = env.generate_backref_select(dtype.prop, dtype.refprop, required_columns, False)
    table = env.get_backref_joined_table(fpr, selector)
    if len(return_columns) == 1:
        column = table.c[return_columns[0]]
        return Selected(column, fpr.left)
    else:
        collected_columns = []
        for col in return_columns:
            collected_columns.append(table.c[col])
        return Selected(collected_columns, fpr.left)


@ufunc.resolver(PgQueryBuilder, ArrayBackRef)
def select(env, dtype):
    fpr = ForeignProperty(
        None,
        left=dtype.prop,
        right=dtype.refprop,
    )
    refprop = dtype.refprop
    required_columns = []
    if refprop.level is None or refprop.level > Level.open:
        column_name = fpr.right.model.properties['_id'].name
        required_columns.append((column_name, column_name))
    else:
        required_columns = []
        for prop in dtype.refprop.dtype.refprops:
            column_name = prop.name
            required_columns.append((column_name, column_name))
    selector = env.generate_backref_select(dtype.prop, dtype.refprop, required_columns, True)
    table = env.get_backref_joined_table(fpr, selector)
    column = table.c[dtype.prop.name]
    return Selected(column, fpr.left)


@ufunc.resolver(PgQueryBuilder, ForeignProperty)
def select(env: PgQueryBuilder, fpr: ForeignProperty):
    table = env.get_joined_table(fpr)
    column = table.c[fpr.right.place]
    column = column.label(fpr.place)
    return Selected(column, fpr.right)


@ufunc.resolver(PgQueryBuilder, Inherit)
def select(env, dtype):
    table = env.get_joined_base_table(dtype.prop.model, dtype.prop.name)
    column = table.c[dtype.prop.name]
    column = column.label(dtype.prop.name)
    return Selected(column, dtype.prop)


@ufunc.resolver(PgQueryBuilder, InheritForeignProperty)
def select(env, dtype):
    table = env.get_joined_base_table(dtype.model, dtype.prop_name)
    column = table.c[dtype.prop_name]
    column = column.label(f"{dtype.base_prop.name}.{dtype.prop_name}")
    return Selected(column, dtype.base_prop)


@ufunc.resolver(PgQueryBuilder, Page)
def select(env, page):
    return_selected = []
    for item in page.by.values():
        selected = env.call('select', item.prop.dtype)
        return_selected.append(selected)
    return return_selected


@ufunc.resolver(PgQueryBuilder, int)
def limit(env, n):
    env.limit = n


@ufunc.resolver(PgQueryBuilder, int)
def offset(env, n):
    env.offset = n


@ufunc.resolver(PgQueryBuilder, Expr, name='and')
def and_(env, expr):
    args, kwargs = expr.resolve(env)
    args = [a for a in args if a is not None]
    if len(args) > 1:
        return sa.and_(*args)
    elif args:
        return args[0]


@ufunc.resolver(PgQueryBuilder, Expr, name='or')
def or_(env, expr):
    args, kwargs = expr.resolve(env)
    args = [a for a in args if a is not None]
    return env.call('or', args)


@ufunc.resolver(PgQueryBuilder, list, name='or')
def or_(env, args):
    if len(args) > 1:
        return sa.or_(*args)
    elif args:
        return args[0]


@ufunc.resolver(PgQueryBuilder)
def count(env):
    env.aggregate = True
    env.select = {
        'count()': Selected(sa.func.count().label('count()')),
    }


COMPARE = [
    'eq',
    'ne',
    'lt',
    'le',
    'gt',
    'ge',
    'startswith',
    'contains',
]

COMPARE_EQUATIONS = [
    'eq',
    'ne',
    'lt',
    'le',
    'gt',
    'ge',
]

COMPARE_STRING = [
    'eq',
    'startswith',
    'contains',
]


@ufunc.resolver(PgQueryBuilder, Bind, object, names=COMPARE)
def compare(env, op, field, value):
    prop = _get_from_flatprops(env.model, field.name)
    if isinstance(prop.dtype, Text):
        return env.call(op, prop.dtype, value)
    return env.call(op, prop.dtype, value)


def _get_from_flatprops(model: Model, prop: str):
    if prop in model.flatprops:
        return model.flatprops[prop]
    else:
        raise exceptions.FieldNotInResource(model, property=prop)


@ufunc.resolver(PgQueryBuilder, PrimaryKey, object, names=COMPARE_EQUATIONS)
def compare(env, op, dtype, value):
    column = env.backend.get_column(env.table, dtype.prop)
    cond = _sa_compare(op, column, value)
    return _prepare_condition(env, dtype.prop, cond)


@ufunc.resolver(PgQueryBuilder, ForeignProperty, object, names=COMPARE)
def compare(env, op: str, fpr: ForeignProperty, value: Any):
    return env.call(op, fpr, fpr.right.dtype, value)


@ufunc.resolver(PgQueryBuilder, PrimaryKey, object, names=COMPARE)
def compare(env, op, dtype, value):
    value = str(value)
    try:
        uuid.UUID(value)
    except ValueError:
        raise exceptions.InvalidValue(dtype, op=op, arg=type(value).__name__)

    column = env.backend.get_column(env.table, dtype.prop)
    cond = _sa_compare(op, column, value)
    return _prepare_condition(env, dtype.prop, cond)


@ufunc.resolver(PgQueryBuilder, String, str, names=COMPARE)
def compare(env, op, dtype, value):
    if op in ('startswith', 'contains'):
        _ensure_non_empty(op, value)
    column = env.backend.get_column(env.table, dtype.prop)
    cond = _sa_compare(op, column, value)
    return _prepare_condition(env, dtype.prop, cond)


@ufunc.resolver(PgQueryBuilder, (Integer, Number), (int, float), names=COMPARE_EQUATIONS)
def compare(env, op, dtype, value):
    column = env.backend.get_column(env.table, dtype.prop)
    cond = _sa_compare(op, column, value)
    return _prepare_condition(env, dtype.prop, cond)


@ufunc.resolver(PgQueryBuilder, DateTime, str, names=COMPARE_EQUATIONS)
def compare(env, op, dtype, value):
    column = env.backend.get_column(env.table, dtype.prop)
    value = datetime.datetime.fromisoformat(value)
    cond = _sa_compare(op, column, value)
    return _prepare_condition(env, dtype.prop, cond)


@ufunc.resolver(PgQueryBuilder, DateTime, datetime.datetime, names=COMPARE_EQUATIONS)
def compare(env, op, dtype, value):
    column = env.backend.get_column(env.table, dtype.prop)
    cond = _sa_compare(op, column, value)
    return _prepare_condition(env, dtype.prop, cond)


@ufunc.resolver(PgQueryBuilder, Date, str, names=COMPARE_EQUATIONS)
def compare(env, op, dtype, value):
    column = env.backend.get_column(env.table, dtype.prop)
    value = datetime.date.fromisoformat(value)
    cond = _sa_compare(op, column, value)
    return _prepare_condition(env, dtype.prop, cond)


@ufunc.resolver(PgQueryBuilder, Date, datetime.date, names=COMPARE_EQUATIONS)
def compare(env, op, dtype, value):
    column = env.backend.get_column(env.table, dtype.prop)
    cond = _sa_compare(op, column, value)
    return _prepare_condition(env, dtype.prop, cond)


@ufunc.resolver(PgQueryBuilder, Time, str, names=COMPARE_EQUATIONS)
def compare(env, op, dtype, value):
    column = env.backend.get_column(env.table, dtype.prop)
    value = datetime.time.fromisoformat(value)
    cond = _sa_compare(op, column, value)
    return _prepare_condition(env, dtype.prop, cond)


@ufunc.resolver(PgQueryBuilder, Time, datetime.time, names=COMPARE_EQUATIONS)
def compare(env, op, dtype, value):
    column = env.backend.get_column(env.table, dtype.prop)
    cond = _sa_compare(op, column, value)
    return _prepare_condition(env, dtype.prop, cond)


@ufunc.resolver(PgQueryBuilder, DataType, object, names=COMPARE)
def compare(env, op, dtype, value):
    raise exceptions.InvalidValue(dtype, op=op, arg=type(value).__name__)


@ufunc.resolver(PgQueryBuilder, ForeignProperty, DataType, object, names=COMPARE)
def compare(
    env: PgQueryBuilder,
    op: str,
    fpr: ForeignProperty,
    dtype: DataType,
    value: Any,
):
    raise exceptions.InvalidValue(dtype, op=op, arg=type(value).__name__)


@ufunc.resolver(PgQueryBuilder, DataType, type(None))
def eq(env, dtype, value):
    column = env.backend.get_column(env.table, dtype.prop)
    cond = _sa_compare('eq', column, value)
    return _prepare_condition(env, dtype.prop, cond)


@ufunc.resolver(PgQueryBuilder, Text, str)
def eq(env, dtype, value):
    column = env.backend.get_column(env.table, dtype.prop)
    cond = _sa_compare('eq', column, value)
    return _prepare_condition(env, dtype.prop, cond)


@ufunc.resolver(PgQueryBuilder, Text, Bind)
def eq(env, dtype, value):
    column = env.backend.get_column(env.table, dtype.prop)
    cond = _sa_compare('eq', column, value)
    return _prepare_condition(env, dtype.prop, cond)


@ufunc.resolver(PgQueryBuilder, ForeignProperty, DataType, type(None))
def eq(
    env: PgQueryBuilder,
    fpr: ForeignProperty,
    dtype: DataType,
    value: type(None),
):
    table = env.get_joined_table(fpr)
    column = env.backend.get_column(table, fpr.right)
    cond = _sa_compare('eq', column, value)
    return _prepare_condition(env, dtype.prop, cond)


@ufunc.resolver(PgQueryBuilder, ForeignProperty, PrimaryKey, str)
def eq(
    env: PgQueryBuilder,
    fpr: ForeignProperty,
    dtype: DataType,
    value: type(None),
):
    table = env.backend.get_table(fpr.left.model)
    column = env.backend.get_column(table, fpr.left)
    cond = _sa_compare('eq', column, value)
    return _prepare_condition(env, dtype.prop, cond)


def _ensure_non_empty(op, s):
    if s == '':
        raise EmptyStringSearch(op=op)


<<<<<<< HEAD
@ufunc.resolver(PgQueryBuilder, (String), str, names=[
    'eq', 'startswith', 'contains',
])
def compare(env, op, dtype, value):
    if op in ('startswith', 'contains'):
        _ensure_non_empty(op, value)
    column = env.backend.get_column(env.table, dtype.prop)
    cond = _sa_compare(op, column, value)
    return _prepare_condition(env, dtype.prop, cond)


@ufunc.resolver(PgQueryBuilder, ForeignProperty, String, str, names=[
    'eq', 'startswith', 'contains',
])
=======
@ufunc.resolver(PgQueryBuilder, ForeignProperty, String, str, names=COMPARE_STRING)
>>>>>>> 66dd39c9
def compare(
    env: PgQueryBuilder,
    op: str,
    fpr: ForeignProperty,
    dtype: String,
    value: str,
):
    if op in ('startswith', 'contains'):
        _ensure_non_empty(op, value)
    table = env.get_joined_table(fpr)
    column = table.c[fpr.right.place]
    cond = _sa_compare(op, column, value)
    return _prepare_condition(env, dtype.prop, cond)


@ufunc.resolver(PgQueryBuilder, PrimaryKey, str, names=COMPARE_STRING)
def compare(env, op, dtype, value):
    if op in ('startswith', 'contains'):
        _ensure_non_empty(op, value)
    column = env.backend.get_column(env.table, dtype.prop)
    return _sa_compare(op, column, value)


@ufunc.resolver(PgQueryBuilder, ForeignProperty, (Integer, Number), (int, float), names=COMPARE_EQUATIONS)
def compare(
    env: PgQueryBuilder,
    op: str,
    fpr: ForeignProperty,
    dtype: Union[Integer, Number],
    value: Union[int, float],
):
    table = env.get_joined_table(fpr)
    column = table.c[fpr.right.place]
    cond = _sa_compare(op, column, value)
    return _prepare_condition(env, dtype.prop, cond)


@ufunc.resolver(PgQueryBuilder, ForeignProperty, DateTime, str, names=COMPARE_EQUATIONS)
def compare(
    env: PgQueryBuilder,
    op: str,
    fpr: ForeignProperty,
    dtype: DateTime,
    value: str,
):
    table = env.get_joined_table(fpr)
    column = table.c[fpr.right.place]
    value = datetime.datetime.fromisoformat(value)
    cond = _sa_compare(op, column, value)
    return _prepare_condition(env, dtype.prop, cond)


@ufunc.resolver(PgQueryBuilder, ForeignProperty, Date, str, names=COMPARE_EQUATIONS)
def compare(
    env: PgQueryBuilder,
    op: str,
    fpr: ForeignProperty,
    dtype: Date,
    value: str,
):
    table = env.get_joined_table(fpr)
    column = table.c[fpr.right.place]
    value = datetime.date.fromisoformat(value)
    cond = _sa_compare(op, column, value)
    return _prepare_condition(env, dtype.prop, cond)


@ufunc.resolver(PgQueryBuilder, String)
def lower(env, dtype):
    return Lower(dtype)


@ufunc.resolver(PgQueryBuilder, Recurse)
def lower(env, recurse):
    return Recurse([env.call('lower', arg) for arg in recurse.args])


@ufunc.resolver(PgQueryBuilder, Lower, str, names=COMPARE_STRING)
def compare(env, op, fn, value):
    if op in ('startswith', 'contains'):
        _ensure_non_empty(op, value)
    column = env.backend.get_column(env.table, fn.dtype.prop)
    column = sa.func.lower(column)
    cond = _sa_compare(op, column, value)
    return _prepare_condition(env, fn.dtype.prop, cond)


def _sa_compare(op, column, value):
    if op == 'eq':
        if str(column.type) == 'JSONB':
            return sa.text("value='" + str(value) + "'")
        return column == value

    if op == 'lt':
        return column < value

    if op == 'le':
        return column <= value

    if op == 'gt':
        return column > value

    if op == 'ge':
        return column >= value

    if op == 'contains':
        if isinstance(column.type, UUID):
            column = column.cast(sa.String)
        return column.contains(value)

    if op == 'startswith':
        if isinstance(column.type, UUID):
            column = column.cast(sa.String)
        return column.startswith(value)
    raise NotImplementedError


def _prepare_condition(env: PgQueryBuilder, prop: Property, cond):

    if prop.list is None:
        return cond

    main_table = env.table
    list_table = env.backend.get_table(prop.list, TableType.LIST)
    subqry = (
        sa.select(
            [list_table.c._rid],
            distinct=list_table.c._rid,
        ).
        where(cond).
        alias()
    )
    env.from_ = env.from_.outerjoin(
        subqry,
        main_table.c._id == subqry.c._rid,
    )
    return subqry.c._rid.isnot(None)


@ufunc.resolver(PgQueryBuilder, DataType, type(None))
def ne(env, dtype, value):
    column = env.backend.get_column(env.table, dtype.prop)
    return _ne_compare(env, dtype.prop, column, value)


@ufunc.resolver(PgQueryBuilder, ForeignProperty, DataType, type(None))
def ne(
    env: PgQueryBuilder,
    fpr: ForeignProperty,
    dtype: DataType,
    value: type(None),
):
    table = env.get_joined_table(fpr)
    column = table.c[fpr.right.place]
    return _ne_compare(env, dtype.prop, column, value)


@ufunc.resolver(PgQueryBuilder, String, str)
def ne(env, dtype, value):
    column = env.backend.get_column(env.table, dtype.prop)
    return _ne_compare(env, dtype.prop, column, value)


@ufunc.resolver(PgQueryBuilder, ForeignProperty, String, str)
def ne(
    env: PgQueryBuilder,
    fpr: ForeignProperty,
    dtype: DataType,
    value: str,
):
    table = env.get_joined_table(fpr)
    column = table.c[fpr.right.place]
    return _ne_compare(env, dtype.prop, column, value)


@ufunc.resolver(PgQueryBuilder, PrimaryKey, str)
def ne(env, dtype, value):
    column = env.backend.get_column(env.table, dtype.prop)
    return _ne_compare(env, dtype.prop, column, value)


@ufunc.resolver(PgQueryBuilder, (Integer, Number), (int, float))
def ne(env, dtype, value):
    column = env.backend.get_column(env.table, dtype.prop)
    return _ne_compare(env, dtype.prop, column, value)


@ufunc.resolver(PgQueryBuilder, ForeignProperty, (Integer, Number), (int, float))
def ne(
    env: PgQueryBuilder,
    fpr: ForeignProperty,
    dtype: Union[Integer, Number],
    value: Union[int, float],
):
    table = env.get_joined_table(fpr)
    column = table.c[fpr.right.place]
    return _ne_compare(env, dtype.prop, column, value)


@ufunc.resolver(PgQueryBuilder, DateTime, str)
def ne(env, dtype, value):
    column = env.backend.get_column(env.table, dtype.prop)
    value = datetime.datetime.fromisoformat(value)
    return _ne_compare(env, dtype.prop, column, value)


@ufunc.resolver(PgQueryBuilder, ForeignProperty, DateTime, str)
def ne(
    env: PgQueryBuilder,
    fpr: ForeignProperty,
    dtype: DateTime,
    value: str,
):
    table = env.get_joined_table(fpr)
    column = table.c[fpr.right.place]
    value = datetime.datetime.fromisoformat(value)
    return _ne_compare(env, dtype.prop, column, value)


@ufunc.resolver(PgQueryBuilder, Date, str)
def ne(env, dtype, value):
    column = env.backend.get_column(env.table, dtype.prop)
    value = datetime.date.fromisoformat(value)
    return _ne_compare(env, dtype.prop, column, value)


@ufunc.resolver(PgQueryBuilder, ForeignProperty, Date, str)
def ne(
    env: PgQueryBuilder,
    fpr: ForeignProperty,
    dtype: Date,
    value: str,
):
    table = env.get_joined_table(fpr)
    column = table.c[fpr.right.place]
    value = datetime.date.fromisoformat(value)
    return _ne_compare(env, dtype.prop, column, value)


@ufunc.resolver(PgQueryBuilder, Array, (object, type(None)), names=COMPARE)
def compare(env, op, dtype, value):
    return env.call(op, dtype.items.dtype, value)


@ufunc.resolver(PgQueryBuilder, Lower, str)
def ne(env, fn, value):
    column = env.backend.get_column(env.table, fn.dtype.prop)
    column = sa.func.lower(column)
    return _ne_compare(env, fn.dtype.prop, column, value)


def _ne_compare(env: PgQueryBuilder, prop: Property, column, value):
    """Not equal operator is quite complicated thing and need explaining.

    If property is not defined within a list, just do `!=` comparison and be
    done with it.

    If property is in a list:

    - First check if there is at least one list item where field is not None
        (existance check).

    - Then check if there is no list items where field equals to given
        value.
    """

    if prop.list is None:
        return column != value

    main_table = env.backend.get_table(prop.model)
    list_table = env.backend.get_table(prop.list, TableType.LIST)

    # Check if at liest one value for field is defined
    subqry1 = (
        sa.select(
            [list_table.c._rid],
            distinct=list_table.c._rid,
        ).
        where(column != None).  # noqa
        alias()
    )
    env.from_ = env.from_.outerjoin(
        subqry1,
        main_table.c._id == subqry1.c._rid,
    )

    # Check if given value exists
    subqry2 = (
        sa.select(
            [list_table.c._rid],
            distinct=list_table.c._rid,
        ).
        where(column == value).
        alias()
    )
    env.from_ = env.from_.outerjoin(
        subqry2,
        main_table.c._id == subqry2.c._rid,
    )

    # If field exists and given value does not, then field is not equal to
    # value.
    return sa.and_(
        subqry1.c._rid != None,  # noqa
        subqry2.c._rid == None,
    )


FUNCS = [
    'lower',
    'upper',
]


@ufunc.resolver(PgQueryBuilder, Bind, names=FUNCS)
def func(env, name, field):
    prop = env.model.flatprops[field.name]
    return env.call(name, prop.dtype)


@ufunc.resolver(PgQueryBuilder, Bind)
def recurse(env, field):
    if field.name in env.model.leafprops:
        return Recurse([prop.dtype for prop in env.model.leafprops[field.name]])
    else:
        raise exceptions.FieldNotInResource(env.model, property=field.name)


@ufunc.resolver(PgQueryBuilder, Recurse, object, names=COMPARE)
def recurse(env, op, recurse, value):
    return env.call('or', [
        env.call(op, arg, value)
        for arg in recurse.args
    ])


@ufunc.resolver(PgQueryBuilder, Expr, name='any')
def any_(env, expr):
    args, kwargs = expr.resolve(env)
    op, field, *args = args
    if isinstance(op, Bind):
        op = op.name
    return env.call('or', [
        env.call(op, field, arg)
        for arg in args
    ])


@ufunc.resolver(PgQueryBuilder, Expr)
def sort(env, expr):
    args, kwargs = expr.resolve(env)
    env.sort = [
        env.call('sort', arg) for arg in args
    ]


@ufunc.resolver(PgQueryBuilder, Text)
def sort(env, dtype):
    return dtype.prop.name


@ufunc.resolver(PgQueryBuilder, Bind)
def sort(env, field):
    prop = _get_from_flatprops(env.model, field.name)
    return env.call('asc', prop.dtype)


@ufunc.resolver(PgQueryBuilder, Negative_)
def sort(env, field):
    prop = _get_from_flatprops(env.model, field.name)
    return env.call('desc', prop.dtype)


@ufunc.resolver(PgQueryBuilder, ForeignProperty)
def sort(env: PgQueryBuilder, fpr: ForeignProperty):
    return env.call('asc', fpr, fpr.right.dtype)


@ufunc.resolver(PgQueryBuilder, Positive)
def sort(env, sign):
    return env.call('asc', sign.arg)


@ufunc.resolver(PgQueryBuilder, Negative)
def sort(env, sign):
    return env.call('desc', sign.arg)


@ufunc.resolver(PgQueryBuilder, DataType)
def asc(env, dtype):
    column = _get_sort_column(env, dtype.prop)
    return column.asc()


@ufunc.resolver(PgQueryBuilder, ForeignProperty)
def asc(env: PgQueryBuilder, fpr: ForeignProperty):
    return env.call('asc', fpr, fpr.right.dtype)


@ufunc.resolver(PgQueryBuilder, ForeignProperty, DataType)
def asc(env: PgQueryBuilder, fpr: ForeignProperty, dtype: DataType):
    table = env.get_joined_table(fpr)
    column = table.c[fpr.right.place]
    return column.asc()


@ufunc.resolver(PgQueryBuilder, DataType)
def desc(env, dtype):
    column = _get_sort_column(env, dtype.prop)
    return column.desc()


@ufunc.resolver(PgQueryBuilder, ForeignProperty)
def desc(env: PgQueryBuilder, fpr: ForeignProperty):
    return env.call('desc', fpr, fpr.right.dtype)


@ufunc.resolver(PgQueryBuilder, ForeignProperty, DataType)
def desc(env: PgQueryBuilder, fpr: ForeignProperty, dtype: DataType):
    table = env.get_joined_table(fpr)
    column = table.c[fpr.right.place]
    return column.desc()


@ufunc.resolver(PgQueryBuilder, Array, names=['asc', 'desc'])
def sort(env, name, dtype: Array):
    return env.call(name, dtype.items.dtype)


def _get_sort_column(env: PgQueryBuilder, prop: Property):
    column = env.backend.get_column(env.table, prop)

    if prop.list is None:
        return column

    main_table = env.table
    list_table = env.backend.get_table(prop.list, TableType.LIST)
    subqry = (
        sa.select(
            [list_table.c._rid, column.label('value')],
            distinct=list_table.c._rid,
        ).alias()
    )
    env.from_ = env.from_.outerjoin(
        subqry,
        main_table.c._id == subqry.c._rid,
    )
    return subqry.c.value


@ufunc.resolver(PgQueryBuilder, Bind)
def negative(env, field) -> Negative:
    if field.name in env.model.properties:
        prop = env.model.properties[field.name]
    else:
        raise FieldNotInResource(env.model, property=field.name)
    return Negative(prop.dtype)


@ufunc.resolver(PgQueryBuilder, Bind)
def positive(env, field) -> Positive:
    if field.name in env.model.properties:
        prop = env.model.properties[field.name]
    else:
        raise FieldNotInResource(env.model, property=field.name)
    return Positive(prop.dtype)


@ufunc.resolver(PgQueryBuilder, DataType)
def negative(env, dtype) -> Negative:
    return Negative(dtype)


@ufunc.resolver(PgQueryBuilder, ForeignProperty)
def negative(env: PgQueryBuilder, fpr: ForeignProperty) -> Negative:
    return Negative(fpr)


@ufunc.resolver(PgQueryBuilder, DataType)
def positive(env, dtype) -> Positive:
    return Positive(dtype)


@ufunc.resolver(PgQueryBuilder, ForeignProperty)
def positive(env: PgQueryBuilder, fpr: ForeignProperty) -> Positive:
    return Positive(fpr)<|MERGE_RESOLUTION|>--- conflicted
+++ resolved
@@ -72,17 +72,6 @@
                 self.table.c['_id'],
                 self.table.c['_revision'],
             ]
-<<<<<<< HEAD
-        items_to_jsonb_each_text = []
-        for sel in self.select.values():
-            items = sel.item if isinstance(sel.item, list) else [sel.item]
-            for item in items:
-                if item is not None and item not in select:
-                    if not isinstance(sel.item, list):
-                        if isinstance(sel.item.type, Text) and '._id' not in str(where) and where is not None:
-                            items_to_jsonb_each_text.append(item)
-                    select.append(item)
-=======
         merged_selected = merge_with_page_selected_list(list(self.select.values()), self.page)
         merged_sorted = merge_with_page_sort(self.sort, self.page)
         merged_limit = merge_with_page_limit(self.limit, self.page)
@@ -95,7 +84,15 @@
                 for item in items:
                     if item is not None and item not in select:
                         select.append(item)
->>>>>>> 66dd39c9
+        items_to_jsonb_each_text = []
+        # for sel in self.select.values():
+        #     items = sel.item if isinstance(sel.item, list) else [sel.item]
+        #     for item in items:
+        #         if item is not None and item not in select:
+        #             if not isinstance(sel.item, list):
+        #                 if isinstance(sel.item.type, Text) and '._id' not in str(where) and where is not None:
+        #                     items_to_jsonb_each_text.append(item)
+        #             select.append(item)
         qry = sa.select(select)
 
         if items_to_jsonb_each_text:
@@ -729,8 +726,6 @@
 @ufunc.resolver(PgQueryBuilder, Bind, object, names=COMPARE)
 def compare(env, op, field, value):
     prop = _get_from_flatprops(env.model, field.name)
-    if isinstance(prop.dtype, Text):
-        return env.call(op, prop.dtype, value)
     return env.call(op, prop.dtype, value)
 
 
@@ -895,24 +890,7 @@
         raise EmptyStringSearch(op=op)
 
 
-<<<<<<< HEAD
-@ufunc.resolver(PgQueryBuilder, (String), str, names=[
-    'eq', 'startswith', 'contains',
-])
-def compare(env, op, dtype, value):
-    if op in ('startswith', 'contains'):
-        _ensure_non_empty(op, value)
-    column = env.backend.get_column(env.table, dtype.prop)
-    cond = _sa_compare(op, column, value)
-    return _prepare_condition(env, dtype.prop, cond)
-
-
-@ufunc.resolver(PgQueryBuilder, ForeignProperty, String, str, names=[
-    'eq', 'startswith', 'contains',
-])
-=======
 @ufunc.resolver(PgQueryBuilder, ForeignProperty, String, str, names=COMPARE_STRING)
->>>>>>> 66dd39c9
 def compare(
     env: PgQueryBuilder,
     op: str,
