--- conflicted
+++ resolved
@@ -262,15 +262,14 @@
     return ForeignProperty(fpr, fpr.right, prop)
 
 
-<<<<<<< HEAD
 @ufunc.resolver(PgQueryBuilder, Inherit, Bind, name='getattr')
 def getattr_(env, dtype, attr):
     return InheritForeignProperty(dtype.prop.model, attr.name, dtype.prop)
-=======
+
+
 @ufunc.resolver(PgQueryBuilder, ExternalRef, Bind, name='getattr')
 def getattr_(env, dtype, attr):
     return dtype
->>>>>>> 7ecfe5b4
 
 
 @ufunc.resolver(PgQueryBuilder, Expr)
