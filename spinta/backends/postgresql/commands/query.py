--- conflicted
+++ resolved
@@ -120,19 +120,13 @@
             else:
                 ltable = self.backend.get_table(fpr.left.model)
             lrkey = self.backend.get_column(ltable, fpr.left)
-<<<<<<< HEAD
-            rmodel = fpr.right.model
-
+
+            rmodel = fpr.right.model if not isinstance(fpr.right.dtype, Denorm) else fpr.right.dtype.rel_prop.model
             if rmodel.base:
                 rtable = self.get_joined_base_table(rmodel, prop.right.basename, from_Fk=True)
             else:
                 rtable = self.backend.get_table(rmodel).alias()
 
-=======
-
-            rmodel = fpr.right.model if not isinstance(fpr.right.dtype, Denorm) else fpr.right.dtype.rel_prop.model
-            rtable = self.backend.get_table(rmodel).alias()
->>>>>>> 5fb15ead
             rpkey = self.backend.get_column(rtable, rmodel.properties['_id'])
 
             if isinstance(lrkey, list) and not isinstance(rpkey, list):
