from __future__ import annotations

import uuid
from typing import List, Union, Any, Tuple

import datetime
import dataclasses
from typing import Optional

import sqlalchemy as sa

from sqlalchemy.dialects.postgresql import UUID
from sqlalchemy.dialects.postgresql import array_agg

from spinta import exceptions
from spinta.auth import authorized
from spinta.backends import get_property_base_model
from spinta.core.ufuncs import ufunc
from spinta.core.ufuncs import Bind, Negative as Negative_
from spinta.core.ufuncs import Expr
from spinta.datasets.enums import Level
from spinta.exceptions import EmptyStringSearch, PropertyNotFound, LangNotDeclared
from spinta.exceptions import UnknownMethod
from spinta.exceptions import FieldNotInResource
from spinta.components import Model, Property, Action, Page, UrlParams
from spinta.ufuncs.basequerybuilder.components import BaseQueryBuilder, QueryPage, merge_with_page_sort, \
    merge_with_page_limit, merge_with_page_selected_list, QueryParams
from spinta.utils.data import take
from spinta.types.datatype import DataType, ExternalRef, Inherit, BackRef, Time, ArrayBackRef
from spinta.types.datatype import Array
from spinta.types.datatype import File
from spinta.types.datatype import Object
from spinta.types.datatype import Ref
from spinta.types.datatype import String
from spinta.types.datatype import Integer
from spinta.types.datatype import Number
from spinta.types.datatype import DateTime
from spinta.types.datatype import Date
from spinta.types.datatype import PrimaryKey
from spinta.types.text.components import Text
from spinta.backends.constants import TableType
from spinta.backends.postgresql.components import PostgreSQL
from spinta.backends.postgresql.components import BackendFeatures


class PgQueryBuilder(BaseQueryBuilder):
    backend: PostgreSQL

    def init(self, backend: PostgreSQL, table: sa.Table, params: QueryParams = None):
        result = self(
            backend=backend,
            table=table,
            # TODO: Select list must be taken from params.select.
            select=None,
            joins={},
            from_=table,
            sort=[],
            limit=None,
            offset=None,
            aggregate=False,
            page=QueryPage(),
            group_by=[],
        )
        result.init_query_params(params)
        return result

    def build(self, where):
        if self.select is None:
            self.call('select', Expr('select'))

        if self.aggregate:
            select = []
        else:
            select = [
                self.table.c['_id'],
                self.table.c['_revision'],
            ]
        merged_selected = merge_with_page_selected_list(list(self.select.values()), self.page)
        merged_sorted = merge_with_page_sort(self.sort, self.page)
        merged_limit = merge_with_page_limit(self.limit, self.page)
        for sel in merged_selected:
            if sel is not None:
                if sel.prop and sel.prop.dtype.expandable:
                    if self.expand is None or self.expand and sel.prop not in self.expand:
                        continue
                items = sel.item if isinstance(sel.item, list) else [sel.item]
                for item in items:
                    if item is not None and item not in select:
                        select.append(item)

        qry = sa.select(select)
        qry = qry.select_from(self.from_)

        if where is not None:
            qry = qry.where(where)

        if merged_sorted:
            qry = qry.order_by(*merged_sorted)

        if merged_limit is not None:
            qry = qry.limit(merged_limit)

        if self.offset is not None:
            qry = qry.offset(self.offset)

        if self.group_by:
            qry = qry.group_by(*self.group_by)
        return qry

    def default_resolver(self, expr, *args, **kwargs):
        raise UnknownMethod(expr=repr(expr(*args, **kwargs)), name=expr.name)

    def get_joined_table(self, prop: ForeignProperty) -> sa.Table:
        for fpr in prop.chain:
            if fpr.name in self.joins:
                continue

            if len(fpr.chain) > 1:
                ltable = self.joins[fpr.chain[-2].name]
            else:
                ltable = self.backend.get_table(fpr.left.model)

            lrkey = self.backend.get_column(ltable, fpr.left)
            rmodel = fpr.right.model

            if rmodel.base:
                rtable = self.get_joined_base_table(rmodel, prop.right.basename, from_Fk=True)
            else:
                rtable = self.backend.get_table(rmodel).alias()

            rpkey = self.backend.get_column(rtable, rmodel.properties['_id'])

            condition = lrkey == rpkey
            self.joins[fpr.name] = rtable
            self.from_ = self.from_.outerjoin(rtable, condition)

            return self.joins[fpr.name]

<<<<<<< HEAD
    def get_joined_base_table(self, model: Model, prop: str, from_Fk = False):
=======
    def generate_backref_select(self, left: Property, right: Property, required_columns: List[Tuple[str, str]], aggregate: bool = False):
        select_columns = []
        group_by = []

        left_table = self.backend.get_table(left.model)
        left_keys = self.backend.get_column(left_table, left)

        join_condition = None
        right_table = self.backend.get_table(right)
        right_list_table = None
        list_join_condition = None
        right_keys = self.backend.get_column(right_table, right, override_table=False)
        right_list_keys = None
        if right.list is not None:
            right_list_table = self.backend.get_table(right, TableType.LIST)
            list_join_condition = right_list_table.c['_rid'] == right_table.c['_id']
            right_list_keys = self.backend.get_column(right_list_table, right)
        from_ = right_list_table if right_list_table is not None else right_table
        initial_join_right_keys = right_list_keys if right_list_keys is not None else right_keys

        if aggregate:
            json_columns = []
            for col, label in required_columns:
                json_columns.extend([col, right_table.c[col]])
            column = array_agg(sa.func.json_build_object(*json_columns))
            column = column.label(left.name)
            select_columns.append(column)

            if isinstance(initial_join_right_keys, list):
                for key in initial_join_right_keys:
                    group_by.append(key)
            else:
                group_by.append(initial_join_right_keys)

        else:
            for col, label in required_columns:
                column = right_table.c[col]
                column = column.label(label)
                select_columns.append(column)

        if isinstance(initial_join_right_keys, list):
            select_columns.extend(initial_join_right_keys)
        else:
            select_columns.append(initial_join_right_keys)

        if isinstance(left_keys, list) and isinstance(initial_join_right_keys, list):
            if len(left_keys) == len(initial_join_right_keys):
                for i, key in enumerate(left_keys):
                    if join_condition is None:
                        join_condition = key == initial_join_right_keys[i]
                    else:
                        join_condition = sa.and_(join_condition, key == initial_join_right_keys[i])
            else:
                raise Exception("DOESNT MATCH")
        elif type(left_keys) != type(initial_join_right_keys):
            raise Exception("TYPE DOESNT MATCH")
        else:
            join_condition = left_keys == initial_join_right_keys

        from_ = from_.outerjoin(left_table, join_condition)
        if list_join_condition is not None:
            from_ = from_.outerjoin(right_table, list_join_condition)
        stmt = sa.select(select_columns)
        stmt = stmt.select_from(from_)
        stmt = stmt.group_by(*group_by)
        stmt = stmt.subquery()
        return stmt

    def get_backref_joined_table(self, prop: ForeignProperty, selector: sa.sql.expression) -> sa.sql.expression:
        for fpr in prop.chain:
            if fpr.name in self.joins:
                continue
            if len(fpr.chain) > 1:
                ltable = self.joins[fpr.chain[-2].name]
            else:
                ltable = self.backend.get_table(fpr.left.model)
            lrkey = self.backend.get_column(ltable, fpr.left)
            rpkey = self.backend.get_column(selector, fpr.right, override_table=False)
            condition = None
            if isinstance(lrkey, list) and isinstance(rpkey, list):
                if len(lrkey) == len(rpkey):
                    for i, key in enumerate(lrkey):
                        if condition is None:
                            condition = key == rpkey[i]
                        else:
                            condition = sa.and_(condition, key == rpkey[i])
                else:
                    raise Exception("DOESNT MATCH")
            elif type(lrkey) != type(rpkey):
                raise Exception("TYPE DOESNT MATCH")
            else:
                condition = lrkey == rpkey
            self.joins[fpr.name] = selector
            self.from_ = self.from_.outerjoin(selector, condition)
        return self.joins[fpr.name]

    def get_joined_base_table(self, model: Model, prop: str):
>>>>>>> 5efe3528
        inherit_model = model
        base_model = get_property_base_model(inherit_model, prop)

        if not base_model:
            raise PropertyNotFound(prop)

        ltable = self.backend.get_table(inherit_model)
        lrkey = self.backend.get_column(ltable, inherit_model.properties['_id'])

        rtable = self.backend.get_table(base_model).alias()
        rpkey = self.backend.get_column(rtable, base_model.properties['_id'])

        if base_model.name in self.joins:
            if self.joins[base_model.name] == rtable:
                return self.joins[base_model.name]

        condition = lrkey == rpkey
        self.joins[base_model.name] = rtable
        if not from_Fk:
            self.from_ = self.from_.outerjoin(rtable, condition)

        return self.joins[base_model.name]


def _gather_selected_properties(env: PgQueryBuilder):
    result = []
    if env.select:
        for selected in env.select.values():
            if selected and selected.prop:
                result.append(selected.prop)
    return result


class ForeignProperty:

    def __init__(
        self,
        fpr: Optional[ForeignProperty],
        left: Property,
        right: Property,
    ):
        if fpr is None:
            self.name = left.place
            self.chain = [self]
        else:
            self.name = fpr.name + '->' + left.place
            self.chain = fpr.chain + [self]

        self.left = left
        self.right = right

    def __repr__(self):
        return (
            'ForeignProperty('
            f'{self.name}->{self.right.name}:{self.right.dtype.name}'
            ')'
        )

    @property
    def place(self):
        return '.'.join(
            [fpr.left.place for fpr in self.chain] +
            [self.right.place]
        )


class InheritForeignProperty:

    def __init__(
        self,
        model: Model,
        prop_name: str,
        base_prop: Property
    ):
        self.model = model
        self.base_prop = base_prop
        self.prop_name = prop_name


class Func:
    pass


@dataclasses.dataclass
class Lower(Func):
    dtype: DataType = None


@dataclasses.dataclass
class Negative(Func):
    arg: Any


@dataclasses.dataclass
class Positive(Func):
    arg: Any


class Star:
    pass


@dataclasses.dataclass
class Recurse(Func):
    args: List[Union[DataType, Func]] = None


@dataclasses.dataclass
class ReservedProperty(Func):
    dtype: DataType
    param: str


@ufunc.resolver(PgQueryBuilder, str, name='op')
def op_(env, arg: str):
    if arg == '*':
        return Star()
    else:
        raise NotImplementedError


@ufunc.resolver(PgQueryBuilder, Bind, Bind, name='getattr')
def getattr_(env, field, attr):
    if field.name in env.model.properties:
        prop = env.model.properties[field.name]
    else:
        raise FieldNotInResource(env.model, property=field.name)
    return env.call('getattr', prop.dtype, attr)


@ufunc.resolver(PgQueryBuilder, Object, Bind, name='getattr')
def getattr_(env, dtype, attr):
    if attr.name in dtype.properties:
        return dtype.properties[attr.name].dtype
    else:
        raise FieldNotInResource(dtype, property=attr.name)


@ufunc.resolver(PgQueryBuilder, Array, Bind, name='getattr')
def getattr_(env, dtype, attr):
    return env.call('getattr', dtype.items.dtype, attr)


@ufunc.resolver(PgQueryBuilder, File, Bind, name='getattr')
def getattr_(env, dtype, attr):
    return ReservedProperty(dtype, attr.name)


@ufunc.resolver(PgQueryBuilder, Ref, Bind, name='getattr')
def getattr_(env, dtype, attr):
    prop = dtype.model.properties[attr.name]
    return ForeignProperty(None, dtype.prop, prop)


@ufunc.resolver(PgQueryBuilder, BackRef, Bind, name='getattr')
def getattr_(env, dtype, attr):
    prop = dtype.model.properties[attr.name]
    return ForeignProperty(None, dtype.prop, prop)


@ufunc.resolver(PgQueryBuilder, ForeignProperty, Bind, name='getattr')
def getattr_(env, fpr, attr):
    prop = fpr.right.dtype.model.properties[attr.name]
    return ForeignProperty(fpr, fpr.right, prop)


@ufunc.resolver(PgQueryBuilder, Inherit, Bind, name='getattr')
def getattr_(env, dtype, attr):
    return InheritForeignProperty(dtype.prop.model, attr.name, dtype.prop)


@ufunc.resolver(PgQueryBuilder, ExternalRef, Bind, name='getattr')
def getattr_(env, dtype, attr):
    return dtype


@ufunc.resolver(PgQueryBuilder, Text, Bind, name='getattr')
def getattr_(env, dtype, bind):
    if dtype.prop.name in env.model.properties:
        prop = env.model.properties[dtype.prop.name]
        if bind.name in prop.dtype.langs:
            return prop.dtype.langs[bind.name].dtype
        raise LangNotDeclared(dtype, lang=bind.name)


@ufunc.resolver(PgQueryBuilder, Expr)
def select(env, expr):
    keys = [str(k) for k in expr.args]
    args, kwargs = expr.resolve(env)
    args = list(zip(keys, args)) + list(kwargs.items())

    env.select = {}

    if args:
        for key, arg in args:
            selected = env.call('select', arg)
            if selected is not None:
                env.select[key] = selected
    else:
        env.call('select', Star())

    if not (len(args) == 1 and args[0][0] == '_page'):
        assert env.select, args


@ufunc.resolver(PgQueryBuilder, Star)
def select(env, arg: Star) -> None:
    for prop in take(env.model.properties).values():
        # if authorized(env.context, prop, (Action.GETALL, Action.SEARCH)):
        # TODO: This line above should come from a getall(request),
        #       because getall can be used internally for example for
        #       writes.
        env.select[prop.place] = env.call('select', prop.dtype)


@ufunc.resolver(PgQueryBuilder, Bind)
def select(env, arg):
    if arg.name == '_type':
        return Selected(None, env.model.properties['_type'])
    if arg.name == '_page':
        return None
    prop = _get_property_for_select(env, arg.name)
    return env.call('select', prop.dtype)


def _get_property_for_select(env: PgQueryBuilder, name: str):
    prop = env.model.properties.get(name)
    if prop and authorized(env.context, prop, Action.SEARCH):
        return prop
    else:
        raise FieldNotInResource(env.model, property=name)


@dataclasses.dataclass
class Selected:
    item: Any
    prop: Property = None

    def __eq__(self, other):
        if isinstance(other, Selected):
            return self.prop == other.prop
        return False


@ufunc.resolver(PgQueryBuilder, DataType)
def select(env, dtype):
    table = env.backend.get_table(env.model)

    if dtype.prop.list is None:
        column = env.backend.get_column(table, dtype.prop, select=True)
    else:
        # XXX: Probably if dtype.prop is in a nested list, we need to get the
        #      first list. Because if I remember correctly, only first list is
        #      stored on the main table.
        column = env.backend.get_column(table, dtype.prop.list, select=True)
    return Selected(column, dtype.prop)


@ufunc.resolver(PgQueryBuilder, String)
def select(env, dtype):
    env.call('validate_dtype_for_select', dtype, _gather_selected_properties(env))
    if dtype.prop.list is None:
        column = env.backend.get_column(env.table, dtype.prop)
    else:
        column = env.backend.get_column(env.table, dtype.prop.list)
    return Selected(column, dtype.prop)


@ufunc.resolver(PgQueryBuilder, Text)
def select(env, dtype):
    env.call('validate_dtype_for_select', dtype, _gather_selected_properties(env))
    if dtype.prop.list is None:
        column = _get_column_with_extra(env, dtype.prop)
    else:
        column = env.backend.get_column(env.table, dtype.prop.list)
    return Selected(column, dtype.prop)


@ufunc.resolver(PgQueryBuilder, Object)
def select(env, dtype):
    columns = []
    for prop in take(dtype.properties).values():
        sel = env.call('select', prop.dtype)
        if sel is not None:
            if isinstance(sel.item, list):
                columns += sel.item
            else:
                columns += [sel.item]
    return Selected(columns, dtype.prop)


@ufunc.resolver(PgQueryBuilder, File)
def select(env, dtype):
    table = env.backend.get_table(env.model)
    columns = [
        table.c[dtype.prop.place + '._id'],
        table.c[dtype.prop.place + '._content_type'],
        table.c[dtype.prop.place + '._size'],
    ]
    same_backend = dtype.backend.name == dtype.prop.model.backend.name
    if same_backend or BackendFeatures.FILE_BLOCKS in dtype.backend.features:
        columns += [
            table.c[dtype.prop.place + '._bsize'],
            table.c[dtype.prop.place + '._blocks'],
        ]
    return Selected(columns, dtype.prop)


@ufunc.resolver(PgQueryBuilder, ReservedProperty)
def select(env, prop):
    return env.call('select', prop.dtype, prop.param)


@ufunc.resolver(PgQueryBuilder, File, str)
def select(env, dtype, leaf):
    table = env.backend.get_table(env.model)
    if leaf == '_content':
        return env.call('select', dtype)
    else:
        column = table.c[dtype.prop.place + '.' + leaf]
        return Selected(column, dtype.prop)


@ufunc.resolver(PgQueryBuilder, Ref)
def select(env, dtype):
    uri = dtype.model.uri_prop
    if env.query_params.prioritize_uri and uri is not None:
        fpr = ForeignProperty(None, dtype.prop, dtype.model.properties['_id'])
        table = env.get_joined_table(fpr)
        column = table.c[uri.place]
        column = column.label(dtype.prop.place + '._uri')
    else:
        table = env.backend.get_table(env.model)
        column = table.c[dtype.prop.place + '._id']
    return Selected(column, dtype.prop)


@ufunc.resolver(PgQueryBuilder, ExternalRef)
def select(env, dtype):
    table = env.backend.get_table(env.model)
    columns = []
    if dtype.model.given.pkeys or dtype.explicit:
        props = dtype.refprops
    else:
        props = [dtype.model.properties['_id']]
    for prop in props:
        column = table.c[f"{dtype.prop.place}.{prop.place}"]
        columns.append(column)
    return Selected(columns, dtype.prop)


@ufunc.resolver(PgQueryBuilder, BackRef)
def select(env, dtype):
    fpr = ForeignProperty(
        None,
        left=dtype.prop,
        right=dtype.refprop,
    )
    refprop = dtype.refprop
    required_columns = []
    return_columns = []
    if refprop.level is None or refprop.level > Level.open:
        column_name = fpr.right.model.properties['_id'].name
        label = f'{dtype.prop.name}.{column_name}'
        required_columns.append((column_name, label))
        return_columns.append(label)
    else:
        required_columns = []
        for prop in dtype.refprop.dtype.refprops:
            column_name = prop.name
            label = f'{dtype.prop.name}.{column_name}'
            required_columns.append((column_name, label))
            return_columns.append(label)
    selector = env.generate_backref_select(dtype.prop, dtype.refprop, required_columns, False)
    table = env.get_backref_joined_table(fpr, selector)
    if len(return_columns) == 1:
        column = table.c[return_columns[0]]
        return Selected(column, fpr.left)
    else:
        collected_columns = []
        for col in return_columns:
            collected_columns.append(table.c[col])
        return Selected(collected_columns, fpr.left)


@ufunc.resolver(PgQueryBuilder, ArrayBackRef)
def select(env, dtype):
    fpr = ForeignProperty(
        None,
        left=dtype.prop,
        right=dtype.refprop,
    )
    refprop = dtype.refprop
    required_columns = []
    if refprop.level is None or refprop.level > Level.open:
        column_name = fpr.right.model.properties['_id'].name
        required_columns.append((column_name, column_name))
    else:
        required_columns = []
        for prop in dtype.refprop.dtype.refprops:
            column_name = prop.name
            required_columns.append((column_name, column_name))
    selector = env.generate_backref_select(dtype.prop, dtype.refprop, required_columns, True)
    table = env.get_backref_joined_table(fpr, selector)
    column = table.c[dtype.prop.name]
    return Selected(column, fpr.left)


@ufunc.resolver(PgQueryBuilder, ForeignProperty)
def select(env: PgQueryBuilder, fpr: ForeignProperty):
    table = env.get_joined_table(fpr)
    column = table.c[fpr.right.place]
    column = column.label(fpr.place)
    return Selected(column, fpr.right)


@ufunc.resolver(PgQueryBuilder, Inherit)
def select(env, dtype):
    table = env.get_joined_base_table(dtype.prop.model, dtype.prop.name)
    column = table.c[dtype.prop.name]
    column = column.label(dtype.prop.name)
    return Selected(column, dtype.prop)


@ufunc.resolver(PgQueryBuilder, InheritForeignProperty)
def select(env, dtype):
    table = env.get_joined_base_table(dtype.model, dtype.prop_name)
    column = table.c[dtype.prop_name]
    column = column.label(f"{dtype.base_prop.name}.{dtype.prop_name}")
    return Selected(column, dtype.base_prop)


@ufunc.resolver(PgQueryBuilder, Page)
def select(env, page):
    return_selected = []
    for item in page.by.values():
        selected = env.call('select', item.prop.dtype)
        return_selected.append(selected)
    return return_selected


@ufunc.resolver(PgQueryBuilder, int)
def limit(env, n):
    env.limit = n


@ufunc.resolver(PgQueryBuilder, int)
def offset(env, n):
    env.offset = n


@ufunc.resolver(PgQueryBuilder, Expr, name='and')
def and_(env, expr):
    args, kwargs = expr.resolve(env)
    args = [a for a in args if a is not None]
    if len(args) > 1:
        return sa.and_(*args)
    elif args:
        return args[0]


@ufunc.resolver(PgQueryBuilder, Expr, name='or')
def or_(env, expr):
    args, kwargs = expr.resolve(env)
    args = [a for a in args if a is not None]
    return env.call('or', args)


@ufunc.resolver(PgQueryBuilder, list, name='or')
def or_(env, args):
    if len(args) > 1:
        return sa.or_(*args)
    elif args:
        return args[0]


@ufunc.resolver(PgQueryBuilder)
def count(env):
    env.aggregate = True
    env.select = {
        'count()': Selected(sa.func.count().label('count()')),
    }


COMPARE = [
    'eq',
    'ne',
    'lt',
    'le',
    'gt',
    'ge',
    'startswith',
    'contains',
]

COMPARE_EQUATIONS = [
    'eq',
    'ne',
    'lt',
    'le',
    'gt',
    'ge',
]

COMPARE_STRING = [
    'eq',
    'startswith',
    'contains',
]


@ufunc.resolver(PgQueryBuilder, Bind, object, names=COMPARE)
def compare(env, op, field, value):
    prop = _get_from_flatprops(env.model, field.name)
    return env.call(op, prop.dtype, value)


def _get_from_flatprops(model: Model, prop: str):
    if prop in model.flatprops:
        return model.flatprops[prop]
    else:
        raise exceptions.FieldNotInResource(model, property=prop)


@ufunc.resolver(PgQueryBuilder, PrimaryKey, object, names=COMPARE_EQUATIONS)
def compare(env, op, dtype, value):
    column = env.backend.get_column(env.table, dtype.prop)
    cond = _sa_compare(op, column, value)
    return _prepare_condition(env, dtype.prop, cond)


@ufunc.resolver(PgQueryBuilder, ForeignProperty, object, names=COMPARE)
def compare(env, op: str, fpr: ForeignProperty, value: Any):
    return env.call(op, fpr, fpr.right.dtype, value)


@ufunc.resolver(PgQueryBuilder, PrimaryKey, object, names=COMPARE)
def compare(env, op, dtype, value):
    value = str(value)
    try:
        uuid.UUID(value)
    except ValueError:
        raise exceptions.InvalidValue(dtype, op=op, arg=type(value).__name__)

    column = env.backend.get_column(env.table, dtype.prop)
    cond = _sa_compare(op, column, value)
    return _prepare_condition(env, dtype.prop, cond)


@ufunc.resolver(PgQueryBuilder, String, str, names=COMPARE)
def compare(env, op, dtype, value):
    if op in ('startswith', 'contains'):
        _ensure_non_empty(op, value)
    column = env.backend.get_column(env.table, dtype.prop)
    cond = _sa_compare(op, column, value)
    return _prepare_condition(env, dtype.prop, cond)


@ufunc.resolver(PgQueryBuilder, (Integer, Number), (int, float), names=COMPARE_EQUATIONS)
def compare(env, op, dtype, value):
    column = env.backend.get_column(env.table, dtype.prop)
    cond = _sa_compare(op, column, value)
    return _prepare_condition(env, dtype.prop, cond)


@ufunc.resolver(PgQueryBuilder, DateTime, str, names=COMPARE_EQUATIONS)
def compare(env, op, dtype, value):
    column = env.backend.get_column(env.table, dtype.prop)
    value = datetime.datetime.fromisoformat(value)
    cond = _sa_compare(op, column, value)
    return _prepare_condition(env, dtype.prop, cond)


@ufunc.resolver(PgQueryBuilder, DateTime, datetime.datetime, names=COMPARE_EQUATIONS)
def compare(env, op, dtype, value):
    column = env.backend.get_column(env.table, dtype.prop)
    cond = _sa_compare(op, column, value)
    return _prepare_condition(env, dtype.prop, cond)


@ufunc.resolver(PgQueryBuilder, Date, str, names=COMPARE_EQUATIONS)
def compare(env, op, dtype, value):
    column = env.backend.get_column(env.table, dtype.prop)
    value = datetime.date.fromisoformat(value)
    cond = _sa_compare(op, column, value)
    return _prepare_condition(env, dtype.prop, cond)


@ufunc.resolver(PgQueryBuilder, Date, datetime.date, names=COMPARE_EQUATIONS)
def compare(env, op, dtype, value):
    column = env.backend.get_column(env.table, dtype.prop)
    cond = _sa_compare(op, column, value)
    return _prepare_condition(env, dtype.prop, cond)


@ufunc.resolver(PgQueryBuilder, Time, str, names=COMPARE_EQUATIONS)
def compare(env, op, dtype, value):
    column = env.backend.get_column(env.table, dtype.prop)
    value = datetime.time.fromisoformat(value)
    cond = _sa_compare(op, column, value)
    return _prepare_condition(env, dtype.prop, cond)


@ufunc.resolver(PgQueryBuilder, Time, datetime.time, names=COMPARE_EQUATIONS)
def compare(env, op, dtype, value):
    column = env.backend.get_column(env.table, dtype.prop)
    cond = _sa_compare(op, column, value)
    return _prepare_condition(env, dtype.prop, cond)


@ufunc.resolver(PgQueryBuilder, DataType, object, names=COMPARE)
def compare(env, op, dtype, value):
    raise exceptions.InvalidValue(dtype, op=op, arg=type(value).__name__)


@ufunc.resolver(PgQueryBuilder, ForeignProperty, DataType, object, names=COMPARE)
def compare(
    env: PgQueryBuilder,
    op: str,
    fpr: ForeignProperty,
    dtype: DataType,
    value: Any,
):
    raise exceptions.InvalidValue(dtype, op=op, arg=type(value).__name__)


@ufunc.resolver(PgQueryBuilder, DataType, type(None))
def eq(env, dtype, value):
    column = env.backend.get_column(env.table, dtype.prop)
    cond = _sa_compare('eq', column, value)
    return _prepare_condition(env, dtype.prop, cond)


@ufunc.resolver(PgQueryBuilder, Text, (str, Bind, type(None)))
def eq(env, dtype, value):
    column = _get_column_with_extra(env, dtype.prop)
    cond = _sa_compare('eq', column, value)
    return _prepare_condition(env, dtype.prop, cond)


@ufunc.resolver(PgQueryBuilder, ForeignProperty, DataType, type(None))
def eq(
    env: PgQueryBuilder,
    fpr: ForeignProperty,
    dtype: DataType,
    value: type(None),
):
    table = env.get_joined_table(fpr)
    column = env.backend.get_column(table, fpr.right)
    cond = _sa_compare('eq', column, value)
    return _prepare_condition(env, dtype.prop, cond)


@ufunc.resolver(PgQueryBuilder, ForeignProperty, PrimaryKey, str)
def eq(
    env: PgQueryBuilder,
    fpr: ForeignProperty,
    dtype: DataType,
    value: type(None),
):
    table = env.backend.get_table(fpr.left.model)
    column = env.backend.get_column(table, fpr.left)
    cond = _sa_compare('eq', column, value)
    return _prepare_condition(env, dtype.prop, cond)


def _ensure_non_empty(op, s):
    if s == '':
        raise EmptyStringSearch(op=op)


@ufunc.resolver(PgQueryBuilder, ForeignProperty, String, str, names=COMPARE_STRING)
def compare(
    env: PgQueryBuilder,
    op: str,
    fpr: ForeignProperty,
    dtype: String,
    value: str,
):
    if op in ('startswith', 'contains'):
        _ensure_non_empty(op, value)
    table = env.get_joined_table(fpr)
    column = table.c[fpr.right.place]
    cond = _sa_compare(op, column, value)
    return _prepare_condition(env, dtype.prop, cond)


@ufunc.resolver(PgQueryBuilder, PrimaryKey, str, names=COMPARE_STRING)
def compare(env, op, dtype, value):
    if op in ('startswith', 'contains'):
        _ensure_non_empty(op, value)
    column = env.backend.get_column(env.table, dtype.prop)
    return _sa_compare(op, column, value)


@ufunc.resolver(PgQueryBuilder, ForeignProperty, (Integer, Number), (int, float), names=COMPARE_EQUATIONS)
def compare(
    env: PgQueryBuilder,
    op: str,
    fpr: ForeignProperty,
    dtype: Union[Integer, Number],
    value: Union[int, float],
):
    table = env.get_joined_table(fpr)
    column = table.c[fpr.right.place]
    cond = _sa_compare(op, column, value)
    return _prepare_condition(env, dtype.prop, cond)


@ufunc.resolver(PgQueryBuilder, ForeignProperty, DateTime, str, names=COMPARE_EQUATIONS)
def compare(
    env: PgQueryBuilder,
    op: str,
    fpr: ForeignProperty,
    dtype: DateTime,
    value: str,
):
    table = env.get_joined_table(fpr)
    column = table.c[fpr.right.place]
    value = datetime.datetime.fromisoformat(value)
    cond = _sa_compare(op, column, value)
    return _prepare_condition(env, dtype.prop, cond)


@ufunc.resolver(PgQueryBuilder, ForeignProperty, Date, str, names=COMPARE_EQUATIONS)
def compare(
    env: PgQueryBuilder,
    op: str,
    fpr: ForeignProperty,
    dtype: Date,
    value: str,
):
    table = env.get_joined_table(fpr)
    column = table.c[fpr.right.place]
    value = datetime.date.fromisoformat(value)
    cond = _sa_compare(op, column, value)
    return _prepare_condition(env, dtype.prop, cond)


@ufunc.resolver(PgQueryBuilder, String)
def lower(env, dtype):
    return Lower(dtype)


@ufunc.resolver(PgQueryBuilder, Recurse)
def lower(env, recurse):
    return Recurse([env.call('lower', arg) for arg in recurse.args])


@ufunc.resolver(PgQueryBuilder, Lower, str, names=COMPARE_STRING)
def compare(env, op, fn, value):
    if op in ('startswith', 'contains'):
        _ensure_non_empty(op, value)
    column = _get_column_with_extra(env, fn.dtype.prop)
    column = sa.func.lower(column)
    cond = _sa_compare(op, column, value)
    return _prepare_condition(env, fn.dtype.prop, cond)


def _sa_compare(op, column, value):
    # Convert JSONB value from -> to ->> with astext
    if isinstance(column.type, sa.JSON):
        if not isinstance(column, sa.Column):
            column = column.element
        column = column.astext

    if op == 'eq':
        return column == value

    if op == 'lt':
        return column < value

    if op == 'le':
        return column <= value

    if op == 'gt':
        return column > value

    if op == 'ge':
        return column >= value

    if op == 'contains':
        if isinstance(column.type, UUID):
            column = column.cast(sa.String)
        return column.contains(value)

    if op == 'startswith':
        if isinstance(column.type, UUID):
            column = column.cast(sa.String)
        return column.startswith(value)
    raise NotImplementedError


def _prepare_condition(env: PgQueryBuilder, prop: Property, cond):

    if prop.list is None:
        return cond

    main_table = env.table
    list_table = env.backend.get_table(prop.list, TableType.LIST)
    subqry = (
        sa.select(
            [list_table.c._rid],
            distinct=list_table.c._rid,
        ).
        where(cond).
        alias()
    )
    env.from_ = env.from_.outerjoin(
        subqry,
        main_table.c._id == subqry.c._rid,
    )
    return subqry.c._rid.isnot(None)


@ufunc.resolver(PgQueryBuilder, DataType, type(None))
def ne(env, dtype, value):
    column = env.backend.get_column(env.table, dtype.prop)
    return _ne_compare(env, dtype.prop, column, value)


@ufunc.resolver(PgQueryBuilder, ForeignProperty, DataType, type(None))
def ne(
    env: PgQueryBuilder,
    fpr: ForeignProperty,
    dtype: DataType,
    value: type(None),
):
    table = env.get_joined_table(fpr)
    column = table.c[fpr.right.place]
    return _ne_compare(env, dtype.prop, column, value)


@ufunc.resolver(PgQueryBuilder, String, str)
def ne(env, dtype, value):
    column = env.backend.get_column(env.table, dtype.prop)
    return _ne_compare(env, dtype.prop, column, value)


@ufunc.resolver(PgQueryBuilder, Text, str)
def ne(env, dtype, value):
    column = _get_column_with_extra(env, dtype.prop)
    return _ne_compare(env, dtype.prop, column, value)


@ufunc.resolver(PgQueryBuilder, ForeignProperty, String, str)
def ne(
    env: PgQueryBuilder,
    fpr: ForeignProperty,
    dtype: DataType,
    value: str,
):
    table = env.get_joined_table(fpr)
    column = table.c[fpr.right.place]
    return _ne_compare(env, dtype.prop, column, value)


@ufunc.resolver(PgQueryBuilder, PrimaryKey, str)
def ne(env, dtype, value):
    column = env.backend.get_column(env.table, dtype.prop)
    return _ne_compare(env, dtype.prop, column, value)


@ufunc.resolver(PgQueryBuilder, (Integer, Number), (int, float))
def ne(env, dtype, value):
    column = env.backend.get_column(env.table, dtype.prop)
    return _ne_compare(env, dtype.prop, column, value)


@ufunc.resolver(PgQueryBuilder, ForeignProperty, (Integer, Number), (int, float))
def ne(
    env: PgQueryBuilder,
    fpr: ForeignProperty,
    dtype: Union[Integer, Number],
    value: Union[int, float],
):
    table = env.get_joined_table(fpr)
    column = table.c[fpr.right.place]
    return _ne_compare(env, dtype.prop, column, value)


@ufunc.resolver(PgQueryBuilder, DateTime, str)
def ne(env, dtype, value):
    column = env.backend.get_column(env.table, dtype.prop)
    value = datetime.datetime.fromisoformat(value)
    return _ne_compare(env, dtype.prop, column, value)


@ufunc.resolver(PgQueryBuilder, ForeignProperty, DateTime, str)
def ne(
    env: PgQueryBuilder,
    fpr: ForeignProperty,
    dtype: DateTime,
    value: str,
):
    table = env.get_joined_table(fpr)
    column = table.c[fpr.right.place]
    value = datetime.datetime.fromisoformat(value)
    return _ne_compare(env, dtype.prop, column, value)


@ufunc.resolver(PgQueryBuilder, Date, str)
def ne(env, dtype, value):
    column = env.backend.get_column(env.table, dtype.prop)
    value = datetime.date.fromisoformat(value)
    return _ne_compare(env, dtype.prop, column, value)


@ufunc.resolver(PgQueryBuilder, ForeignProperty, Date, str)
def ne(
    env: PgQueryBuilder,
    fpr: ForeignProperty,
    dtype: Date,
    value: str,
):
    table = env.get_joined_table(fpr)
    column = table.c[fpr.right.place]
    value = datetime.date.fromisoformat(value)
    return _ne_compare(env, dtype.prop, column, value)


@ufunc.resolver(PgQueryBuilder, Array, (object, type(None)), names=COMPARE)
def compare(env, op, dtype, value):
    return env.call(op, dtype.items.dtype, value)


@ufunc.resolver(PgQueryBuilder, Lower, str)
def ne(env, fn, value):
    column = _get_column_with_extra(env, fn.dtype.prop)
    column = sa.func.lower(column)
    return _ne_compare(env, fn.dtype.prop, column, value)


def _ne_compare(env: PgQueryBuilder, prop: Property, column, value):
    """Not equal operator is quite complicated thing and need explaining.

    If property is not defined within a list, just do `!=` comparison and be
    done with it.

    If property is in a list:

    - First check if there is at least one list item where field is not None
        (existance check).

    - Then check if there is no list items where field equals to given
        value.
    """

    if prop.list is None:
        return column != value

    main_table = env.backend.get_table(prop.model)
    list_table = env.backend.get_table(prop.list, TableType.LIST)

    # Check if at liest one value for field is defined
    subqry1 = (
        sa.select(
            [list_table.c._rid],
            distinct=list_table.c._rid,
        ).
        where(column != None).  # noqa
        alias()
    )
    env.from_ = env.from_.outerjoin(
        subqry1,
        main_table.c._id == subqry1.c._rid,
    )

    # Check if given value exists
    subqry2 = (
        sa.select(
            [list_table.c._rid],
            distinct=list_table.c._rid,
        ).
        where(column == value).
        alias()
    )
    env.from_ = env.from_.outerjoin(
        subqry2,
        main_table.c._id == subqry2.c._rid,
    )

    # If field exists and given value does not, then field is not equal to
    # value.
    return sa.and_(
        subqry1.c._rid != None,  # noqa
        subqry2.c._rid == None,
    )


FUNCS = [
    'lower',
    'upper',
]


@ufunc.resolver(PgQueryBuilder, Bind, names=FUNCS)
def func(env, name, field):
    prop = env.model.flatprops[field.name]
    return env.call(name, prop.dtype)


@ufunc.resolver(PgQueryBuilder, Bind)
def recurse(env, field):
    if field.name in env.model.leafprops:
        return Recurse([prop.dtype for prop in env.model.leafprops[field.name]])
    else:
        raise exceptions.FieldNotInResource(env.model, property=field.name)


@ufunc.resolver(PgQueryBuilder, Recurse, object, names=COMPARE)
def recurse(env, op, recurse, value):
    return env.call('or', [
        env.call(op, arg, value)
        for arg in recurse.args
    ])


@ufunc.resolver(PgQueryBuilder, Expr, name='any')
def any_(env, expr):
    args, kwargs = expr.resolve(env)
    op, field, *args = args
    if isinstance(op, Bind):
        op = op.name
    return env.call('or', [
        env.call(op, field, arg)
        for arg in args
    ])


@ufunc.resolver(PgQueryBuilder, Expr)
def sort(env, expr):
    args, kwargs = expr.resolve(env)
    env.sort = [
        env.call('sort', arg) for arg in args
    ]


@ufunc.resolver(PgQueryBuilder, Bind)
def sort(env, field):
    prop = _get_from_flatprops(env.model, field.name)
    return env.call('asc', prop.dtype)


@ufunc.resolver(PgQueryBuilder, DataType)
def sort(env, dtype):
    return env.call('asc', dtype)


@ufunc.resolver(PgQueryBuilder, Negative_)
def sort(env, field):
    prop = _get_from_flatprops(env.model, field.name)
    return env.call('desc', prop.dtype)


@ufunc.resolver(PgQueryBuilder, ForeignProperty)
def sort(env: PgQueryBuilder, fpr: ForeignProperty):
    return env.call('asc', fpr, fpr.right.dtype)


@ufunc.resolver(PgQueryBuilder, Positive)
def sort(env, sign):
    return env.call('asc', sign.arg)


@ufunc.resolver(PgQueryBuilder, Negative)
def sort(env, sign):
    return env.call('desc', sign.arg)


@ufunc.resolver(PgQueryBuilder, DataType)
def asc(env, dtype):
    column = _get_sort_column(env, dtype.prop)
    return column.asc()


@ufunc.resolver(PgQueryBuilder, ForeignProperty)
def asc(env: PgQueryBuilder, fpr: ForeignProperty):
    return env.call('asc', fpr, fpr.right.dtype)


@ufunc.resolver(PgQueryBuilder, ForeignProperty, DataType)
def asc(env: PgQueryBuilder, fpr: ForeignProperty, dtype: DataType):
    table = env.get_joined_table(fpr)
    column = table.c[fpr.right.place]
    return column.asc()


@ufunc.resolver(PgQueryBuilder, DataType)
def desc(env, dtype):
    column = _get_sort_column(env, dtype.prop)
    return column.desc()


@ufunc.resolver(PgQueryBuilder, ForeignProperty)
def desc(env: PgQueryBuilder, fpr: ForeignProperty):
    return env.call('desc', fpr, fpr.right.dtype)


@ufunc.resolver(PgQueryBuilder, ForeignProperty, DataType)
def desc(env: PgQueryBuilder, fpr: ForeignProperty, dtype: DataType):
    table = env.get_joined_table(fpr)
    column = table.c[fpr.right.place]
    return column.desc()


@ufunc.resolver(PgQueryBuilder, Array, names=['asc', 'desc'])
def sort(env, name, dtype: Array):
    return env.call(name, dtype.items.dtype)


def _get_column_with_extra(env: PgQueryBuilder, prop: Property):
    default_langs = env.context.get('config').languages
    column = env.backend.get_column(env.table, prop, langs=env.query_params.lang_priority, push=env.query_params.push, default_langs=default_langs)
    return column


def _get_sort_column(env: PgQueryBuilder, prop: Property):
    column = _get_column_with_extra(env, prop)

    if prop.list is None:
        return column

    main_table = env.table
    list_table = env.backend.get_table(prop.list, TableType.LIST)
    subqry = (
        sa.select(
            [list_table.c._rid, column.label('value')],
            distinct=list_table.c._rid,
        ).alias()
    )
    env.from_ = env.from_.outerjoin(
        subqry,
        main_table.c._id == subqry.c._rid,
    )
    return subqry.c.value


@ufunc.resolver(PgQueryBuilder, Bind)
def negative(env, field) -> Negative:
    if field.name in env.model.properties:
        prop = env.model.properties[field.name]
    else:
        raise FieldNotInResource(env.model, property=field.name)
    return Negative(prop.dtype)


@ufunc.resolver(PgQueryBuilder, Bind)
def positive(env, field) -> Positive:
    if field.name in env.model.properties:
        prop = env.model.properties[field.name]
    else:
        raise FieldNotInResource(env.model, property=field.name)
    return Positive(prop.dtype)


@ufunc.resolver(PgQueryBuilder, DataType)
def negative(env, dtype) -> Negative:
    return Negative(dtype)


@ufunc.resolver(PgQueryBuilder, ForeignProperty)
def negative(env: PgQueryBuilder, fpr: ForeignProperty) -> Negative:
    return Negative(fpr)


@ufunc.resolver(PgQueryBuilder, DataType)
def positive(env, dtype) -> Positive:
    return Positive(dtype)


@ufunc.resolver(PgQueryBuilder, ForeignProperty)
def positive(env: PgQueryBuilder, fpr: ForeignProperty) -> Positive:
    return Positive(fpr)<|MERGE_RESOLUTION|>--- conflicted
+++ resolved
@@ -119,7 +119,6 @@
                 ltable = self.joins[fpr.chain[-2].name]
             else:
                 ltable = self.backend.get_table(fpr.left.model)
-
             lrkey = self.backend.get_column(ltable, fpr.left)
             rmodel = fpr.right.model
 
@@ -134,11 +133,8 @@
             self.joins[fpr.name] = rtable
             self.from_ = self.from_.outerjoin(rtable, condition)
 
-            return self.joins[fpr.name]
-
-<<<<<<< HEAD
-    def get_joined_base_table(self, model: Model, prop: str, from_Fk = False):
-=======
+        return self.joins[fpr.name]
+
     def generate_backref_select(self, left: Property, right: Property, required_columns: List[Tuple[str, str]], aggregate: bool = False):
         select_columns = []
         group_by = []
@@ -235,8 +231,7 @@
             self.from_ = self.from_.outerjoin(selector, condition)
         return self.joins[fpr.name]
 
-    def get_joined_base_table(self, model: Model, prop: str):
->>>>>>> 5efe3528
+    def get_joined_base_table(self, model: Model, prop: str, from_Fk = False):
         inherit_model = model
         base_model = get_property_base_model(inherit_model, prop)
 
