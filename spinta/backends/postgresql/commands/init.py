import re
import sqlalchemy as sa

from sqlalchemy.dialects.postgresql import JSONB, UUID

from spinta import commands
from spinta.components import Context, Model
from spinta.manifests.components import Manifest
<<<<<<< HEAD
from spinta.types.datatype import DataType, PrimaryKey, Ref, BackRef
=======
from spinta.types.datatype import DataType, PrimaryKey, Ref
>>>>>>> 78b30969
from spinta.backends.constants import TableType
from spinta.backends.helpers import get_table_name
from spinta.backends.postgresql.constants import UNSUPPORTED_TYPES
from spinta.backends.postgresql.components import PostgreSQL
from spinta.backends.postgresql.helpers import get_pg_name
from spinta.backends.postgresql.helpers import get_column_name
from spinta.backends.postgresql.helpers.changes import get_changes_table
from spinta.manifests.tabular.helpers import split_by_uppercase


@commands.prepare.register(Context, PostgreSQL, Manifest)
def prepare(context: Context, backend: PostgreSQL, manifest: Manifest):
    # Prepare backend for models.
    for model in manifest.models.values():
        if model.backend and model.backend.name == backend.name:
            commands.prepare(context, backend, model)


@commands.prepare.register(Context, PostgreSQL, Model)
def prepare(context: Context, backend: PostgreSQL, model: Model):
    columns = []
    model_to_not_create = '' # if model of manifest has type array props
    for prop in model.properties.values():
        # FIXME: _revision should has its own type and on database column type
        #        should bet received from get_primary_key_type() command.
        if isinstance(prop.dtype, Ref):
            model_to_not_create += prop.name.capitalize()
        if (prop.name.startswith('_') or ('[]' in prop.name and prop.dtype.name == 'ref')) and prop.name not in ('_id', '_revision'):
            continue
        if isinstance(prop.dtype, BackRef):
            if not model.manifest.models.get(''.join([prop.dtype.model,
                                                         prop.dtype.prop.model.name.replace(model.ns.name + '/', '')])):
                column = commands.prepare(context, backend, prop)
            else:
                continue
        else:
            column = commands.prepare(context, backend, prop)
        if isinstance(column, list):
            columns.extend(column)
        elif column is not None:
            columns.append(column)
<<<<<<< HEAD
    if split_by_uppercase(model.name) and split_by_uppercase(model_to_not_create):
        if split_by_uppercase(model.name) == split_by_uppercase(model_to_not_create) or \
            split_by_uppercase(model.name) == sorted(split_by_uppercase(model_to_not_create)):
            return
=======

>>>>>>> 78b30969
    if model.unique:
        for val in model.unique:
            prop_list = []
            for prop in val:
                name = prop.name
                if isinstance(prop.dtype, Ref):
                    name = f'{name}.{prop.dtype.refprops[0].name}'
                prop_list.append(name)
            columns.append(sa.UniqueConstraint(*prop_list))
    # Create main table.
    main_table_name = get_pg_name(get_table_name(model))
    pkey_type = commands.get_primary_key_type(context, backend)
    main_table = sa.Table(
        main_table_name, backend.schema,
        sa.Column('_txn', pkey_type, index=True),
        sa.Column('_created', sa.DateTime),
        sa.Column('_updated', sa.DateTime),
        *columns,
    )
    backend.add_table(main_table, model)
    # Create changes table.
    changelog_table = get_changes_table(context, backend, model)
    backend.add_table(changelog_table, model, TableType.CHANGELOG)


@commands.prepare.register(Context, PostgreSQL, DataType)
def prepare(context: Context, backend: PostgreSQL, dtype: DataType):
    if dtype.name in UNSUPPORTED_TYPES:
        return
    prop = dtype.prop
    name = get_column_name(prop)
    types = {
        'string': sa.Text,
        'date': sa.Date,
        'time': sa.Time,
        'datetime': sa.DateTime,
        'integer': sa.Integer,
        'number': sa.Float,
        'boolean': sa.Boolean,
        'binary': sa.LargeBinary,
        'json': JSONB,
        'spatial': sa.Text,  # unsupported
        'image': sa.Text,  # unsupported
        'url': sa.String,
        'uri': sa.String,
        'denorm': sa.String,
    }

    if dtype.name not in types:
        raise Exception(
            f"Unknown type {dtype.name!r} for property {prop.place!r}."
        )
    column_type = types[dtype.name]
    nullable = not dtype.required
    return sa.Column(name, column_type, unique=dtype.unique, nullable=nullable)


@commands.get_primary_key_type.register()
def get_primary_key_type(context: Context, backend: PostgreSQL):
    return UUID()


@commands.prepare.register(Context, PostgreSQL, PrimaryKey)
def prepare(context: Context, backend: PostgreSQL, dtype: PrimaryKey):
    pkey_type = commands.get_primary_key_type(context, backend)
    if dtype.prop.model.base:
        return [
            sa.Column('_id', pkey_type, primary_key=True),
            sa.ForeignKeyConstraint(
                ['_id'], [f'{get_pg_name(get_table_name(dtype.prop.model.base.parent))}._id'],
                name=get_pg_name(f'fk_{dtype.prop.model.base.parent.name}_id'),
            )
        ]
    else:
        return sa.Column('_id', pkey_type, primary_key=True)<|MERGE_RESOLUTION|>--- conflicted
+++ resolved
@@ -6,11 +6,7 @@
 from spinta import commands
 from spinta.components import Context, Model
 from spinta.manifests.components import Manifest
-<<<<<<< HEAD
 from spinta.types.datatype import DataType, PrimaryKey, Ref, BackRef
-=======
-from spinta.types.datatype import DataType, PrimaryKey, Ref
->>>>>>> 78b30969
 from spinta.backends.constants import TableType
 from spinta.backends.helpers import get_table_name
 from spinta.backends.postgresql.constants import UNSUPPORTED_TYPES
@@ -52,14 +48,12 @@
             columns.extend(column)
         elif column is not None:
             columns.append(column)
-<<<<<<< HEAD
+
     if split_by_uppercase(model.name) and split_by_uppercase(model_to_not_create):
         if split_by_uppercase(model.name) == split_by_uppercase(model_to_not_create) or \
             split_by_uppercase(model.name) == sorted(split_by_uppercase(model_to_not_create)):
             return
-=======
 
->>>>>>> 78b30969
     if model.unique:
         for val in model.unique:
             prop_list = []
