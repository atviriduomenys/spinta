--- conflicted
+++ resolved
@@ -1368,13 +1368,6 @@
     return old_table_name, new_table_name
 
 
-<<<<<<< HEAD
-def create_table_migration(handler: MigrationHandler, table: sa.Table):
-    handler.add_action(ma.CreateTableMigrationAction(table.name, [*table.columns, *table.constraints]))
-    print("CALLED CREATE TABLE MIGRATION")
-    print(table.constraints)
-    print(table.indexes)
-=======
 def part_of_dataset(table_name: str, dataset: str, ignore_compression: bool = True) -> bool:
     if table_name.startswith(f"{dataset}/"):
         additional_check = table_name.replace(f"{dataset}/", "", 1)
@@ -1496,5 +1489,4 @@
     related_tables = {
         name: table for name, table in tables.items() if name == table_name or name.startswith(f"{table_name}/:")
     }
-    return dict(sorted(related_tables.items(), key=lambda item: rank_model_names(item[0])))
->>>>>>> f157e19c
+    return dict(sorted(related_tables.items(), key=lambda item: rank_model_names(item[0])))