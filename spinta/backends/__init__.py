from typing import AsyncIterator, Union, List, Dict, Optional

import base64
import contextlib
import datetime
import uuid
import typing

<<<<<<< HEAD
from spinta.types.datatype import DataType, DateTime, Date, Object, Array, String, File, PrimaryKey
from spinta.components import Context, Model, Property, Action, Node, DataItem
from spinta.commands import load_operator_value, prepare, dump, gen_object_id, is_object_id
=======
from spinta.types.datatype import DataType, DateTime, Date, Object, Array, String, File, Binary, Ref
from spinta.components import Context, Namespace, Model, Property, Action, Node, DataItem
from spinta.commands import load_operator_value, prepare, gen_object_id, is_object_id
>>>>>>> 84834c70
from spinta.types import dataset
from spinta.exceptions import ConflictingValue, NoItemRevision
from spinta.utils.schema import NotAvailable, NA
from spinta import commands
from spinta import exceptions

SelectTree = Optional[Dict[str, dict]]


class Backend:
    metadata = {
        'name': 'backend',
    }

    def __repr__(self):
        return (
            f'<{self.__class__.__module__}.{self.__class__.__name__}'
            f'(name={self.name!r}) at 0x{id(self):02x}>'
        )

    @contextlib.contextmanager
    def transaction(self):
        raise NotImplementedError


@prepare.register()
def prepare(context: Context, dtype: DataType, backend: Backend, value: object) -> object:
    # prepares value for data store
    # for simple types - loaded native values should work
    # otherwise - override for this command if necessary
    return value


@prepare.register()
def prepare(context: Context, dtype: Array, backend: Backend, value: list) -> list:
    # prepare array and it's items for datastore
    return [prepare(context, dtype.items.dtype, backend, v) for v in value]


@prepare.register()
def prepare(context: Context, dtype: Object, backend: Backend, value: dict) -> dict:
    # prepare objects and it's properties for datastore
    new_loaded_obj = {}
    for k, prop in dtype.properties.items():
        # only load value keys which are available in schema
        # FIXME: If k is not in value, then value should be NA. Do not skip a value
        if k in value:
            new_loaded_obj[k] = prepare(context, prop.dtype, backend, value[k])
    return new_loaded_obj


@prepare.register()
def prepare(context: Context, backend: Backend, prop: Property):
    return prepare(context, backend, prop.dtype)


@commands.simple_data_check.register()
def simple_data_check(
    context: Context,
    data: DataItem,
    model: (Model, dataset.Model),
    backend: Backend,
) -> None:
    simple_model_properties_check(context, data, model, backend)


@commands.simple_data_check.register()  # noqa
def simple_data_check(  # noqa
    context: Context,
    data: DataItem,
    prop: (Property, dataset.Property),
    backend: Backend,
) -> None:
    simple_data_check(
        context,
        data,
        prop.dtype,
        prop,
        backend,
        data.given[prop.name],
    )


def simple_model_properties_check(
    context: Context,
    data: DataItem,
    model: Model,
    backend: Backend,
) -> None:
    for name, prop in model.properties.items():
        # For datasets, property type is optional.
        # XXX: but I think, it should be mandatory.
        if prop.dtype is not None:
            if prop.backend.name == backend.name:
                backend_ = backend
            else:
                backend_ = prop.backend
            simple_data_check(
                context,
                data,
                prop.dtype,
                prop,
                backend_,
                data.given.get(name, NA),
            )


@commands.simple_data_check.register()  # noqa
def simple_data_check(  # noqa
    context: Context,
    data: DataItem,
    dtype: DataType,
    prop: Property,
    backend: Backend,
    value: object,
) -> None:
    check_type_value(dtype, value)

    updating = data.action in (Action.UPDATE, Action.PATCH)
    if updating and '_revision' not in data.given:
        raise NoItemRevision(prop)


@commands.simple_data_check.register()  # noqa
def simple_data_check(  # noqa
    context: Context,
    data: DataItem,
    dtype: DataType,
    prop: dataset.Property,
    backend: Backend,
    value: object,
) -> None:
    check_type_value(dtype, value)


@commands.complex_data_check.register()
def complex_data_check(
    context: Context,
    data: DataItem,
    model: Model,
    backend: Backend,
) -> None:
    _complex_data_check(context, data, model, backend)


@commands.complex_data_check.register()  # noqa
def complex_data_check(  # noqa
    context: Context,
    data: DataItem,
    model: dataset.Model,
    backend: Backend,
) -> None:
    _complex_data_check(context, data, model, backend)


def _complex_data_check(
    context: Context,
    data: DataItem,
    model: Model,
    backend: Backend,
) -> None:
    # XXX: Maybe Action.DELETE should also provide revision.
    updating = data.action in (Action.UPDATE, Action.PATCH)
    if updating and '_revision' not in data.given:
        raise NoItemRevision(model)

    if data.action in (Action.UPDATE, Action.PATCH, Action.DELETE):
        for k in ('_type', '_revision'):
            if k in data.given and data.saved[k] != data.given[k]:
                raise ConflictingValue(
                    model.properties[k],
                    given=data.given[k],
                    expected=data.saved[k],
                )

    complex_model_properties_check(context, model, backend, data)


def complex_model_properties_check(
    context: Context,
    model: Model,
    backend: Backend,
    data: DataItem,
) -> None:
    for name, prop in model.properties.items():
        # For datasets, property type is optional.
        # XXX: But I think, it should be mandatory.
        if prop.dtype is not None:
            given = data.given.get(name, NA)

            if prop.dtype.unique and given is not NA:
                commands.check_unique_constraint(
                    context,
                    data,
                    prop.dtype,
                    prop,
                    data.backend,
                    given,
                )
            complex_data_check(
                context,
                data,
                prop.dtype,
                prop,
                data.backend,
                data.given.get(name, NA),
            )


@complex_data_check.register()
def complex_data_check(
    context: Context,
    data: DataItem,
    dtype: DataType,
    prop: (Property, dataset.Property),
    backend: Backend,
    value: object,
):
    if data.action in (Action.UPDATE, Action.PATCH, Action.DELETE):
        for k in ('_type', '_revision'):
            if k in data.given and data.saved[k] != data.given[k]:
                raise ConflictingValue(
                    dtype,
                    given=data.given[k],
                    expected=data.saved[k],
                )


def check_type_value(dtype: DataType, value: object):
    if dtype.required and (value is None or value is NA):
        # FIXME: Raise a UserError
        raise Exception(f"{dtype.prop.name!r} is required for {dtype.prop.model.name!r}.")


@gen_object_id.register()
def gen_object_id(context: Context, backend: Backend, model: Node):
    return str(uuid.uuid4())


@is_object_id.register()
def is_object_id(context: Context, value: str):
    # Collect all available backend/model combinations.
    # TODO: this probably should be cached at load time to increase performance
    #       of object id lookup.
    # XXX: other option would be to implement two pass URL parsing, to get
    #      information about model, resource and dataset, and then call
    #      is_object_id directly with backend and model. That would be nice.
    store = context.get('store')
    candidates = set()
    for manifest in store.manifests.values():
        for model in manifest.objects.get('model', {}).values():
            candidates.add((model.backend.__class__, model.__class__))
        for dataset_ in manifest.objects.get('dataset', {}).values():
            for resource in dataset_.resources.values():
                for model in resource.models():
                    candidates.add((model.backend.__class__, model.__class__))

    # Currently all models use UUID, but dataset models use id generated from
    # other properties that form an unique id.
    for Backend, Model_ in candidates:
        backend = Backend()
        model = Model_()
        model.name = ''
        if is_object_id(context, backend, model, value):
            return True


@is_object_id.register()
def is_object_id(context: Context, backend: Backend, model: Model, value: str):
    try:
        return uuid.UUID(value).version == 4
    except ValueError:
        return False


@is_object_id.register()
def is_object_id(context: Context, backend: Backend, model: Model, value: object):
    # returns false if object id is non string.
    # strings are handled by other command
    return False


@is_object_id.register()
def is_object_id(context: Context, backend: type(None), model: Namespace, value: object):
    # Namespaces do not have object id.
    return False


@commands.prepare_data_for_response.register()
def prepare_data_for_response(  # noqa
    context: Context,
    action: Action,
    model: (Model, dataset.Model),
    backend: Backend,
    value: dict,
    *,
    select: typing.List[str] = None,
) -> dict:
    select = _apply_always_show_id(context, action, select)
    select = _flat_select_to_nested(select)
    return {
        prop.name: commands.prepare_dtype_for_response(
            context,
            backend,
            model,
            prop.dtype,
            val,
            select=sel,
        )
        for prop, val, sel in _select_model_props(
            model,
            value,
            select,
            ['_type', '_id', '_revision'],
        )
    }


@commands.prepare_data_for_response.register()
def prepare_data_for_response(  # noqa
    context: Context,
    action: Action,
    dtype: Object,
    backend: Backend,
    value: dict,
    *,
    select: typing.List[str] = None,
) -> dict:
    select = _flat_select_to_nested(select)
    return {
        prop.name: commands.prepare_dtype_for_response(
            context,
            backend,
            prop.model,
            prop.dtype,
            value,
            select=select,
        )
        for prop, value, select in _select_prop_props(
            dtype.prop,
            value,
            select,
            ['_type', '_revision'],
        )
    }


def _apply_always_show_id(
    context: Context,
    action: Action,
    select: Optional[List[str]],
) -> Optional[List[str]]:
    if action in (Action.GETALL, Action.SEARCH):
        config = context.get('config')
        if config.always_show_id:
            if select is None:
                return ['_id']
            elif '_id' not in select:
                return ['_id'] + select
    return select


<<<<<<< HEAD
@load_operator_value.register()
def load_operator_value(context: Context, backend: Backend, dtype: DataType, value: object, *, query_params: dict):
    operator = query_params['name']
    # XXX: That is probably not a very reliable way of getting original operator
    #      name. Maybe at least this should be documented some how.
    operator_name = query_params.get('origin', operator)
    if operator in ('startswith', 'contains') and not isinstance(dtype, (String, PrimaryKey)):
        raise exceptions.InvalidOperandValue(dtype, operator=operator_name)
    if operator in ('gt', 'ge', 'lt', 'le') and isinstance(dtype, String):
        raise exceptions.InvalidOperandValue(dtype, operator=operator_name)
=======
def _select_model_props(
    model: Union[Model, dataset.Model],
    value: dict,
    select: SelectTree,
    reserved: List[str],
):
    yield from _select_props(
        reserved,
        model.properties,
        value,
        select,
    )
    yield from _select_props(
        value.keys(),
        model.properties,
        value,
        select,
        reserved=False,
    )
>>>>>>> 84834c70


def _select_prop_props(
    prop: Union[Property, dataset.Property],
    value: dict,
    select: SelectTree,
    reserved: List[str],
):
    yield from _select_props(
        reserved,
        prop.model.properties,
        value,
        select,
    )
    if prop.name in value:
        yield from _select_props(
            value[prop.name].keys(),
            prop.dtype.properties,
            value[prop.name],
            select,
        )


def _select_props(
    keys: List[str],
    props: Dict[str, Union[Property, dataset.Property]],
    value: dict,
    select: SelectTree,
    *,
    reserved: bool = True,
):
    for k in keys:
        if reserved is False and k.startswith('_'):
            continue

        if k not in value:
            continue

        if select is None:
            sel = None
        elif '*' in select:
            sel = select['*']
        elif k in select:
            sel = select[k]
        else:
            continue

        sel = sel or {'*': {}}

        prop = props[k]
        if prop.hidden:
            continue

        yield prop, value[k], sel


def _flat_select_to_nested(select: Optional[List[str]]) -> SelectTree:
    """
    >>> _flat_select_to_nested(None)

    >>> _flat_select_to_nested(['foo.bar'])
    {'foo': {'bar': {}}}

    """
    if select is None:
        return None

    res = {}
    for v in select:
        names = v.split('.')
        vref = res
        for name in names:
            if name not in vref:
                vref[name] = {}
            vref = vref[name]

    return res


@commands.prepare_dtype_for_response.register()
def prepare_dtype_for_response(  # noqa
    context: Context,
    backend: Backend,
    model: (Model, dataset.Model),
    dtype: DataType,
    value: object,
    *,
    select: dict = None,
):
    assert isinstance(value, (str, int, float, bool, type(None))), (
        f"prepare_dtype_for_response must return only primitive, json "
        f"serializable types, {type(value)} is not a primitive data type, "
        f"model={model!r}, dtype={dtype!r}"
    )
    return value


@commands.prepare_dtype_for_response.register()
def prepare_dtype_for_response(  # noqa
    context: Context,
    backend: Backend,
    model: (Model, dataset.Model),
    dtype: DataType,
    value: NotAvailable,
    *,
    select: dict = None,
):
    return dtype.prop.default


@commands.prepare_dtype_for_response.register()
def prepare_dtype_for_response(  # noqa
    context: Context,
    backend: Backend,
    model: (Model, dataset.Model),
    dtype: File,
    value: NotAvailable,
    *,
    select: dict = None,
):
    return {
        '_id': None,
        '_content_type': None,
    }


@commands.prepare_dtype_for_response.register()
def prepare_dtype_for_response(  # noqa
    context: Context,
    backend: Backend,
    model: (Model, dataset.Model),
    dtype: File,
    value: dict,
    *,
    select: dict = None,
):
    return {
        '_id': value.get('_id'),
        '_content_type': value.get('_content_type'),
    }


@commands.prepare_dtype_for_response.register()
def prepare_dtype_for_response(  # noqa
    context: Context,
    backend: Backend,
    model: (Model, dataset.Model),
    dtype: DateTime,
    value: datetime.datetime,
    *,
    select: dict = None,
):
    return value.isoformat()


@commands.prepare_dtype_for_response.register()
def prepare_dtype_for_response(  # noqa
    context: Context,
    backend: Backend,
    model: (Model, dataset.Model),
    dtype: Date,
    value: datetime.date,
    *,
    select: dict = None,
):
    if isinstance(value, datetime.datetime):
        return value.date().isoformat()
    else:
        return value.isoformat()


@commands.prepare_dtype_for_response.register()
def prepare_dtype_for_response(  # noqa
    context: Context,
    backend: Backend,
    model: (Model, dataset.Model),
    dtype: Binary,
    value: bytes,
    *,
    select: dict = None,
):
    return base64.b64encode(value).decode('ascii')


@commands.prepare_dtype_for_response.register()
def prepare_dtype_for_response(  # noqa
    context: Context,
    backend: Backend,
    model: (Model, dataset.Model),
    dtype: Ref,
    value: dict,
    *,
    select: dict = None,
):
    return value


@commands.prepare_dtype_for_response.register()
def prepare_dtype_for_response(  # noqa
    context: Context,
    backend: Backend,
    model: (Model, dataset.Model),
    dtype: Ref,
    value: str,
    *,
    select: dict = None,
):
    # FIXME: Backend should never return references as strings! References
    #        should always be dicts.
    return {'_id': value}


@commands.prepare_dtype_for_response.register()
def prepare_dtype_for_response(  # noqa
    context: Context,
    backend: Backend,
    model: (Model, dataset.Model),
    dtype: Object,
    value: dict,
    *,
    select: dict = None,
):
    return {
        prop.name: commands.prepare_dtype_for_response(
            context,
            backend,
            model,
            prop.dtype,
            val,
            select=sel,
        )
        for prop, val, sel in _select_props(
            value.keys(),
            dtype.properties,
            value,
            select,
        )
    }


@commands.prepare_dtype_for_response.register()
def prepare_dtype_for_response(  # noqa
    context: Context,
    backend: Backend,
    model: (Model, dataset.Model),
    dtype: Array,
    value: list,
    *,
    select: dict = None,
):
    return [
        commands.prepare_dtype_for_response(
            context,
            backend,
            model,
            dtype.items.dtype,
            v,
            select=select,
        )
        for v in value
    ]


@commands.prepare_dtype_for_response.register()
def prepare_dtype_for_response(  # noqa
    context: Context,
    backend: Backend,
    model: (Model, dataset.Model),
    dtype: Array,
    value: type(None),
    *,
    select: dict = None,
):
    return []


@commands.unload_backend.register()
def unload_backend(context: Context, backend: Backend):
    pass


@load_operator_value.register()
def load_operator_value(context: Context, backend: Backend, dtype: DataType, value: object, *, query_params: dict):
    operator = query_params['name']
    # XXX: That is probably not a very reliable way of getting original operator
    #      name. Maybe at least this should be documented some how.
    operator_name = query_params.get('origin', operator)
    if operator in ('startswith', 'contains') and not isinstance(dtype, String):
        raise exceptions.InvalidOperandValue(dtype, operator=operator_name)
    if operator in ('gt', 'ge', 'lt', 'le') and isinstance(dtype, String):
        raise exceptions.InvalidOperandValue(dtype, operator=operator_name)


@commands.make_json_serializable.register()
def make_json_serializable(model: Model, value: dict) -> dict:
    return commands.make_json_serializable[Object, dict](model, value)


@commands.make_json_serializable.register()  # noqa
def make_json_serializable(dtype: DataType, value: object):  # noqa
    return value


@commands.make_json_serializable.register()  # noqa
def make_json_serializable(dtype: DateTime, value: datetime.datetime):  # noqa
    return value.isoformat()


@commands.make_json_serializable.register()  # noqa
def make_json_serializable(dtype: Date, value: datetime.date):  # noqa
    return value.isoformat()


@commands.make_json_serializable.register()  # noqa
def make_json_serializable(dtype: Date, value: datetime.datetime):  # noqa
    return value.date().isoformat()


def _get_json_serializable_props(dtype: Object, value: dict):
    for k, v in value.items():
        if k in dtype.properties:
            yield dtype.properties[k], v
        else:
            Exception(f"Unknown {k} key in {dtype!r} object.")


@commands.make_json_serializable.register()  # noqa
def make_json_serializable(dtype: Object, value: dict):  # noqa
    return {
        prop.name: commands.make_json_serializable(prop.dtype, v)
        for prop, v in _get_json_serializable_props(dtype, value)
    }


@commands.make_json_serializable.register()  # noqa
def make_json_serializable(dtype: Array, value: list):  # noqa
    return [make_json_serializable(dtype.items.dtype, v) for v in value]


@commands.update.register()
def update(
    context: Context,
    prop: (Property, dataset.Property),
    dtype: DataType,
    backend: Backend,
    *,
    dstream: AsyncIterator[DataItem],
    stop_on_error: bool = True,
):
    return commands.update(
        context, prop.model, prop.model.backend,
        dstream=dstream,
        stop_on_error=stop_on_error,
    )


@commands.patch.register()
def patch(
    context: Context,
    prop: (Property, dataset.Property),
    dtype: DataType,
    backend: Backend,
    *,
    dstream: AsyncIterator[DataItem],
    stop_on_error: bool = True,
):
    return commands.update(
        context, prop.model, prop.model.backend,
        dstream=dstream,
        stop_on_error=stop_on_error,
    )


@commands.delete.register()
def delete(
    context: Context,
    prop: (Property, dataset.Property),
    dtype: DataType,
    backend: Backend,
    *,
    dstream: AsyncIterator[DataItem],
    stop_on_error: bool = True,
):
    dstream = _prepare_property_for_delete(prop, dstream)
    return commands.update(
        context, prop.model, prop.model.backend,
        dstream=dstream,
        stop_on_error=stop_on_error,
    )


async def _prepare_property_for_delete(
    prop: Union[Property, dataset.Property],
    dstream: AsyncIterator[DataItem],
) -> AsyncIterator[DataItem]:
    async for data in dstream:
        if data.patch:
            data.patch = {
                **{k: v for k, v in data.patch.items() if k.startswith('_')},
                prop.name: None,
            }
        yield data


@commands.cast_backend_to_python.register()
def cast_backend_to_python(  # noqa
    context: Context,
    model: (Model, dataset.Model),
    backend: Backend,
    data: dict,
) -> dict:
    return {
        k: commands.cast_backend_to_python(
            context,
            model.properties[k].dtype,
            backend,
            v,
        ) if k in model.properties else v
        for k, v in data.items()
    }


@commands.cast_backend_to_python.register()
def cast_backend_to_python(  # noqa
    context: Context,
    prop: (Property, dataset.Property),
    backend: Backend,
    data: object,
) -> dict:
    return commands.cast_backend_to_python(context, prop.dtype, backend, data)


@commands.cast_backend_to_python.register()
def cast_backend_to_python(  # noqa
    context: Context,
    dtype: DataType,
    backend: Backend,
    data: object,
) -> dict:
    return data


@commands.cast_backend_to_python.register()
def cast_backend_to_python(  # noqa
    context: Context,
    dtype: Object,
    backend: Backend,
    data: dict,
) -> dict:
    return {
        k: commands.cast_backend_to_python(
            context,
            dtype.properties[k].dtype,
            backend,
            v,
        ) if k in dtype.properties else v
        for k, v in data.items()
    }


@commands.cast_backend_to_python.register()
def cast_backend_to_python(  # noqa
    context: Context,
    dtype: Array,
    backend: Backend,
    data: list,
) -> dict:
    return [
        commands.cast_backend_to_python(
            context,
            dtype.items.dtype,
            backend,
            v,
        )
        for v in data
    ]


@commands.cast_backend_to_python.register()
def cast_backend_to_python(  # noqa
    context: Context,
    dtype: Binary,
    backend: Backend,
    data: str,
) -> dict:
    return base64.b64decode(data)<|MERGE_RESOLUTION|>--- conflicted
+++ resolved
@@ -6,15 +6,9 @@
 import uuid
 import typing
 
-<<<<<<< HEAD
-from spinta.types.datatype import DataType, DateTime, Date, Object, Array, String, File, PrimaryKey
-from spinta.components import Context, Model, Property, Action, Node, DataItem
-from spinta.commands import load_operator_value, prepare, dump, gen_object_id, is_object_id
-=======
-from spinta.types.datatype import DataType, DateTime, Date, Object, Array, String, File, Binary, Ref
+from spinta.types.datatype import DataType, DateTime, Date, Object, Array, String, File, PrimaryKey, Binary, Ref
 from spinta.components import Context, Namespace, Model, Property, Action, Node, DataItem
 from spinta.commands import load_operator_value, prepare, gen_object_id, is_object_id
->>>>>>> 84834c70
 from spinta.types import dataset
 from spinta.exceptions import ConflictingValue, NoItemRevision
 from spinta.utils.schema import NotAvailable, NA
@@ -377,18 +371,6 @@
     return select
 
 
-<<<<<<< HEAD
-@load_operator_value.register()
-def load_operator_value(context: Context, backend: Backend, dtype: DataType, value: object, *, query_params: dict):
-    operator = query_params['name']
-    # XXX: That is probably not a very reliable way of getting original operator
-    #      name. Maybe at least this should be documented some how.
-    operator_name = query_params.get('origin', operator)
-    if operator in ('startswith', 'contains') and not isinstance(dtype, (String, PrimaryKey)):
-        raise exceptions.InvalidOperandValue(dtype, operator=operator_name)
-    if operator in ('gt', 'ge', 'lt', 'le') and isinstance(dtype, String):
-        raise exceptions.InvalidOperandValue(dtype, operator=operator_name)
-=======
 def _select_model_props(
     model: Union[Model, dataset.Model],
     value: dict,
@@ -408,7 +390,6 @@
         select,
         reserved=False,
     )
->>>>>>> 84834c70
 
 
 def _select_prop_props(
@@ -696,7 +677,7 @@
     # XXX: That is probably not a very reliable way of getting original operator
     #      name. Maybe at least this should be documented some how.
     operator_name = query_params.get('origin', operator)
-    if operator in ('startswith', 'contains') and not isinstance(dtype, String):
+    if operator in ('startswith', 'contains') and not isinstance(dtype, (String, PrimaryKey)):
         raise exceptions.InvalidOperandValue(dtype, operator=operator_name)
     if operator in ('gt', 'ge', 'lt', 'le') and isinstance(dtype, String):
         raise exceptions.InvalidOperandValue(dtype, operator=operator_name)
