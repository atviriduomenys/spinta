import base64
import datetime
import decimal
import pathlib
import uuid
import dateutil
from typing import Any
from typing import AsyncIterator
from typing import Dict
from typing import Iterable
from typing import List
from typing import Optional

import shapely.geometry.base
from shapely import wkt

from spinta import commands
from spinta import exceptions
from spinta.backends.components import Backend
from spinta.backends.components import SelectTree
from spinta.backends.helpers import get_model_reserved_props
from spinta.backends.helpers import select_keys
from spinta.backends.helpers import select_props
from spinta.backends.helpers import check_unknown_props
from spinta.backends.helpers import flat_select_to_nested
from spinta.backends.helpers import select_model_props
from spinta.backends.helpers import get_select_prop_names
from spinta.commands import gen_object_id
from spinta.commands import is_object_id
from spinta.commands import load_operator_value
from spinta.commands import prepare
from spinta.components import Action, UrlParams
from spinta.components import Context
from spinta.components import DataItem
from spinta.components import Model
from spinta.components import Namespace
from spinta.components import Node
from spinta.components import Property
from spinta.exceptions import ConflictingValue, RequiredProperty, LangNotDeclared, TooManyLangsGiven, \
    UnableToDetermineRequiredLang
from spinta.exceptions import NoItemRevision
from spinta.formats.components import Format
from spinta.types.datatype import Array, ExternalRef, Denorm, Inherit, PageType, BackRef, ArrayBackRef, Integer, Boolean
from spinta.types.datatype import Binary
from spinta.types.datatype import DataType
from spinta.types.datatype import Date
from spinta.types.datatype import Time
from spinta.types.datatype import DateTime
from spinta.types.datatype import File
from spinta.types.datatype import JSON
from spinta.types.datatype import Number
from spinta.types.datatype import Object
from spinta.types.datatype import PrimaryKey
from spinta.types.datatype import Ref
from spinta.types.datatype import String
from spinta.types.geometry.components import Geometry
from spinta.utils.config import asbool
from spinta.utils.data import take
from spinta.utils.encoding import encode_page_values
from spinta.utils.nestedstruct import flatten_value
from spinta.utils.schema import NA
from spinta.utils.schema import NotAvailable
from spinta.types.text.components import Text
from spinta.exceptions import UserError
from spinta.utils.errors import report_error


@commands.prepare_for_write.register(Context, Model, Backend, dict)
def prepare_for_write(
    context: Context,
    model: Model,
    backend: Backend,
    patch: Dict[str, Any],
    *,
    action: Action,
    params: UrlParams = None
) -> dict:
    # prepares model's data for storing in a backend
    backend = model.backend
    result = {}
    for name, value in patch.items():
        if not name.startswith('_'):
            prop = model.properties[name]
            if params:
                value = commands.prepare_for_write(context, prop.dtype, backend, value, params)
            else:
                value = commands.prepare_for_write(context, prop.dtype, backend, value)
        result[name] = value
    return result


@commands.prepare_for_write.register(Context, Property, Backend, object)
def prepare_for_write(
    context: Context,
    prop: Property,
    backend: Backend,
    value: Any,
    *,
    action: Action,
    params: UrlParams = None
) -> Any:
    if prop.name in value:
        value[prop.name] = commands.prepare_for_write(
            context,
            prop.dtype,
            prop.dtype.backend,
            value[prop.name],
            params
        )
    return value


@commands.prepare_for_write.register(Context, DataType, Backend, object, UrlParams)
def prepare_for_write(
    context: Context,
    dtype: DataType,
    backend: Backend,
    value: Any,
    params: UrlParams
) -> Any:
    executor = commands.prepare_for_write[Context, type(dtype), type(backend), type(value)]
    result = executor(context, dtype, backend, value)
    return result


@commands.prepare_for_write.register(Context, DataType, Backend, object)
def prepare_for_write(
    context: Context,
    dtype: DataType,
    backend: Backend,
    value: Any,
) -> Any:
    # prepares value for data store
    # for simple types - loaded native values should work
    # otherwise - override for this command if necessary
    return value


@commands.prepare_for_write.register(Context, Array, Backend, list)
def prepare_for_write(
    context: Context,
    dtype: Array,
    backend: Backend,
    value: List[Any],
) -> List[Any]:
    # prepare array and it's items for datastore
    return [
        commands.prepare_for_write(context, dtype.items.dtype, backend, v)
        for v in value
    ]


@commands.prepare_for_write.register(Context, Object, Backend, dict)
def prepare_for_write(
    context: Context,
    dtype: Object,
    backend: Backend,
    value: Dict[str, Any],
) -> Dict[str, Any]:
    # prepare objects and it's properties for datastore
    prepped = {}
    for k, v in value.items():
        prop = dtype.properties[k]
        prepped[k] = commands.prepare_for_write(context, prop.dtype, backend, v)
    return prepped


@commands.prepare_for_write.register(Context, Text, Backend, str, UrlParams)
def prepare_for_write(
    context: Context,
    dtype: Text,
    backend: Backend,
    value: str,
    params: UrlParams
) -> Any:
    default_langs = context.get('config').languages
    preferred_lang = None
    # First Step: Check Content-Language if lang exists in the property
    if params.content_langs:
        if len(params.content_langs) > 1:
            raise TooManyLangsGiven(dtype, amount=len(params.content_langs))

        if params.content_langs[0] not in dtype.langs:
            raise LangNotDeclared(dtype, lang=params.content_langs[0])

        preferred_lang = dtype.langs[params.content_langs[0]]

    # Second Step: if Content-Language not given check default languages
    if not preferred_lang:
        for lang in default_langs:
            if lang in dtype.langs:
                preferred_lang = dtype.langs[lang]
                break

    # Third Step: if Content-Language and default language does not exist, check for C language (unknown)
    if not preferred_lang:
        if dtype.prop.level and dtype.prop.level <= 3 and 'C' in dtype.langs:
            preferred_lang = dtype.langs['C']

    # Fourth Step: if nothing works raise Exception that language was not determined
    if not preferred_lang:
        raise UnableToDetermineRequiredLang()

    value = {preferred_lang.name: value}
    executor = commands.prepare_for_write[Context, Text, type(backend), dict]
    result = executor(context, dtype, backend, value)
    return result


@prepare.register(Context, Backend, Property)
def prepare(context: Context, backend: Backend, prop: Property):
    return prepare(context, backend, prop.dtype)


@commands.simple_data_check.register(Context, DataItem, Model, Backend)
def simple_data_check(
    context: Context,
    data: DataItem,
    model: Model,
    backend: Backend,
) -> None:
    simple_model_properties_check(context, data, model, backend)


@commands.simple_data_check.register(Context, DataItem, Property, Backend)
def simple_data_check(
    context: Context,
    data: DataItem,
    prop: Property,
    backend: Backend,
) -> None:
    simple_data_check(
        context,
        data,
        prop.dtype,
        prop,
        backend,
        data.given[prop.name],
    )


def simple_model_properties_check(
    context: Context,
    data: DataItem,
    model: Model,
    backend: Backend,
) -> None:
    for name, prop in model.properties.items():
        simple_data_check(
            context,
            data,
            prop.dtype,
            prop,
            prop.dtype.backend,
            data.given.get(name, NA),
        )


@commands.simple_data_check.register(Context, DataItem, DataType, Property, Backend, object)
def simple_data_check(
    context: Context,
    data: DataItem,
    dtype: DataType,
    prop: Property,
    backend: Backend,
    value: object,
) -> None:
    if data.action in (
        Action.UPDATE,
        Action.INSERT,
        Action.PATCH,
        Action.UPSERT
    ):
        check_type_value(dtype, value, data.action)

    # Action.DELETE is ignore for qvarn compatibility reasons.
    # XXX: make `spinta` check for revision on Action.DELETE,
    #      implementers can override this command as they please.
    updating = data.action in (Action.UPDATE, Action.PATCH)
    if updating and '_revision' not in data.given:
        raise NoItemRevision(prop)


@commands.simple_data_check.register(Context, DataItem, Object, Property, Backend, dict)
def simple_data_check(
    context: Context,
    data: DataItem,
    dtype: Object,
    prop: Property,
    backend: Backend,
    value: Dict[str, Any],
) -> None:
    for prop in dtype.properties.values():
        v = value.get(prop.name, NA)
        simple_data_check(context, data, prop.dtype, prop, prop.dtype.backend, v)


@commands.simple_data_check.register(Context, DataItem, Object, Property, Backend, dict)
def simple_data_check(
    context: Context,
    data: DataItem,
    dtype: Object,
    prop: Property,
    backend: Backend,
    value: Dict[str, Any],
) -> None:
    for prop in dtype.properties.values():
        v = value.get(prop.name, NA)
        simple_data_check(context, data, prop.dtype, prop, prop.dtype.backend, v)


@commands.simple_data_check.register(Context, DataItem, Text, Property, Backend, dict)
def simple_data_check(
    context: Context,
    data: DataItem,
    dtype: Text,
    prop: Property,
    backend: Backend,
    value: dict,
) -> None:
    langs = dtype.langs
    for lang, val in value.items():
        if lang not in langs:
            raise LangNotDeclared(dtype, lang=lang)


@commands.simple_data_check.register(Context, DataItem, ExternalRef, Property, Backend, dict)
def simple_data_check(
    context: Context,
    data: DataItem,
    dtype: ExternalRef,
    prop: Property,
    backend: Backend,
    value: dict,
) -> None:
    denorm_prop_keys = [
        p.name.split('.', maxsplit=1)[-1]
        for p in prop.model.properties.values() if (
            isinstance(p.dtype, Denorm) and
            p.name.split('.')[0] == prop.name
        )
    ]
    if dtype.model.given.pkeys or dtype.explicit:
        allowed_keys = [prop.name for prop in dtype.refprops]
    else:
        allowed_keys = ['_id']
    allowed_keys.extend(denorm_prop_keys)
    value = flatten_value(value)
    for key in value.keys():
        if key not in allowed_keys:
            raise exceptions.FieldNotInResource(prop, property=key)


@commands.simple_data_check.register(Context, DataItem, Ref, Property, Backend, object)
def simple_data_check(
    context: Context,
    data: DataItem,
    dtype: Ref,
    prop: Property,
    backend: Backend,
    value: object,
) -> None:
    if value and not isinstance(value, dict):
        raise exceptions.InvalidRefValue(prop, value=value)


@commands.simple_data_check.register(Context, DataItem, Inherit, Property, Backend, object)
def simple_data_check(
    context: Context,
    data: DataItem,
    dtype: Inherit,
    prop: Property,
    backend: Backend,
    value: object,
) -> None:
    if prop.name in data.given.keys():
        raise exceptions.NotImplementedFeature(prop, feature="Ability to indirectly modify base parameters")


<<<<<<< HEAD
=======
@commands.simple_data_check.register(Context, DataItem, BackRef, Property, Backend, object)
def simple_data_check(
    context: Context,
    data: DataItem,
    dtype: BackRef,
    prop: Property,
    backend: Backend,
    value: object,
) -> None:
    if value is not NA:
        raise exceptions.CannotModifyBackRefProp(dtype)


>>>>>>> 5efe3528
@commands.complex_data_check.register(Context, DataItem, Model, Backend)
def complex_data_check(
    context: Context,
    data: DataItem,
    model: Model,
    backend: Backend,
) -> None:
    # XXX: Maybe Action.DELETE should also provide revision.
    updating = data.action in (Action.UPDATE, Action.PATCH)
    if updating and '_revision' not in data.given:
        raise NoItemRevision(model)

    if data.action in (Action.UPDATE, Action.PATCH, Action.DELETE):
        for k in ('_type', '_revision'):
            if k in data.given and data.saved[k] != data.given[k]:
                raise ConflictingValue(
                    model.properties[k],
                    given=data.given[k],
                    expected=data.saved[k],
                )

    complex_model_properties_check(context, model, backend, data)


def complex_model_properties_check(
    context: Context,
    model: Model,
    backend: Backend,
    data: DataItem,
) -> None:
    for name, prop in model.properties.items():
        # For datasets, property type is optional.
        # XXX: But I think, it should be mandatory.
        if prop.dtype is not None:
            given = data.given.get(name, NA)

            if prop.dtype.unique and given is not NA:
                commands.check_unique_constraint(
                    context,
                    data,
                    prop.dtype,
                    prop,
                    data.backend,
                    given,
                )
            complex_data_check(
                context,
                data,
                prop.dtype,
                prop,
                data.backend,
                given,
            )


@complex_data_check.register(Context, DataItem, DataType, Property, Backend, object)
def complex_data_check(
    context: Context,
    data: DataItem,
    dtype: DataType,
    prop: Property,
    backend: Backend,
    value: object,
):
    if data.action in (Action.UPDATE, Action.PATCH, Action.DELETE):
        for k in ('_type', '_revision'):
            if k in data.given and data.saved[k] != data.given[k]:
                raise ConflictingValue(
                    dtype,
                    given=data.given[k],
                    expected=data.saved[k],
                )


def check_type_value(dtype: DataType, value: object, action: Action):
    if dtype.required and (
        (action == Action.PATCH and value is None) or
        (action != Action.PATCH and (value is None or value is NA))
    ):
        raise RequiredProperty(dtype.prop)


@gen_object_id.register(Context, Backend, Node)
def gen_object_id(context: Context, backend: Backend, model: Node):
    return str(uuid.uuid4())


@is_object_id.register(Context, str)
def is_object_id(context: Context, value: str):
    # Collect all available backend/model combinations.
    # TODO: this probably should be cached at load time to increase performance
    #       of object id lookup.
    # XXX: other option would be to implement two pass URL parsing, to get
    #      information about model, and then call is_object_id directly with
    #      backend and model. That would be nice.
    store = context.get('store')
    candidates = set()
    manifest = store.manifest
    for model in manifest.objects.get('model', {}).values():
        candidates.add((model.backend.__class__, model.__class__))

    # Currently all models use UUID, but dataset models use id generated from
    # other properties that form an unique id.
    for Backend_, Model_ in candidates:
        backend = Backend_()
        model = Model_()
        model.name = ''
        if is_object_id(context, backend, model, value):
            return True


@is_object_id.register(Context, Backend, Model, str)
def is_object_id(context: Context, backend: Backend, model: Model, value: str):
    try:
        return uuid.UUID(value).version == 4
    except ValueError:
        return False


@is_object_id.register(Context, Backend, Model, object)
def is_object_id(context: Context, backend: Backend, model: Model, value: object):
    # returns false if object id is non string.
    # strings are handled by other command
    return False


@is_object_id.register(Context, type(None), Namespace, object)
def is_object_id(context: Context, backend: type(None), model: Namespace, value: object):
    # Namespaces do not have object id.
    return False


@commands.prepare_data_for_response.register(Context, Namespace, Format, dict)
def prepare_data_for_response(
    context: Context,
    ns: Namespace,
    fmt: Format,
    value: dict,
    *,
    action: Action,
    select: SelectTree,
    prop_names: List[str],
) -> dict:
    return {
        prop.name: commands.prepare_dtype_for_response(
            context,
            fmt,
            prop.dtype,
            val,
            data=value,
            action=action,
            select=sel,
        )
        for prop, val, sel in select_model_props(
            ns.manifest.models['_ns'],
            prop_names,
            value,
            select,
            reserved=['_id'],
        )
    }


@commands.prepare_data_for_response.register(Context, Model, Format, dict)
def prepare_data_for_response(
    context: Context,
    model: Model,
    fmt: Format,
    value: dict,
    *,
    action: Action,
    select: SelectTree,
    prop_names: List[str],
) -> dict:
    return {
        prop.name: commands.prepare_dtype_for_response(
            context,
            fmt,
            prop.dtype,
            val,
            data=value,
            action=action,
            select=sel,
        )
        for prop, val, sel in select_model_props(
            model,
            prop_names,
            value,
            select,
            get_model_reserved_props(action, model),
        )
    }


@commands.prepare_data_for_response.register(Context, Object, Format, dict)
def prepare_data_for_response(
    context: Context,
    dtype: Object,
    fmt: Format,
    value: dict,
    *,
    action: Action,
    select: List[str] = None,
) -> dict:
    select = flat_select_to_nested(select)
    return {
        prop.name: commands.prepare_dtype_for_response(
            context,
            fmt,
            prop.dtype,
            value,
            data=value,
            action=action,
            select=select,
        )
        for prop, value, select in _select_prop_props(
            dtype,
            value,
            select,
            ['_type', '_revision'],
        )
    }


@commands.prepare_data_for_response.register(Context, File, Format, dict)
def prepare_data_for_response(
    context: Context,
    dtype: File,
    fmt: Format,
    value: dict,
    *,
    action: Action,
    select: List[str] = None,
    property_: Property = None,
) -> dict:
    prop = dtype.prop
    reserved = ['_type', '_revision']

    if prop.name in value and value[prop.name]:
        check_unknown_props(prop, select, set(reserved) | set(value[prop.name]))
    else:
        check_unknown_props(prop, select, set(reserved))

    if prop.name in value and value[prop.name]:
        data = commands.prepare_dtype_for_response(
            context,
            fmt,
            prop.dtype,
            value[prop.name],
            data=value,
            action=action,
            select=select,
        )
    else:
        data = {}

    for key, val, sel in select_keys(reserved, value, select):
        data[key] = val

    return data


def _select_prop_props(
    dtype: Object,
    value: dict,
    select: SelectTree,
    reserved: List[str],
):
    prop = dtype.prop
    if prop.name in value:
        check_unknown_props(prop, select, set(reserved) | set(value[prop.name]))
    else:
        check_unknown_props(prop, select, set(reserved))
    yield from select_props(
        prop,
        reserved,
        prop.model.properties,
        value,
        select,
    )
    if prop.name in value:
        yield from select_props(
            prop,
            value[prop.name].keys(),
            dtype.properties,
            value[prop.name],
            select,
        )


@commands.prepare_dtype_for_response.register(Context, Format, DataType, object)
def prepare_dtype_for_response(
    context: Context,
    fmt: Format,
    dtype: DataType,
    value: Any,
    *,
    data: Dict[str, Any],
    action: Action,
    select: dict = None,
):
    assert isinstance(value, (str, int, float, bool, type(None), list, dict)), (
        f"prepare_dtype_for_response must return only primitive, json "
        f"serializable types, {type(value)} is not a primitive data type, "
        f"model={dtype.prop.model!r}, dtype={dtype!r}"
    )
    return value


@commands.prepare_dtype_for_response.register(Context, Format, DataType, NotAvailable)
def prepare_dtype_for_response(
    context: Context,
    fmt: Format,
    dtype: DataType,
    value: NotAvailable,
    *,
    data: Dict[str, Any],
    action: Action,
    select: dict = None,
):
    return dtype.default


@commands.prepare_dtype_for_response.register(Context, Format, File, NotAvailable)
def prepare_dtype_for_response(
    context: Context,
    fmt: Format,
    dtype: File,
    value: NotAvailable,
    *,
    data: Dict[str, Any],
    action: Action,
    select: dict = None,
):
    return {
        '_id': None,
        '_content_type': None,
    }


@commands.prepare_dtype_for_response.register(Context, Format, File, dict)
def prepare_dtype_for_response(
    context: Context,
    fmt: Format,
    dtype: File,
    value: dict,
    *,
    data: Dict[str, Any],
    action: Action,
    select: dict = None,
):
    data = {
        key: val
        for key, val, sel in select_keys(
            ['_id', '_content_type'],
            value,
            select,
        )
    }

    if isinstance(data.get('_id'), pathlib.Path):
        # _id on FileSystem backend is a Path.
        data['_id'] = str(data['_id'])

    # File content is returned only if explicitly requested.
    if select and '_content' in select:
        if '_content' in value:
            content = value['_content']
        else:
            prop = dtype.prop
            content = commands.getfile(context, prop, dtype, dtype.backend, data=value)

        if content is None:
            data['_content'] = None
        else:
            data['_content'] = base64.b64encode(content).decode()

    return data


@commands.prepare_dtype_for_response.register(Context, Format, DateTime, datetime.datetime)
def prepare_dtype_for_response(
    context: Context,
    fmt: Format,
    dtype: DateTime,
    value: datetime.datetime,
    *,
    data: Dict[str, Any],
    action: Action,
    select: dict = None,
):
    return value.isoformat()


@commands.prepare_dtype_for_response.register(Context, Format, Date, datetime.date)
def prepare_dtype_for_response(
    context: Context,
    fmt: Format,
    dtype: Date,
    value: datetime.date,
    *,
    data: Dict[str, Any],
    action: Action,
    select: dict = None,
):
    if isinstance(value, datetime.datetime):
        return value.date().isoformat()
    else:
        return value.isoformat()


@commands.prepare_dtype_for_response.register(Context, Format, Time, datetime.time)
def prepare_dtype_for_response(
    context: Context,
    fmt: Format,
    dtype: Time,
    value: datetime.time,
    *,
    data: Dict[str, Any],
    action: Action,
    select: dict = None,
):
    return value.isoformat()


@commands.prepare_dtype_for_response.register(Context, Format, Binary, bytes)
def prepare_dtype_for_response(
    context: Context,
    fmt: Format,
    dtype: Binary,
    value: bytes,
    data: Dict[str, Any],
    *,
    action: Action,
    select: dict = None,
):
    return base64.b64encode(value).decode('ascii')


@commands.prepare_dtype_for_response.register(Context, Format, Geometry, shapely.geometry.base.BaseGeometry)
def prepare_dtype_for_response(
    context: Context,
    fmt: Format,
    dtype: Geometry,
    value: shapely.geometry.base.BaseGeometry,
    data: Dict[str, Any],
    *,
    action: Action,
    select: dict = None,
):
    return value.wkt


@commands.prepare_dtype_for_response.register(Context, Format, PageType, list)
def prepare_dtype_for_response(
    context: Context,
    fmt: Format,
    dtype: PageType,
    value: list,
    data: Dict[str, Any],
    *,
    action: Action,
    select: dict = None,
):
    return encode_page_values(value).decode('ascii')


@commands.prepare_dtype_for_response.register(Context, Format, Ref, (dict, type(None)))
def prepare_dtype_for_response(
    context: Context,
    fmt: Format,
    dtype: Ref,
    value: Optional[Dict[str, Any]],
    *,
    data: Dict[str, Any],
    action: Action,
    select: dict = None,
):
    if value is None or all(val is None for val in value.values()):
        return None

    if select and select != {'*': {}}:
        names = get_select_prop_names(
            context,
            dtype,
            dtype.model.properties,
            action,
            select,
            reserved=['_id'],
        )
    else:
        names = value.keys()

    data = {
        prop.name: commands.prepare_dtype_for_response(
            context,
            fmt,
            prop.dtype,
            val,
            data=data,
            action=action,
            select=sel,
        )
        for prop, val, sel in select_props(
            dtype.model,
            names,
            dtype.model.properties,
            value,
            select,
        )
    }

    return data


@commands.prepare_dtype_for_response.register(Context, Format, Ref, str)
def prepare_dtype_for_response(
    context: Context,
    fmt: Format,
    dtype: Ref,
    value: str,
    *,
    data: Dict[str, Any],
    action: Action,
    select: dict = None,
):
    # FIXME: Backend should never return references as strings! References
    #        should always be dicts.
    return {'_id': value}


@commands.prepare_dtype_for_response.register(Context, Format, ExternalRef, (dict, type(None)))
def prepare_dtype_for_response(
    context: Context,
    fmt: Format,
    dtype: ExternalRef,
    value: Optional[Dict[str, Any]],
    *,
    data: Dict[str, Any],
    action: Action,
    select: dict = None,
):
    if value is None or all(val is None for val in value.values()):
        return None

    if select and select != {'*': {}}:
        names = get_select_prop_names(
            context,
            dtype,
            dtype.model.properties,
            action,
            select,
        )
    else:
        names = value.keys()

    data = {}
    for prop, val, sel in select_props(
        dtype.model,
        names,
        dtype.model.properties,
        value,
        select,
    ):
        data[prop.name] = commands.prepare_dtype_for_response(
            context,
            fmt,
            prop.dtype,
            val,
            data=value,
            action=action,
            select=sel,
        )
    return data


@commands.prepare_dtype_for_response.register(Context, Format, Object, dict)
def prepare_dtype_for_response(
    context: Context,
    fmt: Format,
    dtype: Object,
    value: dict,
    *,
    data: Dict[str, Any],
    action: Action,
    select: dict = None,
):
    names = get_select_prop_names(
        context,
        dtype,
        dtype.properties,
        action,
        select,
        # XXX: Not sure if auth=False should be here. But I'm too tiered to
        #      check why it does not work.
        auth=False,
    )
    return {
        prop.name: commands.prepare_dtype_for_response(
            context,
            fmt,
            prop.dtype,
            val,
            data=data,
            action=action,
            select=sel,
        )
        for prop, val, sel in select_props(
            dtype.prop,
            names,
            dtype.properties,
            value,
            select,
        )
    }


@commands.prepare_dtype_for_response.register(Context, Format, Array, list)
def prepare_dtype_for_response(
    context: Context,
    fmt: Format,
    dtype: Array,
    value: list,
    *,
    data: Dict[str, Any],
    action: Action,
    select: dict = None,
) -> list:
    return _prepare_array_for_response(
        context,
        dtype,
        fmt,
        value,
        data,
        action,
        select,
    )


@commands.prepare_dtype_for_response.register(Context, Format, Array, tuple)
def prepare_dtype_for_response(
    context: Context,
    fmt: Format,
    dtype: Array,
    value: tuple,
    *,
    data: Dict[str, Any],
    action: Action,
    select: dict = None,
) -> list:
    return _prepare_array_for_response(
        context,
        dtype,
        fmt,
        value,
        data,
        action,
        select,
    )


@commands.prepare_dtype_for_response.register(Context, Format, DateTime, datetime.datetime)
def prepare_dtype_for_response(
    context: Context,
    fmt: Format,
    dtype: DateTime,
    value: datetime.datetime,
    *,
    data: Dict[str, Any],
    action: Action,
    select: dict = None,
):
    return value.isoformat()


def _prepare_array_for_response(
    context: Context,
    dtype: Array,
    fmt: Format,
    value: Iterable,
    data: Dict[str, Any],
    action: Action,
    select: dict = None,
) -> list:
    if dtype.items:
        return [
            commands.prepare_dtype_for_response(
                context,
                fmt,
                dtype.items.dtype,
                v,
                data=data,
                action=action,
                select=select,
            )
            for v in value
        ]
    else:
        return [v for v in value]


@commands.prepare_dtype_for_response.register(Context, Format, Array, type(None))
def prepare_dtype_for_response(
    context: Context,
    fmt: Format,
    dtype: Array,
    value: type(None),
    *,
    data: Dict[str, Any],
    action: Action,
    select: dict = None,
):
    return []


@commands.prepare_dtype_for_response.register(Context, Format, JSON, object)
def prepare_dtype_for_response(
    context: Context,
    fmt: Format,
    dtype: JSON,
    value: object,
    *,
    data: Dict[str, Any],
    action: Action,
    select: dict = None,
):
    return value


@commands.prepare_dtype_for_response.register(Context, Format, JSON, NotAvailable)
def prepare_dtype_for_response(
    context: Context,
    fmt: Format,
    dtype: JSON,
    value: NotAvailable,
    *,
    data: Dict[str, Any],
    action: Action,
    select: dict = None,
):
    return None


@commands.prepare_dtype_for_response.register(Context, Format, Number, decimal.Decimal)
def prepare_dtype_for_response(
    context: Context,
    fmt: Format,
    dtype: Number,
    value: decimal.Decimal,
    *,
    data: Dict[str, Any],
    action: Action,
    select: dict = None,
):
    return float(value)


@commands.prepare_dtype_for_response.register(Context, Format, Inherit, object)
def prepare_dtype_for_response(
    context: Context,
    fmt: Format,
    dtype: DataType,
    value: Any,
    *,
    data: Dict[str, Any],
    action: Action,
    select: dict = None,
):
    base_model = get_property_base_model(dtype.prop.model, dtype.prop.name)
    if base_model:
        prop = base_model.properties[dtype.prop.name]
        return commands.prepare_dtype_for_response(
            context,
            fmt,
            prop.dtype,
            value,
            data=data,
            action=action,
            select=select
        )
    return None


@commands.prepare_dtype_for_response.register(Context, Format, Inherit, dict)
def prepare_dtype_for_response(
    context: Context,
    fmt: Format,
    dtype: DataType,
    value: Any,
    *,
    data: Dict[str, Any],
    action: Action,
    select: dict = None,
):
    if dtype.prop.name == '_base' and value:
        data = {}
        for name in value.keys():
            base_model = get_property_base_model(dtype.prop.model, name)
            if base_model:
                data.update({
                    prop.name: commands.prepare_dtype_for_response(
                        context,
                        fmt,
                        prop.dtype,
                        val,
                        data=data,
                        action=action,
                        select=sel,
                    )
                    for prop, val, sel in select_props(
                        base_model,
                        [name],
                        base_model.properties,
                        value,
                        select,
                    )
                })
        return data
    return {}


@commands.prepare_dtype_for_response.register(Context, Format, ArrayBackRef, (list, tuple))
def prepare_dtype_for_response(
    context: Context,
    fmt: Format,
    dtype: ArrayBackRef,
    rows: Iterable,
    data: Dict[str, Any],
    action: Action,
    select: dict = None,
) -> list:
    return_values = []
    for value in rows:
        if value is None or all(val is None for val in value.values()):
            continue

        if select and select != {'*': {}}:
            names = get_select_prop_names(
                context,
                dtype,
                dtype.model.properties,
                action,
                select,
                reserved=['_id'],
            )
        else:
            names = value.keys()

        data = {
            prop.name: commands.prepare_dtype_for_response(
                context,
                fmt,
                prop.dtype,
                val,
                data=data,
                action=action,
                select=sel,
            )
            for prop, val, sel in select_props(
                dtype.model,
                names,
                dtype.model.properties,
                value,
                select,
            )
        }
        return_values.append(data)
    return return_values


@commands.prepare_dtype_for_response.register(Context, Format, ArrayBackRef, type(None))
def prepare_dtype_for_response(
    context: Context,
    fmt: Format,
    dtype: ArrayBackRef,
    value: type(None),
    *,
    data: Dict[str, Any],
    action: Action,
    select: dict = None,
):
    return []


@commands.prepare_dtype_for_response.register(Context, Format, BackRef, (dict, type(None)))
def prepare_dtype_for_response(
    context: Context,
    fmt: Format,
    dtype: BackRef,
    value: Optional[Dict[str, Any]],
    *,
    data: Dict[str, Any],
    action: Action,
    select: dict = None,
):
    if value is None or all(val is None for val in value.values()):
        return None

    if select and select != {'*': {}}:
        names = get_select_prop_names(
            context,
            dtype,
            dtype.model.properties,
            action,
            select,
            reserved=['_id'],
        )
    else:
        names = value.keys()

    data = {
        prop.name: commands.prepare_dtype_for_response(
            context,
            fmt,
            prop.dtype,
            val,
            data=data,
            action=action,
            select=sel,
        )
        for prop, val, sel in select_props(
            dtype.model,
            names,
            dtype.model.properties,
            value,
            select,
        )
    }

    return data


@commands.prepare_dtype_for_response.register(Context, Format, BackRef, str)
def prepare_dtype_for_response(
    context: Context,
    fmt: Format,
    dtype: BackRef,
    value: str,
    *,
    data: Dict[str, Any],
    action: Action,
    select: dict = None,
):
    return {'_id': value}


def get_property_base_model(model: Model, name: str):
    model = model
    base_model = None
    while model.base and model.base.parent:
        model = model.base.parent
        if name in model.properties and not isinstance(
            model.properties[name].dtype,
            Inherit
        ):
            base_model = model
            break
    return base_model


@commands.unload_backend.register(Context, Backend)
def unload_backend(context: Context, backend: Backend):
    pass


@load_operator_value.register(Context, Backend, DataType, object)
def load_operator_value(
    context: Context,
    backend: Backend,
    dtype: DataType,
    value: object,
    *,
    query_params: dict,
):
    operator = query_params['name']
    # XXX: That is probably not a very reliable way of getting original operator
    #      name. Maybe at least this should be documented some how.
    operator_name = query_params.get('origin', operator)
    if operator in ('startswith', 'contains') and not isinstance(dtype, (String, PrimaryKey)):
        raise exceptions.InvalidOperandValue(dtype, operator=operator_name)
    if operator in ('gt', 'ge', 'lt', 'le') and isinstance(dtype, String):
        raise exceptions.InvalidOperandValue(dtype, operator=operator_name)


@commands.make_json_serializable.register(Model, dict)
def make_json_serializable(model: Model, value: dict) -> dict:
    return commands.make_json_serializable[Object, dict](model, value)


@commands.make_json_serializable.register(DataType, object)
def make_json_serializable(dtype: DataType, value: object):
    return value


@commands.make_json_serializable.register(DateTime, datetime.datetime)
def make_json_serializable(dtype: DateTime, value: datetime.datetime):
    return value.isoformat()


@commands.make_json_serializable.register(Date, datetime.date)
def make_json_serializable(dtype: Date, value: datetime.date):
    return value.isoformat()


@commands.make_json_serializable.register(Date, datetime.datetime)
def make_json_serializable(dtype: Date, value: datetime.datetime):
    return value.date().isoformat()


def _get_json_serializable_props(dtype: Object, value: dict):
    for k, v in value.items():
        if k in dtype.properties:
            yield dtype.properties[k], v
        else:
            Exception(f"Unknown {k} key in {dtype!r} object.")


@commands.make_json_serializable.register(Object, dict)
def make_json_serializable(dtype: Object, value: dict):
    return {
        prop.name: commands.make_json_serializable(prop.dtype, v)
        for prop, v in _get_json_serializable_props(dtype, value)
    }


@commands.make_json_serializable.register(Array, list)
def make_json_serializable(dtype: Array, value: list):
    return [make_json_serializable(dtype.items.dtype, v) for v in value]


@commands.update.register(Context, Property, DataType, Backend)
def update(
    context: Context,
    prop: Property,
    dtype: DataType,
    backend: Backend,
    *,
    dstream: AsyncIterator[DataItem],
    stop_on_error: bool = True,
):
    return commands.update(
        context, prop.model, prop.model.backend,
        dstream=dstream,
        stop_on_error=stop_on_error,
    )


@commands.patch.register(Context, Property, DataType, Backend)
def patch(
    context: Context,
    prop: Property,
    dtype: DataType,
    backend: Backend,
    *,
    dstream: AsyncIterator[DataItem],
    stop_on_error: bool = True,
):
    return commands.update(
        context, prop.model, prop.model.backend,
        dstream=dstream,
        stop_on_error=stop_on_error,
    )


@commands.delete.register(Context, Property, DataType, Backend)
def delete(
    context: Context,
    prop: Property,
    dtype: DataType,
    backend: Backend,
    *,
    dstream: AsyncIterator[DataItem],
    stop_on_error: bool = True,
):
    dstream = _prepare_property_for_delete(prop, dstream)
    return commands.update(
        context, prop.model, prop.model.backend,
        dstream=dstream,
        stop_on_error=stop_on_error,
    )


async def _prepare_property_for_delete(
    prop: Property,
    dstream: AsyncIterator[DataItem],
) -> AsyncIterator[DataItem]:
    async for data in dstream:
        if data.patch:
            data.patch = {
                **{k: v for k, v in data.patch.items() if k.startswith('_')},
                prop.name: None,
            }
        yield data


@commands.cast_backend_to_python.register(Context, Model, Backend, dict)
def cast_backend_to_python(
    context: Context,
    model: Model,
    backend: Backend,
    data: dict,
) -> dict:
    return {
        k: commands.cast_backend_to_python(
            context,
            model.properties[k].dtype,
            backend,
            v,
        ) if k in model.properties else v
        for k, v in data.items()
    }


@commands.cast_backend_to_python.register(Context, Property, Backend, object)
def cast_backend_to_python(
    context: Context,
    prop: Property,
    backend: Backend,
    data: object,
) -> dict:
    return commands.cast_backend_to_python(context, prop.dtype, backend, data)


@commands.cast_backend_to_python.register(Context, DataType, Backend, object)
def cast_backend_to_python(
    context: Context,
    dtype: DataType,
    backend: Backend,
    data: Any,
) -> Any:
    if _check_if_nan(data):
        return None
    return data


@commands.cast_backend_to_python.register(Context, DateTime, Backend, object)
def cast_backend_to_python(
    context: Context,
    dtype: DateTime,
    backend: Backend,
    data: Any,
) -> Any:
    if _check_if_nan(data):
        return None
    if isinstance(data, str):
        try:
            return dateutil.parser.isoparse(data)
        except:
            return data
    return data


@commands.cast_backend_to_python.register(Context, Time, Backend, object)
def cast_backend_to_python(
    context: Context,
    dtype: Time,
    backend: Backend,
    data: Any,
) -> Any:
    if _check_if_nan(data):
        return None
    if isinstance(data, str) and ":" in data:
        try:
            isoparser = dateutil.parser.isoparser()
            return isoparser.parse_isotime(data)
        except:
            return data
    return data


@commands.cast_backend_to_python.register(Context, Date, Backend, object)
def cast_backend_to_python(
    context: Context,
    dtype: Date,
    backend: Backend,
    data: Any,
) -> Any:
    if _check_if_nan(data):
        return None
    if isinstance(data, str):
        try:
            isoparser = dateutil.parser.isoparser()
            return isoparser.parse_isodate(data)
        except:
            return data
    return data


@commands.cast_backend_to_python.register(Context, Integer, Backend, object)
def cast_backend_to_python(
    context: Context,
    dtype: Integer,
    backend: Backend,
    data: Any,
) -> Any:
    if _check_if_nan(data):
        return None
    if isinstance(data, str):
        try:
            new = data
            if "," in data and "." not in data and data.count(",") == 1:
                new = data.replace(",", ".")
            elif "," in data:
                new = data.replace(",", "")
            return int(new)
        except:
            return data
    return data


@commands.cast_backend_to_python.register(Context, Number, Backend, object)
def cast_backend_to_python(
    context: Context,
    dtype: Number,
    backend: Backend,
    data: Any,
) -> Any:
    if _check_if_nan(data):
        return None
    if isinstance(data, str):
        try:
            new = data
            if "," in data and "." not in data and data.count(",") == 1:
                new = data.replace(",", ".")
            elif "," in data:
                new = data.replace(",", "")
            return float(new)
        except:
            return data
    return data


@commands.cast_backend_to_python.register(Context, Binary, Backend, str)
def cast_backend_to_python(
    context: Context,
    dtype: Binary,
    backend: Backend,
    data: str,
) -> Any:
    if _check_if_nan(data):
        return None
    if isinstance(data, str):
        try:
            return base64.b64decode(data)
        except Exception as e:
            return data
    return data


@commands.cast_backend_to_python.register(Context, Boolean, Backend, str)
def cast_backend_to_python(
    context: Context,
    dtype: Boolean,
    backend: Backend,
    data: str,
) -> Any:
    if _check_if_nan(data):
        return None
    if isinstance(data, str):
        try:
            return asbool(data)
        except:
            return data
    return data


@commands.cast_backend_to_python.register(Context, Geometry, Backend, str)
def cast_backend_to_python(
    context: Context,
    dtype: Geometry,
    backend: Backend,
    data: str,
) -> Any:
    if _check_if_nan(data):
        return None
    if isinstance(data, str):
        try:
            return wkt.loads(data)
        except:
            return data
    return data


@commands.cast_backend_to_python.register(Context, Ref, Backend, object)
def cast_backend_to_python(
    context: Context,
    dtype: Ref,
    backend: Backend,
    data: Dict[str, Any],
) -> Any:
    if data:
        result = {}
        for key, value in data.items():
            converted = value
            new_type = None
            for item in dtype.refprops:
                if item.name == key:
                    new_type = item.dtype
                    break
            if new_type:
                converted = commands.cast_backend_to_python(
                    context,
                    new_type,
                    backend,
                    value
                )
            result[key] = converted
        return result
    return data


@commands.cast_backend_to_python.register(Context, Object, Backend, dict)
def cast_backend_to_python(
    context: Context,
    dtype: Object,
    backend: Backend,
    data: Dict[str, Any],
) -> Dict[str, Any]:
    if data:
        return {
            k: commands.cast_backend_to_python(
                context,
                dtype.properties[k].dtype,
                backend,
                v,
            ) if k in dtype.properties else v
            for k, v in data.items()
        }
    return data


@commands.cast_backend_to_python.register(Context, Array, Backend, list)
def cast_backend_to_python(
    context: Context,
    dtype: Array,
    backend: Backend,
    data: List[Any],
) -> List[Any]:
    if data:
        return [
            commands.cast_backend_to_python(
                context,
                dtype.items.dtype,
                backend,
                v,
            )
            for v in data
        ]
    return data


def _check_if_nan(value: Any) -> bool:
    # Check for nan values, IEEE 754 defines that comparing with nan always returns false
    if value != value:
        return True
    return False<|MERGE_RESOLUTION|>--- conflicted
+++ resolved
@@ -377,8 +377,6 @@
         raise exceptions.NotImplementedFeature(prop, feature="Ability to indirectly modify base parameters")
 
 
-<<<<<<< HEAD
-=======
 @commands.simple_data_check.register(Context, DataItem, BackRef, Property, Backend, object)
 def simple_data_check(
     context: Context,
@@ -392,7 +390,6 @@
         raise exceptions.CannotModifyBackRefProp(dtype)
 
 
->>>>>>> 5efe3528
 @commands.complex_data_check.register(Context, DataItem, Model, Backend)
 def complex_data_check(
     context: Context,
