from __future__ import annotations

import base64
import datetime
import decimal
import json
import pathlib
import uuid
from typing import Any
from typing import AsyncIterator
from typing import Dict
from typing import Iterable
from typing import List
from typing import Optional

import dateutil
import shapely.geometry.base
from geoalchemy2.elements import WKTElement, WKBElement
from geoalchemy2.shape import to_shape
from shapely import wkt

from spinta import commands
from spinta import exceptions
from spinta.backends.components import Backend
from spinta.backends.components import SelectTree
from spinta.backends.helpers import check_unknown_props, get_select_tree, prepare_response
from spinta.backends.helpers import flat_select_to_nested
from spinta.backends.helpers import get_model_reserved_props
from spinta.backends.helpers import get_select_prop_names
from spinta.backends.helpers import select_keys
from spinta.backends.helpers import select_model_props
from spinta.backends.helpers import select_props
from spinta.commands import gen_object_id
from spinta.commands import is_object_id
from spinta.commands import load_operator_value
from spinta.commands import prepare
from spinta.components import Context
from spinta.components import DataItem
from spinta.components import Model
from spinta.components import Namespace
from spinta.components import Node
from spinta.components import Property
from spinta.components import UrlParams, page_in_data
from spinta.core.enums import Action
from spinta.core.ufuncs import asttoexpr
from spinta.exceptions import (
    ConflictingValue,
    RequiredProperty,
    LangNotDeclared,
    TooManyLangsGiven,
    UnableToDetermineRequiredLang,
    CoordinatesOutOfRange,
    InheritPropertyValueMissmatch,
    SRIDNotSetForGeometry,
    InvalidUuidValue,
    DirectRefValueUnassignment,
)
from spinta.exceptions import NoItemRevision
from spinta.formats.components import Format
from spinta.manifests.components import Manifest
from spinta.types.datatype import Array, ExternalRef, Inherit, PageType, BackRef, ArrayBackRef, Integer, Boolean, Denorm
from spinta.types.datatype import Binary
from spinta.types.datatype import DataType
from spinta.types.datatype import Date
from spinta.types.datatype import DateTime
from spinta.types.datatype import File
from spinta.types.money.components import Money
from spinta.types.datatype import JSON
from spinta.types.datatype import Number
from spinta.types.datatype import Object
from spinta.types.datatype import PrimaryKey
from spinta.types.datatype import Ref
from spinta.types.datatype import String
from spinta.types.datatype import Time
from spinta.types.datatype import UUID
from spinta.types.geometry.components import Geometry
from spinta.types.geometry.helpers import get_crs_bounding_area
from spinta.types.text.components import Text
from spinta.utils.config import asbool
from spinta.utils.encoding import encode_page_values
from spinta.utils.schema import NA
from spinta.utils.schema import NotAvailable


@commands.prepare_for_write.register(Context, Model, Backend, dict)
def prepare_for_write(
    context: Context, model: Model, backend: Backend, patch: Dict[str, Any], *, action: Action, params: UrlParams = None
) -> dict:
    # prepares model's data for storing in a backend
    backend = model.backend
    result = {}
    for name, value in patch.items():
        if not name.startswith("_"):
            prop = model.properties[name]
            if params:
                value = commands.prepare_for_write(context, prop.dtype, backend, value, params)
            else:
                value = commands.prepare_for_write(context, prop.dtype, backend, value)
        result[name] = value
    return result


@commands.prepare_for_write.register(Context, Property, Backend, object)
def prepare_for_write(
    context: Context, prop: Property, backend: Backend, value: Any, *, action: Action, params: UrlParams = None
) -> Any:
    if prop.name in value:
        value[prop.name] = commands.prepare_for_write(context, prop.dtype, prop.dtype.backend, value[prop.name], params)
    return value


@commands.prepare_for_write.register(Context, DataType, Backend, object, UrlParams)
def prepare_for_write(context: Context, dtype: DataType, backend: Backend, value: Any, params: UrlParams) -> Any:
    executor = commands.prepare_for_write[Context, type(dtype), type(backend), type(value)]
    result = executor(context, dtype, backend, value)
    return result


@commands.prepare_for_write.register(Context, DataType, Backend, object)
def prepare_for_write(
    context: Context,
    dtype: DataType,
    backend: Backend,
    value: Any,
) -> Any:
    # prepares value for data store
    # for simple types - loaded native values should work
    # otherwise - override for this command if necessary
    return value


@commands.prepare_for_write.register(Context, Array, Backend, list)
def prepare_for_write(
    context: Context,
    dtype: Array,
    backend: Backend,
    value: List[Any],
) -> List[Any]:
    # prepare array and it's items for datastore
    return [commands.prepare_for_write(context, dtype.items.dtype, backend, v) for v in value]


@commands.prepare_for_write.register(Context, ArrayBackRef, Backend, list)
def prepare_for_write(
    context: Context,
    dtype: ArrayBackRef,
    backend: Backend,
    value: List[Any],
) -> List[Any]:
    return [commands.prepare_for_write(context, dtype.items.dtype, backend, v) for v in value]


@commands.prepare_for_write.register(Context, Object, Backend, dict)
def prepare_for_write(
    context: Context,
    dtype: Object,
    backend: Backend,
    value: Dict[str, Any],
) -> Dict[str, Any]:
    # prepare objects and it's properties for datastore
    prepped = {}
    for k, v in value.items():
        prop = dtype.properties[k]
        prepped[k] = commands.prepare_for_write(context, prop.dtype, backend, v)
    return prepped


@commands.prepare_for_write.register(Context, Text, Backend, str, UrlParams)
def prepare_for_write(context: Context, dtype: Text, backend: Backend, value: str, params: UrlParams) -> Any:
    default_langs = context.get("config").languages
    preferred_lang = None
    # First Step: Check Content-Language if lang exists in the property
    if params.content_langs:
        if len(params.content_langs) > 1:
            raise TooManyLangsGiven(dtype, amount=len(params.content_langs))

        if params.content_langs[0] not in dtype.langs:
            raise LangNotDeclared(dtype, lang=params.content_langs[0])

        preferred_lang = dtype.langs[params.content_langs[0]]

    # Second Step: if Content-Language not given check default languages
    if not preferred_lang:
        for lang in default_langs:
            if lang in dtype.langs:
                preferred_lang = dtype.langs[lang]
                break

    # Third Step: if Content-Language and default language does not exist, check for C language (unknown)
    if not preferred_lang:
        if not commands.identifiable(dtype.prop) and "C" in dtype.langs:
            preferred_lang = dtype.langs["C"]

    # Fourth Step: if nothing works raise Exception that language was not determined
    if not preferred_lang:
        raise UnableToDetermineRequiredLang()

    value = {preferred_lang.name: value}
    executor = commands.prepare_for_write[Context, Text, type(backend), dict]
    result = executor(context, dtype, backend, value)
    return result


@commands.prepare_for_write.register(Context, Text, Backend, dict, UrlParams)
def prepare_for_write(context: Context, dtype: Text, backend: Backend, value: dict, params: UrlParams) -> Any:
    if "" in value:
        value["C"] = value.pop("")
    return value


@prepare.register(Context, Backend, Property)
def prepare(context: Context, backend: Backend, prop: Property, **kwargs):
    return prepare(context, backend, prop.dtype, **kwargs)


@commands.simple_data_check.register(Context, DataItem, Model, Backend)
def simple_data_check(
    context: Context,
    data: DataItem,
    model: Model,
    backend: Backend,
) -> None:
    simple_model_properties_check(context, data, model, backend)


@commands.simple_data_check.register(Context, DataItem, Property, Backend)
def simple_data_check(
    context: Context,
    data: DataItem,
    prop: Property,
    backend: Backend,
) -> None:
    simple_data_check(
        context,
        data,
        prop.dtype,
        prop,
        backend,
        data.given[prop.name],
    )


def simple_model_properties_check(
    context: Context,
    data: DataItem,
    model: Model,
    backend: Backend,
) -> None:
    for name, prop in model.properties.items():
        simple_data_check(
            context,
            data,
            prop.dtype,
            prop,
            prop.dtype.backend,
            data.given.get(name, NA),
        )


@commands.simple_data_check.register(Context, DataItem, DataType, Property, Backend, object)
def simple_data_check(
    context: Context,
    data: DataItem,
    dtype: DataType,
    prop: Property,
    backend: Backend,
    value: object,
) -> None:
    if data.action in (Action.UPDATE, Action.INSERT, Action.PATCH, Action.UPSERT):
        check_type_value(dtype, value, data.action)

    # Action.DELETE is ignore for qvarn compatibility reasons.
    # XXX: make `spinta` check for revision on Action.DELETE,
    #      implementers can override this command as they please.
    updating = data.action in (Action.UPDATE, Action.PATCH, Action.MOVE)
    if updating and "_revision" not in data.given:
        raise NoItemRevision(prop)


@commands.simple_data_check.register(Context, DataItem, UUID, Property, Backend, str)
def simple_data_check(
    context: Context,
    data: DataItem,
    dtype: UUID,
    prop: Property,
    backend: Backend,
    value: str,
) -> None:
    if not isinstance(value, uuid.UUID):
        try:
            uuid.UUID(str(value))
        except ValueError:
            raise InvalidUuidValue(prop, value=value)


@commands.simple_data_check.register(Context, DataItem, Object, Property, Backend, dict)
def simple_data_check(
    context: Context,
    data: DataItem,
    dtype: Object,
    prop: Property,
    backend: Backend,
    value: Dict[str, Any],
) -> None:
    for prop in dtype.properties.values():
        v = value.get(prop.name, NA)
        simple_data_check(context, data, prop.dtype, prop, prop.dtype.backend, v)


@commands.simple_data_check.register(Context, DataItem, Object, Property, Backend, dict)
def simple_data_check(
    context: Context,
    data: DataItem,
    dtype: Object,
    prop: Property,
    backend: Backend,
    value: Dict[str, Any],
) -> None:
    for prop in dtype.properties.values():
        v = value.get(prop.name, NA)
        simple_data_check(context, data, prop.dtype, prop, prop.dtype.backend, v)


@commands.simple_data_check.register(Context, DataItem, Text, Property, Backend, dict)
def simple_data_check(
    context: Context,
    data: DataItem,
    dtype: Text,
    prop: Property,
    backend: Backend,
    value: dict,
) -> None:
    langs = dtype.langs
    for lang, val in value.items():
        if lang not in langs:
            if lang == "" and "C" in langs:
                continue
            raise LangNotDeclared(dtype, lang=lang)


@commands.simple_data_check.register(Context, DataItem, ExternalRef, Property, Backend, dict)
def simple_data_check(
    context: Context,
    data: DataItem,
    dtype: ExternalRef,
    prop: Property,
    backend: Backend,
    value: dict,
) -> None:
    if value is None:
        return

    denorm_prop_keys = [key for key in dtype.properties.keys()]

    if dtype.model.given.pkeys or dtype.explicit:
        allowed_keys = [prop.name for prop in dtype.refprops]
    else:
        allowed_keys = ["_id"]

    allowed_keys.extend(denorm_prop_keys)
    for key in value.keys():
        if key not in allowed_keys:
            raise exceptions.FieldNotInResource(prop, property=key)
        elif key in denorm_prop_keys:
            commands.simple_data_check(
                context, data, dtype.properties[key].dtype, dtype.properties[key], backend, value[key]
            )

    if value and isinstance(value, dict):
        if all(val is None for key, val in value.items() if key in allowed_keys):
            raise DirectRefValueUnassignment(dtype)


@commands.simple_data_check.register(Context, DataItem, Ref, Property, Backend, object)
def simple_data_check(
    context: Context,
    data: DataItem,
    dtype: Ref,
    prop: Property,
    backend: Backend,
    value: object,
) -> None:
    if value is None:
        return

    if value and not isinstance(value, dict):
        raise exceptions.InvalidRefValue(prop, value=value)

    if isinstance(value, dict) and "_id" in value and value["_id"] is None:
        raise DirectRefValueUnassignment(dtype)


@commands.simple_data_check.register(Context, DataItem, BackRef, Property, Backend, object)
def simple_data_check(
    context: Context,
    data: DataItem,
    dtype: BackRef,
    prop: Property,
    backend: Backend,
    value: object,
) -> None:
    if value is not NA:
        raise exceptions.CannotModifyBackRefProp(dtype)


@commands.simple_data_check.register(Context, DataItem, ArrayBackRef, Property, Backend, object)
def simple_data_check(
    context: Context,
    data: DataItem,
    dtype: ArrayBackRef,
    prop: Property,
    backend: Backend,
    value: object,
) -> None:
    if value is not NA:
        raise exceptions.CannotModifyBackRefProp(dtype)


@commands.simple_data_check.register(Context, DataItem, Geometry, Property, Backend, str)
def simple_data_check(
    context: Context,
    data: DataItem,
    dtype: Geometry,
    prop: Property,
    backend: Backend,
    value: str,
) -> None:
    if value:
        if ";" in value:
            shape = shapely.wkt.loads(value.split(";", 1)[1])
        else:
            shape = shapely.wkt.loads(value)

        srid = dtype.srid

        if srid is None:
            raise SRIDNotSetForGeometry(dtype, property=prop)

        bounding_area = get_crs_bounding_area(srid)

        if not bounding_area.contains(shape):
            raise CoordinatesOutOfRange(dtype, given=value, srid=srid, bounds=bounding_area.bounds)


@commands.complex_data_check.register(Context, DataItem, Model, Backend)
def complex_data_check(
    context: Context,
    data: DataItem,
    model: Model,
    backend: Backend,
) -> None:
    # XXX: Maybe Action.DELETE should also provide revision.
    updating = data.action in (Action.UPDATE, Action.PATCH, Action.MOVE)
    if updating and "_revision" not in data.given:
        raise NoItemRevision(model)

    if data.action in (Action.UPDATE, Action.PATCH, Action.DELETE, Action.MOVE):
        for k in ("_type", "_revision"):
            if k in data.given and data.saved[k] != data.given[k]:
                raise ConflictingValue(
                    model.properties[k],
                    given=data.given[k],
                    expected=data.saved[k],
                )

    complex_model_properties_check(context, model, backend, data)


def complex_model_properties_check(
    context: Context,
    model: Model,
    backend: Backend,
    data: DataItem,
) -> None:
    base_data = {}
    if model.base and any(isinstance(prop.dtype, Inherit) for prop in model.properties.values()):
        id_ = data.given.get("_id", None)
        if id_ is not None:
            where = {
                "name": "eq",
                "args": [
                    {"name": "bind", "args": ["_id"]},
                    id_,
                ],
            }
            query = asttoexpr(where)
            result = commands.getall(context, model.base.parent, backend, query=query)
            for row in result:
                base_data = row
                break

    for name, prop in model.properties.items():
        # For datasets, property type is optional.
        # XXX: But I think, it should be mandatory.
        if prop.dtype is not None:
            given = data.given.get(name, NA)

            if prop.dtype.unique and given is not NA:
                commands.check_unique_constraint(
                    context,
                    data,
                    prop.dtype,
                    prop,
                    data.backend,
                    given,
                )
            complex_data_check(context, data, prop.dtype, prop, data.backend, given, base_data=base_data)


@complex_data_check.register(Context, DataItem, DataType, Property, Backend, object)
def complex_data_check(
    context: Context, data: DataItem, dtype: DataType, prop: Property, backend: Backend, value: object, **kwargs
):
    if data.action in (Action.UPDATE, Action.PATCH, Action.DELETE, Action.MOVE):
        for k in ("_type", "_revision"):
            if k in data.given and data.saved[k] != data.given[k]:
                raise ConflictingValue(
                    dtype,
                    given=data.given[k],
                    expected=data.saved[k],
                )


@complex_data_check.register(Context, DataItem, Inherit, Property, Backend, object)
def complex_data_check(
    context: Context,
    data: DataItem,
    dtype: Inherit,
    prop: Property,
    backend: Backend,
    value: object,
    base_data: dict = {},
    **kwargs,
):
    if data.action in (Action.UPDATE, Action.PATCH, Action.DELETE, Action.MOVE):
        for k in ("_type", "_revision"):
            if k in data.given and data.saved[k] != data.given[k]:
                raise ConflictingValue(
                    dtype,
                    given=data.given[k],
                    expected=data.saved[k],
                )

    if value is not NA and dtype.prop.name in base_data:
        inherited_value = base_data[dtype.prop.name]
        if inherited_value != value:
            raise InheritPropertyValueMissmatch(dtype, expected=inherited_value, given=value)


def check_type_value(dtype: DataType, value: object, action: Action):
    if dtype.required and (
        (action == Action.PATCH and value is None) or (action != Action.PATCH and (value is None or value is NA))
    ):
        raise RequiredProperty(dtype.prop)


@gen_object_id.register(Context, Backend, Node)
def gen_object_id(context: Context, backend: Backend, model: Node):
    return str(uuid.uuid4())


@gen_object_id.register(Context, Backend)
def gen_object_id(context: Context, backend: Backend):
    return str(uuid.uuid4())


@is_object_id.register(Context, str)
def is_object_id(context: Context, value: str):
    # Collect all available backend/model combinations.
    # TODO: this probably should be cached at load time to increase performance
    #       of object id lookup.
    # XXX: other option would be to implement two pass URL parsing, to get
    #      information about model, and then call is_object_id directly with
    #      backend and model. That would be nice.
    store = context.get("store")
    candidates = set()
    manifest = store.manifest
    for model in manifest.objects.get("model", {}).values():
        candidates.add((model.backend.__class__, model.__class__))

    # Currently all models use UUID, but dataset models use id generated from
    # other properties that form an unique id.
    for Backend_, Model_ in candidates:
        backend = Backend_()
        model = Model_()
        model.name = ""
        if is_object_id(context, backend, model, value):
            return True


@is_object_id.register(Context, Backend, Model, str)
def is_object_id(context: Context, backend: Backend, model: Model, value: str):
    try:
        return uuid.UUID(value).version == 4
    except ValueError:
        return False


@is_object_id.register(Context, Backend, Model, uuid.UUID)
def is_object_id(context: Context, backend: Backend, model: Model, value: uuid.UUID):
    return value.version == 4


@is_object_id.register(Context, Backend, Model, object)
def is_object_id(context: Context, backend: Backend, model: Model, value: object):
    # returns false if object id is non string.
    # strings are handled by other command
    return False


@is_object_id.register(Context, type(None), Namespace, object)
def is_object_id(context: Context, backend: type(None), model: Namespace, value: object):
    # Namespaces do not have object id.
    return False


@commands.prepare_data_for_response.register(Context, Namespace, Format, dict)
def prepare_data_for_response(
    context: Context,
    ns: Namespace,
    fmt: Format,
    value: dict,
    *,
    action: Action,
    select: SelectTree,
    prop_names: List[str],
) -> dict:
    return {
        prop.name: commands.prepare_dtype_for_response(
            context,
            fmt,
            prop.dtype,
            val,
            data=value,
            action=action,
            select=sel,
        )
        for prop, val, sel in select_model_props(
            commands.get_model(context, ns.manifest, "_ns"),
            prop_names,
            value,
            select,
            reserved=["_id"],
        )
    }


@commands.prepare_data_for_response.register(Context, Model, Format, dict)
def prepare_data_for_response(
    context: Context,
    model: Model,
    fmt: Format,
    value: dict,
    *,
    action: Action,
    select: SelectTree,
    prop_names: List[str],
) -> dict:
    return {
        prop.name: commands.prepare_dtype_for_response(
            context,
            fmt,
            prop.dtype,
            val,
            data=value,
            action=action,
            select=sel,
        )
        for prop, val, sel in select_model_props(
            model,
            prop_names,
            value,
            select,
            get_model_reserved_props(action, page_in_data(value)),
        )
    }


@commands.prepare_data_for_response.register(Context, Object, Format, dict)
def prepare_data_for_response(
    context: Context,
    dtype: Object,
    fmt: Format,
    value: dict,
    *,
    action: Action,
    select: List[str] = None,
) -> dict:
    select = flat_select_to_nested(select)
    return {
        prop.name: commands.prepare_dtype_for_response(
            context,
            fmt,
            prop.dtype,
            value,
            data=value,
            action=action,
            select=select,
        )
        for prop, value, select in _select_prop_props(
            dtype,
            value,
            select,
            ["_type", "_revision"],
        )
    }


def _extract_id_data_from_dataitem(data: DataItem) -> dict | None:
    # MOVE action edge case, when saved and patch _id is used differently
    if data.patch and data.saved and data.action is Action.MOVE:
        return {"_id": data.saved["_id"], "_same_as": data.patch["_id"]}

    if data.patch and "_id" in data.patch and data.prop is None:
        return {"_id": data.patch["_id"]}
    elif data.patch and data.prop and data.patch[data.prop.name] and "_id" in data.patch[data.prop.name]:
        return {"_id": data.patch[data.prop.name]["_id"]}
    elif data.saved and data.prop and data.saved[data.prop.name] and "_id" in data.saved[data.prop.name]:
        return {"_id": data.saved[data.prop.name]["_id"]}
    elif data.saved:
        return {"_id": data.saved["_id"]}


@commands.prepare_data_for_response.register(Context, Format, DataItem)
def prepare_data_for_response(
    context: Context,
    fmt: Format,
    data: DataItem,
) -> dict:
    resp = prepare_response(context, data)
    resp = {k: v for k, v in resp.items() if not k.startswith("_")}
    if data.prop or data.model:
        resp["_type"] = (data.prop or data.model).model_type()

    id_data = _extract_id_data_from_dataitem(data)
    resp.update(id_data)

    if data.patch and "_revision" in data.patch:
        resp["_revision"] = data.patch["_revision"]
    elif data.saved:
        resp["_revision"] = data.saved["_revision"]

    if data.action and (data.model or data.prop):
        if data.prop:
            resp = commands.prepare_data_for_response(
                context,
                data.prop.dtype,
                fmt,
                resp,
                action=data.action,
            )
        else:
            select_tree = get_select_tree(context, data.action, None)
            prop_names = get_select_prop_names(
                context, data.model, data.model.properties, data.action, select_tree, include_denorm_props=False
            )
            resp = commands.prepare_data_for_response(
                context,
                data.model,
                fmt,
                resp,
                action=data.action,
                select=select_tree,
                prop_names=prop_names,
            )
    if data.error is not None:
        return {
            **resp,
            "_errors": [exceptions.error_response(data.error)],
        }
    else:
        return resp


@commands.prepare_data_for_response.register(Context, File, Format, dict)
def prepare_data_for_response(
    context: Context,
    dtype: File,
    fmt: Format,
    value: dict,
    *,
    action: Action,
    select: List[str] = None,
    property_: Property = None,
) -> dict:
    prop = dtype.prop
    reserved = ["_type", "_revision"]

    if prop.name in value and value[prop.name]:
        check_unknown_props(prop, select, set(reserved) | set(value[prop.name]))
    else:
        check_unknown_props(prop, select, set(reserved))

    if prop.name in value and value[prop.name]:
        data = commands.prepare_dtype_for_response(
            context,
            fmt,
            prop.dtype,
            value[prop.name],
            data=value,
            action=action,
            select=select,
        )
    else:
        data = {}

    for key, val, sel in select_keys(reserved, value, select):
        data[key] = val

    return data


def _select_prop_props(
    dtype: Object,
    value: dict,
    select: SelectTree,
    reserved: List[str],
):
    prop = dtype.prop
    if prop.name in value:
        check_unknown_props(prop, select, set(reserved) | set(value[prop.name]))
    else:
        check_unknown_props(prop, select, set(reserved))
    yield from select_props(
        prop,
        reserved,
        prop.model.properties,
        value,
        select,
    )
    if prop.name in value:
        yield from select_props(
            prop,
            value[prop.name].keys(),
            dtype.properties,
            value[prop.name],
            select,
        )


@commands.prepare_dtype_for_response.register(Context, Format, Property, object)
def prepare_dtype_for_response(
    context: Context,
    fmt: Format,
    prop: Property,
    value: Any,
    *,
    data: Dict[str, Any],
    action: Action,
    select: dict = None,
):
    return commands.prepare_dtype_for_response(context, fmt, prop.dtype, value, data=data, action=action, select=select)


@commands.prepare_dtype_for_response.register(Context, Format, DataType, object)
def prepare_dtype_for_response(
    context: Context,
    fmt: Format,
    dtype: DataType,
    value: Any,
    *,
    data: Dict[str, Any],
    action: Action,
    select: dict = None,
):
    assert isinstance(value, (str, int, float, bool, type(None), list, dict)), (
        f"prepare_dtype_for_response must return only primitive, json "
        f"serializable types, {type(value)} is not a primitive data type, "
        f"model={dtype.prop.model!r}, dtype={dtype!r}"
    )
    return value


@commands.prepare_dtype_for_response.register(Context, Format, DataType, NotAvailable)
def prepare_dtype_for_response(
    context: Context,
    fmt: Format,
    dtype: DataType,
    value: NotAvailable,
    *,
    data: Dict[str, Any],
    action: Action,
    select: dict = None,
):
    return dtype.default


<<<<<<< HEAD
@commands.prepare_dtype_for_response.register(Context, Format, Money, decimal.Decimal)
def prepare_dtype_for_response(
    context: Context,
    fmt: Format,
    dtype: Money,
    value: decimal.Decimal,
=======
@commands.prepare_dtype_for_response.register(Context, Format, UUID, object)
def prepare_dtype_for_response(
    context: Context,
    fmt: Format,
    dtype: UUID,
    value: object,
>>>>>>> 5df02ebf
    *,
    data: Dict[str, Any],
    action: Action,
    select: dict = None,
):
<<<<<<< HEAD
    return float(value)
=======
    return str(value)
>>>>>>> 5df02ebf


@commands.prepare_dtype_for_response.register(Context, Format, File, NotAvailable)
def prepare_dtype_for_response(
    context: Context,
    fmt: Format,
    dtype: File,
    value: NotAvailable,
    *,
    data: Dict[str, Any],
    action: Action,
    select: dict = None,
):
    return {
        "_id": None,
        "_content_type": None,
    }


@commands.prepare_dtype_for_response.register(Context, Format, File, dict)
def prepare_dtype_for_response(
    context: Context,
    fmt: Format,
    dtype: File,
    value: dict,
    *,
    data: Dict[str, Any],
    action: Action,
    select: dict = None,
):
    data = {
        key: val
        for key, val, sel in select_keys(
            ["_id", "_content_type"],
            value,
            select,
        )
    }

    if isinstance(data.get("_id"), pathlib.Path):
        # _id on FileSystem backend is a Path.
        data["_id"] = str(data["_id"])

    # File content is returned only if explicitly requested.
    if select and "_content" in select:
        if "_content" in value:
            content = value["_content"]
        else:
            prop = dtype.prop
            content = commands.getfile(context, prop, dtype, dtype.backend, data=value)

        if content is None:
            data["_content"] = None
        else:
            data["_content"] = base64.b64encode(content).decode()

    return data


@commands.prepare_dtype_for_response.register(Context, Format, DateTime, datetime.datetime)
def prepare_dtype_for_response(
    context: Context,
    fmt: Format,
    dtype: DateTime,
    value: datetime.datetime,
    *,
    data: Dict[str, Any],
    action: Action,
    select: dict = None,
):
    return value.isoformat()


@commands.prepare_dtype_for_response.register(Context, Format, Date, datetime.date)
def prepare_dtype_for_response(
    context: Context,
    fmt: Format,
    dtype: Date,
    value: datetime.date,
    *,
    data: Dict[str, Any],
    action: Action,
    select: dict = None,
):
    if isinstance(value, datetime.datetime):
        return value.date().isoformat()
    else:
        return value.isoformat()


@commands.prepare_dtype_for_response.register(Context, Format, Time, datetime.time)
def prepare_dtype_for_response(
    context: Context,
    fmt: Format,
    dtype: Time,
    value: datetime.time,
    *,
    data: Dict[str, Any],
    action: Action,
    select: dict = None,
):
    return value.isoformat()


@commands.prepare_dtype_for_response.register(Context, Format, Binary, bytes)
def prepare_dtype_for_response(
    context: Context,
    fmt: Format,
    dtype: Binary,
    value: bytes,
    data: Dict[str, Any],
    *,
    action: Action,
    select: dict = None,
):
    return base64.b64encode(value).decode("ascii")


@commands.prepare_dtype_for_response.register(Context, Format, Geometry, shapely.geometry.base.BaseGeometry)
def prepare_dtype_for_response(
    context: Context,
    fmt: Format,
    dtype: Geometry,
    value: shapely.geometry.base.BaseGeometry,
    data: Dict[str, Any],
    *,
    action: Action,
    select: dict = None,
):
    return value.wkt


@commands.prepare_dtype_for_response.register(Context, Format, PageType, list)
def prepare_dtype_for_response(
    context: Context,
    fmt: Format,
    dtype: PageType,
    value: list,
    data: Dict[str, Any],
    *,
    action: Action,
    select: dict = None,
):
    return encode_page_values(value).decode("ascii")


@commands.prepare_dtype_for_response.register(Context, Format, Ref, (dict, type(None)))
def prepare_dtype_for_response(
    context: Context,
    fmt: Format,
    dtype: Ref,
    value: Optional[Dict[str, Any]],
    *,
    data: Dict[str, Any],
    action: Action,
    select: dict = None,
):
    if value is None:
        return None

    properties = dtype.model.properties.copy()
    properties.update(dtype.properties)

    nullable = True
    if select and select != {"*": {}}:
        nullable = False
        names = get_select_prop_names(
            context,
            dtype,
            properties,
            action,
            select,
            reserved=["_id"],
        )
    else:
        names = value.keys()

    result = {
        prop.name: commands.prepare_dtype_for_response(
            context,
            fmt,
            prop.dtype,
            val,
            data=data,
            action=action,
            select=sel,
        )
        for prop, val, sel in select_props(
            dtype.model,
            names,
            properties,
            value,
            select,
        )
    }

    # Apply None checks at the end, since there might be nested values that are only calculated at the end
    # There are some cases where data changelog was not logging ref unassignment correctly and would store values as
    # empty string, instead of null
    # https://github.com/atviriduomenys/spinta/issues/556
    if nullable and all(val is None or val == "" for val in result.values()):
        return None

    return result


@commands.prepare_dtype_for_response.register(Context, Format, Ref, str)
def prepare_dtype_for_response(
    context: Context,
    fmt: Format,
    dtype: Ref,
    value: str,
    *,
    data: Dict[str, Any],
    action: Action,
    select: dict = None,
):
    # FIXME: Backend should never return references as strings! References
    #        should always be dicts.

    # This is a workaround for `"value": ""` cases, where they should have been `"value": null`
    # https://github.com/atviriduomenys/spinta/issues/556
    if value == "":
        return None

    return {"_id": value}


@commands.prepare_dtype_for_response.register(Context, Format, ExternalRef, (dict, type(None)))
def prepare_dtype_for_response(
    context: Context,
    fmt: Format,
    dtype: ExternalRef,
    value: Optional[Dict[str, Any]],
    *,
    data: Dict[str, Any],
    action: Action,
    select: dict = None,
):
    if value is None:
        return None

    nullable = True
    if select and select != {"*": {}}:
        nullable = False
        names = get_select_prop_names(
            context,
            dtype,
            dtype.model.properties,
            action,
            select,
        )
    else:
        names = value.keys()

    result = {}
    props = dtype.model.properties.copy()
    props.update(dtype.properties)

    for prop, val, sel in select_props(
        dtype.model,
        names,
        props,
        value,
        select,
    ):
        result[prop.name] = commands.prepare_dtype_for_response(
            context,
            fmt,
            prop.dtype,
            val,
            data=value,
            action=action,
            select=sel,
        )

    # Apply None checks at the end, since there might be nested values that are only calculated at the end
    if nullable and all(val is None for val in result.values()):
        return None

    return result


@commands.prepare_dtype_for_response.register(Context, Format, Object, dict)
def prepare_dtype_for_response(
    context: Context,
    fmt: Format,
    dtype: Object,
    value: dict,
    *,
    data: Dict[str, Any],
    action: Action,
    select: dict = None,
):
    names = get_select_prop_names(
        context,
        dtype,
        dtype.properties,
        action,
        select,
        # XXX: Not sure if auth=False should be here. But I'm too tiered to
        #      check why it does not work.
        auth=False,
    )
    return {
        prop.name: commands.prepare_dtype_for_response(
            context,
            fmt,
            prop.dtype,
            val,
            data=data,
            action=action,
            select=sel,
        )
        for prop, val, sel in select_props(
            dtype.prop,
            names,
            dtype.properties,
            value,
            select,
        )
    }


@commands.prepare_dtype_for_response.register(Context, Format, Array, list)
def prepare_dtype_for_response(
    context: Context,
    fmt: Format,
    dtype: Array,
    value: list,
    *,
    data: Dict[str, Any],
    action: Action,
    select: dict = None,
) -> list:
    return _prepare_array_for_response(
        context,
        dtype,
        fmt,
        value,
        data,
        action,
        select,
    )


@commands.prepare_dtype_for_response.register(Context, Format, Array, tuple)
def prepare_dtype_for_response(
    context: Context,
    fmt: Format,
    dtype: Array,
    value: tuple,
    *,
    data: Dict[str, Any],
    action: Action,
    select: dict = None,
) -> list:
    return _prepare_array_for_response(
        context,
        dtype,
        fmt,
        value,
        data,
        action,
        select,
    )


@commands.prepare_dtype_for_response.register(Context, Format, DateTime, datetime.datetime)
def prepare_dtype_for_response(
    context: Context,
    fmt: Format,
    dtype: DateTime,
    value: datetime.datetime,
    *,
    data: Dict[str, Any],
    action: Action,
    select: dict = None,
):
    return value.isoformat()


def _prepare_array_for_response(
    context: Context,
    dtype: Array,
    fmt: Format,
    value: Iterable,
    data: Dict[str, Any],
    action: Action,
    select: dict = None,
) -> list:
    if dtype.items:
        return [
            commands.prepare_dtype_for_response(
                context,
                fmt,
                dtype.items.dtype,
                v,
                data=data,
                action=action,
                select=select,
            )
            for v in value
        ]
    else:
        return [v for v in value]


@commands.prepare_dtype_for_response.register(Context, Format, Array, type(None))
def prepare_dtype_for_response(
    context: Context,
    fmt: Format,
    dtype: Array,
    value: type(None),
    *,
    data: Dict[str, Any],
    action: Action,
    select: dict = None,
):
    return []


@commands.prepare_dtype_for_response.register(Context, Format, JSON, object)
def prepare_dtype_for_response(
    context: Context,
    fmt: Format,
    dtype: JSON,
    value: object,
    *,
    data: Dict[str, Any],
    action: Action,
    select: dict = None,
):
    return value


@commands.prepare_dtype_for_response.register(Context, Format, JSON, NotAvailable)
def prepare_dtype_for_response(
    context: Context,
    fmt: Format,
    dtype: JSON,
    value: NotAvailable,
    *,
    data: Dict[str, Any],
    action: Action,
    select: dict = None,
):
    return None


@commands.prepare_dtype_for_response.register(Context, Format, Number, decimal.Decimal)
def prepare_dtype_for_response(
    context: Context,
    fmt: Format,
    dtype: Number,
    value: decimal.Decimal,
    *,
    data: Dict[str, Any],
    action: Action,
    select: dict = None,
):
    return float(value)


@commands.prepare_dtype_for_response.register(Context, Format, Inherit, object)
def prepare_dtype_for_response(
    context: Context,
    fmt: Format,
    dtype: DataType,
    value: Any,
    *,
    data: Dict[str, Any],
    action: Action,
    select: dict = None,
):
    base_model = get_property_base_model(dtype.prop.model, dtype.prop.name)
    if base_model:
        prop = base_model.properties[dtype.prop.name]
        return commands.prepare_dtype_for_response(
            context, fmt, prop.dtype, value, data=data, action=action, select=select
        )
    return None


@commands.prepare_dtype_for_response.register(Context, Format, Inherit, dict)
def prepare_dtype_for_response(
    context: Context,
    fmt: Format,
    dtype: DataType,
    value: Any,
    *,
    data: Dict[str, Any],
    action: Action,
    select: dict = None,
):
    if dtype.prop.name == "_base" and value:
        data = {}
        for name in value.keys():
            base_model = get_property_base_model(dtype.prop.model, name)
            if base_model:
                data.update(
                    {
                        prop.name: commands.prepare_dtype_for_response(
                            context,
                            fmt,
                            prop.dtype,
                            val,
                            data=data,
                            action=action,
                            select=sel,
                        )
                        for prop, val, sel in select_props(
                            base_model,
                            [name],
                            base_model.properties,
                            value,
                            select,
                        )
                    }
                )
        return data
    return {}


@commands.prepare_dtype_for_response.register(Context, Format, Inherit, NotAvailable)
def prepare_dtype_for_response(
    context: Context,
    fmt: Format,
    dtype: Inherit,
    value: NotAvailable,
    *,
    data: Dict[str, Any],
    action: Action,
    select: dict = None,
):
    return None


@commands.prepare_dtype_for_response.register(Context, Format, Denorm, (object, NotAvailable))
def prepare_dtype_for_response(
    context: Context,
    fmt: Format,
    dtype: Denorm,
    value: Any,
    *,
    data: Dict[str, Any],
    action: Action,
    select: dict = None,
):
    return commands.prepare_dtype_for_response(
        context, fmt, dtype.rel_prop, value, data=data, action=action, select=select
    )


@commands.prepare_dtype_for_response.register(Context, Format, ArrayBackRef, (list, tuple))
def prepare_dtype_for_response(
    context: Context,
    fmt: Format,
    dtype: ArrayBackRef,
    value: (list, tuple),
    data: Dict[str, Any],
    action: Action,
    select: dict = None,
) -> list:
    return _prepare_array_for_response(
        context,
        dtype,
        fmt,
        value,
        data,
        action,
        select,
    )


@commands.prepare_dtype_for_response.register(Context, Format, ArrayBackRef, type(None))
def prepare_dtype_for_response(
    context: Context,
    fmt: Format,
    dtype: ArrayBackRef,
    value: type(None),
    data: Dict[str, Any],
    action: Action,
    select: dict = None,
) -> list:
    return []


@commands.prepare_dtype_for_response.register(Context, Format, BackRef, (dict, type(None)))
def prepare_dtype_for_response(
    context: Context,
    fmt: Format,
    dtype: BackRef,
    value: Optional[Dict[str, Any]],
    *,
    data: Dict[str, Any],
    action: Action,
    select: dict = None,
):
    if value is None or all(val is None for val in value.values()):
        return None

    if select and select != {"*": {}}:
        names = get_select_prop_names(
            context,
            dtype,
            dtype.model.properties,
            action,
            select,
            reserved=["_id"],
        )
    else:
        names = value.keys()

    data = {
        prop.name: commands.prepare_dtype_for_response(
            context,
            fmt,
            prop.dtype,
            val,
            data=data,
            action=action,
            select=sel,
        )
        for prop, val, sel in select_props(
            dtype.model,
            names,
            dtype.model.properties,
            value,
            select,
        )
    }

    return data


@commands.prepare_dtype_for_response.register(Context, Format, BackRef, str)
def prepare_dtype_for_response(
    context: Context,
    fmt: Format,
    dtype: BackRef,
    value: str,
    *,
    data: Dict[str, Any],
    action: Action,
    select: dict = None,
):
    return {"_id": value}


@commands.prepare_dtype_for_response.register(Context, Format, Text, dict)
def prepare_dtype_for_response(
    context: Context,
    fmt: Format,
    dtype: Text,
    value: dict,
    *,
    data: Dict[str, Any],
    action: Action,
    select: dict = None,
):
    if len(value) == 1 and select is not None:
        for key, data in value.items():
            if key not in select.keys():
                return data
    return value


def get_property_base_model(model: Model, name: str):
    model = model
    base_model = None
    while model.base and model.base.parent:
        model = model.base.parent
        if name in model.properties and not isinstance(model.properties[name].dtype, Inherit):
            base_model = model
            break
    return base_model


@commands.unload_backend.register(Context, Backend)
def unload_backend(context: Context, backend: Backend):
    pass


@load_operator_value.register(Context, Backend, DataType, object)
def load_operator_value(
    context: Context,
    backend: Backend,
    dtype: DataType,
    value: object,
    *,
    query_params: dict,
):
    operator = query_params["name"]
    # XXX: That is probably not a very reliable way of getting original operator
    #      name. Maybe at least this should be documented some how.
    operator_name = query_params.get("origin", operator)
    if operator in ("startswith", "contains") and not isinstance(dtype, (String, PrimaryKey)):
        raise exceptions.InvalidOperandValue(dtype, operator=operator_name)
    if operator in ("gt", "ge", "lt", "le") and isinstance(dtype, String):
        raise exceptions.InvalidOperandValue(dtype, operator=operator_name)


@commands.make_json_serializable.register(Model, dict)
def make_json_serializable(model: Model, value: dict) -> dict:
    return commands.make_json_serializable[Object, dict](model, value)


@commands.make_json_serializable.register(DataType, object)
def make_json_serializable(dtype: DataType, value: object):
    return value


@commands.make_json_serializable.register(DateTime, datetime.datetime)
def make_json_serializable(dtype: DateTime, value: datetime.datetime):
    return value.isoformat()


@commands.make_json_serializable.register(Date, datetime.date)
def make_json_serializable(dtype: Date, value: datetime.date):
    return value.isoformat()


@commands.make_json_serializable.register(Date, datetime.datetime)
def make_json_serializable(dtype: Date, value: datetime.datetime):
    return value.date().isoformat()


def _get_json_serializable_props(dtype: Object, value: dict):
    for k, v in value.items():
        if k in dtype.properties:
            yield dtype.properties[k], v
        else:
            Exception(f"Unknown {k} key in {dtype!r} object.")


@commands.make_json_serializable.register(Object, dict)
def make_json_serializable(dtype: Object, value: dict):
    return {
        prop.name: commands.make_json_serializable(prop.dtype, v)
        for prop, v in _get_json_serializable_props(dtype, value)
    }


@commands.make_json_serializable.register(Array, list)
def make_json_serializable(dtype: Array, value: list):
    return [make_json_serializable(dtype.items.dtype, v) for v in value]


@commands.update.register(Context, Property, DataType, Backend)
def update(
    context: Context,
    prop: Property,
    dtype: DataType,
    backend: Backend,
    *,
    dstream: AsyncIterator[DataItem],
    stop_on_error: bool = True,
):
    return commands.update(
        context,
        prop.model,
        prop.model.backend,
        dstream=dstream,
        stop_on_error=stop_on_error,
    )


@commands.patch.register(Context, Property, DataType, Backend)
def patch(
    context: Context,
    prop: Property,
    dtype: DataType,
    backend: Backend,
    *,
    dstream: AsyncIterator[DataItem],
    stop_on_error: bool = True,
):
    return commands.update(
        context,
        prop.model,
        prop.model.backend,
        dstream=dstream,
        stop_on_error=stop_on_error,
    )


@commands.delete.register(Context, Property, DataType, Backend)
def delete(
    context: Context,
    prop: Property,
    dtype: DataType,
    backend: Backend,
    *,
    dstream: AsyncIterator[DataItem],
    stop_on_error: bool = True,
):
    dstream = _prepare_property_for_delete(prop, dstream)
    return commands.update(
        context,
        prop.model,
        prop.model.backend,
        dstream=dstream,
        stop_on_error=stop_on_error,
    )


async def _prepare_property_for_delete(
    prop: Property,
    dstream: AsyncIterator[DataItem],
) -> AsyncIterator[DataItem]:
    async for data in dstream:
        if data.patch:
            data.patch = {
                **{k: v for k, v in data.patch.items() if k.startswith("_")},
                prop.name: None,
            }
        yield data


@commands.cast_backend_to_python.register(Context, Model, Backend, dict)
def cast_backend_to_python(
    context: Context,
    model: Model,
    backend: Backend,
    data: dict,
    *,
    extra_properties: dict[str, Property] = None,
    **kwargs,
) -> dict:
    properties = model.properties
    if extra_properties is not None:
        properties = properties.copy()
        properties.update(extra_properties)

    return {
        k: commands.cast_backend_to_python(context, properties[k].dtype, backend, v, **kwargs) if k in properties else v
        for k, v in data.items()
    }


@commands.cast_backend_to_python.register(Context, Property, Backend, object)
def cast_backend_to_python(context: Context, prop: Property, backend: Backend, data: object, **kwargs) -> dict:
    return commands.cast_backend_to_python(context, prop.dtype, backend, data, **kwargs)


@commands.cast_backend_to_python.register(Context, DataType, Backend, object)
def cast_backend_to_python(context: Context, dtype: DataType, backend: Backend, data: Any, **kwargs) -> Any:
    if _check_if_nan(data):
        return None
    return data


@commands.cast_backend_to_python.register(Context, UUID, Backend, object)
def cast_backend_to_python(context: Context, dtype: UUID, backend: Backend, data: Any, **kwargs) -> Any:
    if _check_if_nan(data):
        return None
    if isinstance(data, str):
        try:
            return uuid.UUID(str(data))
        except Exception:
            return data
    return data


@commands.cast_backend_to_python.register(Context, DateTime, Backend, object)
def cast_backend_to_python(context: Context, dtype: DateTime, backend: Backend, data: Any, **kwargs) -> Any:
    if _check_if_nan(data):
        return None
    if isinstance(data, str):
        try:
            return dateutil.parser.isoparse(data)
        except Exception:
            return data
    return data


@commands.cast_backend_to_python.register(Context, Time, Backend, object)
def cast_backend_to_python(context: Context, dtype: Time, backend: Backend, data: Any, **kwargs) -> Any:
    if _check_if_nan(data):
        return None
    if isinstance(data, str) and ":" in data:
        try:
            isoparser = dateutil.parser.isoparser()
            return isoparser.parse_isotime(data)
        except Exception:
            return data
    return data


@commands.cast_backend_to_python.register(Context, Date, Backend, object)
def cast_backend_to_python(context: Context, dtype: Date, backend: Backend, data: Any, **kwargs) -> Any:
    if _check_if_nan(data):
        return None
    if isinstance(data, str):
        try:
            isoparser = dateutil.parser.isoparser()
            return isoparser.parse_isodate(data)
        except Exception:
            return data
    return data


@commands.cast_backend_to_python.register(Context, Integer, Backend, object)
def cast_backend_to_python(context: Context, dtype: Integer, backend: Backend, data: Any, **kwargs) -> Any:
    if _check_if_nan(data):
        return None
    if isinstance(data, str):
        try:
            new = data
            if "," in data and "." not in data and data.count(",") == 1:
                new = data.replace(",", ".")
            elif "," in data:
                new = data.replace(",", "")
            return int(new)
        except Exception:
            return data
    return data


@commands.cast_backend_to_python.register(Context, Number, Backend, object)
def cast_backend_to_python(context: Context, dtype: Number, backend: Backend, data: Any, **kwargs) -> Any:
    if _check_if_nan(data):
        return None
    if isinstance(data, str):
        try:
            new = data
            if "," in data and "." not in data and data.count(",") == 1:
                new = data.replace(",", ".")
            elif "," in data:
                new = data.replace(",", "")
            return float(new)
        except Exception:
            return data
    return data


@commands.cast_backend_to_python.register(Context, Binary, Backend, str)
def cast_backend_to_python(context: Context, dtype: Binary, backend: Backend, data: str, **kwargs) -> Any:
    if _check_if_nan(data):
        return None
    if isinstance(data, str):
        try:
            return base64.b64decode(data)
        except Exception:
            return data
    return data


@commands.cast_backend_to_python.register(Context, Boolean, Backend, str)
def cast_backend_to_python(context: Context, dtype: Boolean, backend: Backend, data: str, **kwargs) -> Any:
    if _check_if_nan(data):
        return None
    if isinstance(data, str):
        try:
            return asbool(data)
        except ValueError:
            return data
    return data


@commands.cast_backend_to_python.register(Context, Geometry, Backend, str)
def cast_backend_to_python(context: Context, dtype: Geometry, backend: Backend, data: str, **kwargs) -> Any:
    if _check_if_nan(data):
        return None
    if isinstance(data, str):
        try:
            return wkt.loads(data)
        except Exception:
            return data
    return data


@commands.cast_backend_to_python.register(Context, Geometry, Backend, WKTElement)
def cast_backend_to_python(context: Context, dtype: Geometry, backend: Backend, data: WKTElement, **kwargs) -> Any:
    if _check_if_nan(data):
        return None
    return to_shape(data)


@commands.cast_backend_to_python.register(Context, Geometry, Backend, WKBElement)
def cast_backend_to_python(context: Context, dtype: Geometry, backend: Backend, data: WKBElement, **kwargs) -> Any:
    if _check_if_nan(data):
        return None
    return to_shape(data)


@commands.cast_backend_to_python.register(Context, Ref, Backend, dict)
def cast_backend_to_python(context: Context, dtype: Ref, backend: Backend, data: Dict[str, Any], **kwargs) -> Any:
    if not data:
        return data

    processed_data = {}
    for key in data:
        prop = commands.resolve_property(dtype.prop.model, f"{dtype.prop.place}.{key}")
        if prop is not None:
            processed_data[key] = commands.cast_backend_to_python(context, prop, backend, data[key], **kwargs)

    for prop in dtype.refprops:
        if prop.name not in processed_data and prop.name in data:
            processed_data[prop.name] = commands.cast_backend_to_python(
                context, prop, backend, data[prop.name], **kwargs
            )

    if not processed_data or all(value is None for value in processed_data.values()):
        return None

    return processed_data


@commands.cast_backend_to_python.register(Context, Object, Backend, dict)
def cast_backend_to_python(
    context: Context, dtype: Object, backend: Backend, data: Dict[str, Any], **kwargs
) -> Dict[str, Any]:
    if data:
        return {
            k: commands.cast_backend_to_python(context, dtype.properties[k].dtype, backend, v, **kwargs)
            if k in dtype.properties
            else v
            for k, v in data.items()
        }
    return data


@commands.cast_backend_to_python.register(Context, Array, Backend, list)
def cast_backend_to_python(context: Context, dtype: Array, backend: Backend, data: List[Any], **kwargs) -> List[Any]:
    if data and dtype:
        return [commands.cast_backend_to_python(context, dtype.items.dtype, backend, v, **kwargs) for v in data]
    return data


@commands.cast_backend_to_python.register(Context, Array, Backend, str)
def cast_backend_to_python(context: Context, dtype: Array, backend: Backend, data: str, **kwargs):
    val = json.loads(data)
    return commands.cast_backend_to_python(context, dtype, backend, val, **kwargs)


@commands.cast_backend_to_python.register(Context, Denorm, Backend, object)
def cast_backend_to_python(context: Context, dtype: Denorm, backend: Backend, data: Any, **kwargs) -> Any:
    return commands.cast_backend_to_python(context, dtype.rel_prop, backend, data, **kwargs)


@commands.reload_backend_metadata.register(Context, Manifest, Backend)
def reload_backend_metadata(context, manifest, backend):
    pass


@commands.reload_backend_metadata.register(Context, Manifest, type(None))
def reload_backend_metadata(context, manifest, backend):
    pass


def _check_if_nan(value: Any) -> bool:
    # Check for nan values, IEEE 754 defines that comparing with nan always returns false
    if value != value:
        return True
    return False


@commands.get_error_context.register(Backend)
def get_error_context(backend: Backend, *, prefix="this") -> Dict[str, str]:
    return {
        "type": f"{prefix}.type",
        "name": f"{prefix}.name",
        "origin": f"{prefix}.origin",
        "features": f"{prefix}.features",
    }


@commands.get_error_context.register(str)
def get_error_context(message: str, *, prefix="this") -> Dict[str, str]:
    return {}


@commands.redirect.register(Context, Backend, Model, str)
def redirect(context: Context, backend: Backend, model: Model, data: str):
    return None<|MERGE_RESOLUTION|>--- conflicted
+++ resolved
@@ -885,31 +885,32 @@
     return dtype.default
 
 
-<<<<<<< HEAD
 @commands.prepare_dtype_for_response.register(Context, Format, Money, decimal.Decimal)
 def prepare_dtype_for_response(
     context: Context,
     fmt: Format,
     dtype: Money,
     value: decimal.Decimal,
-=======
+    *,
+    data: Dict[str, Any],
+    action: Action,
+    select: dict = None,
+):
+    return float(value)
+
+
 @commands.prepare_dtype_for_response.register(Context, Format, UUID, object)
 def prepare_dtype_for_response(
     context: Context,
     fmt: Format,
     dtype: UUID,
     value: object,
->>>>>>> 5df02ebf
-    *,
-    data: Dict[str, Any],
-    action: Action,
-    select: dict = None,
-):
-<<<<<<< HEAD
-    return float(value)
-=======
+    *,
+    data: Dict[str, Any],
+    action: Action,
+    select: dict = None,
+):
     return str(value)
->>>>>>> 5df02ebf
 
 
 @commands.prepare_dtype_for_response.register(Context, Format, File, NotAvailable)
