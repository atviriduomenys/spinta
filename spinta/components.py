from __future__ import annotations

from typing import Any
from typing import Callable
from typing import Dict
from typing import Iterator
from typing import Set
from typing import TYPE_CHECKING, List, Optional, AsyncIterator, Union

import enum
import contextlib
import dataclasses
import pathlib
from typing import Type
from typing import TypedDict

from spinta import exceptions
from spinta.dimensions.lang.components import LangData
from spinta.units.components import Unit
from spinta.utils.schema import NA
from spinta.core.enums import Access
from spinta.datasets.enums import Level

if TYPE_CHECKING:
    from spinta.backends.components import Backend
    from spinta.types.datatype import DataType
    from spinta.manifests.components import Manifest
    from spinta.manifests.internal.components import InternalManifest
    from spinta.datasets.components import Attribute
    from spinta.datasets.components import Entity
    from spinta.datasets.keymaps.components import KeyMap
    from spinta.dimensions.enum.components import Enums
    from spinta.dimensions.enum.components import EnumValue
    from spinta.core.config import RawConfig
    from spinta.accesslog import AccessLog
    from spinta.formats.components import Format
    from spinta.dimensions.comments.components import Comment


class Context:
    _name: str
    _parent: Optional[Context]
    _exitstack: List[Optional[contextlib.ExitStack]]
    _local_names: List[Set[str]]

    def __init__(self, name: str, parent: Context = None):
        self._name = name
        self._parent = parent

        # Bellow all attributes are lists, these lists are context state stacks.
        # When context is forked or new state is activated, then new item is
        # appended to each list, possibly taking shallow copy from previous
        # state. This way, each state can be changed independently.

        # Names defined in current context. Names from inherited context are not
        # listed here.
        self._local_names = [set()]
        self._exitstack = [None]

        if parent:
            # cmgrs are copied in __enter__() method.
            self._cmgrs = [{}]
            self._factory = [parent._factory[-1].copy()]
            self._names = [parent._names[-1].copy()]

            # We only copy explicitly set keys, and exclude keys coming from
            # `bind` or `attach`.
            copy_keys = set(parent._context[-1]) - (
                set(parent._cmgrs[-1]) |
                set(parent._factory[-1])
            )
            self._context = [{k: parent._context[-1][k] for k in copy_keys}]
        else:
            self._cmgrs = [{}]
            self._factory = [{}]
            self._context = [{}]
            self._names = [set()]

    def __repr__(self):
        name = []
        parent = self
        while parent is not None:
            name.append(f'{parent._name}:{len(parent._context) - 1}')
            parent = parent._parent
        name = ' < '.join(reversed(name))
        return (
            f'<{self.__class__.__module__}.{self.__class__.__name__}({name}) '
            f'at 0x{id(self):02x}>'
        )

    def __enter__(self):
        self._context.append(self._context[-1].copy())
        self._exitstack.append(contextlib.ExitStack())
        self._names.append(self._names[-1].copy())
        self._local_names.append(set())
        self._factory.append({})
        if self._parent and len(self._cmgrs) == 1:
            # We delay copying cmgrs from parent, because ExitStack is only
            # available from inside with block.
            self._cmgrs.append(self._parent._cmgrs[-1].copy())
        else:
            self._cmgrs.append({})
        return self

    def __exit__(self, *exc):
        self._context.pop()
        self._exitstack.pop().close()
        self._names.pop()
        self._local_names.pop()
        self._factory.pop()
        self._cmgrs.pop()

    def fork(self, name) -> Context:
        """Fork this context manager by creating new state.

        This will create new Context class instance based on current state.

        `name` argument is used to identify forked state, this is mostly used
        for debugging, because usually you want to know which state you are
        currently in.

        Forking can be used, when you need to pass context to a function, that
        is executed concurrently.

        Example:

            def hard_answer():
                return 42

            base = Context('base')
            base.set('easy_answer', 42)
            base.bind('hard_answer', hard_answer)

            with base.fork('fork') as fork:

                # Takes answer from cache, because it was set.
                fork.get('easy_answer')

                # Calls `hard_answer` function, even if it was already called
                # for `base`, because we can't modify `base` to ensure thread
                # safety.
                fork.get('hard_answer')

            # Calls `hard_answer` function, even it was already called in
            # `fork`, to ensure thread safety.
            base.get('hard_answer')

            # Takes hard answer from cache.
            base.get('hard_answer')

        """
        return type(self)(name, self)

    def bind(self, name, factory, *args, **kwargs):
        """Bind a callable to the context.

        Value returned by this callable will be cached and callable will be
        called only when first accessed. Subsequent access to this context name
        will return value from cache.
        """
        self._set_local_name(name)
        self._factory[-1][name] = (factory, args, kwargs)

    def attach(self, name, factory, *args, **kwargs):
        """Attach new context manager factory to this state.

        Attached context manager factory is lazy, it will be created only when
        accessed for the first time. Active context managers will exit, when
        whole context exits.

        More information about context managers:

        https://www.python.org/dev/peps/pep-0343/
        https://docs.python.org/3/library/contextlib.html
        """
        assert self._exitstack[-1] is not None, (
            "You can attach only inside `with context:` block."
        )
        self._set_local_name(name)
        self._cmgrs[-1][name] = (factory, args, kwargs)

    def set(self, name, value):
        """Set `name` to `value` in current context."""
        self._set_local_name(name)
        self._context[-1][name] = value
        return value

    def get(self, name):
        """Get a value from context.

        If value was previously set, just return it.

        If value was bound as a callback, then call the callback once and set
        returned value to the context.

        If value was attached as context manager, then find where it was
        attached, enter attached context and return its value.

        Raises error, if given `name` was not set, bound or attached previously.

        Example with bind:

            # State #1
            context = Context('base')

            # Bind a factory on state #1
            context.bind('foo', bar)

            with context:
                # State #2

                with context:
                    # State #3

                    # After calling `bar` function `foo` is cached in current
                    # state #3 and in previous state #1.
                    context.get('foo')

                # Back to state #2. State #3 is removed along with cached `foo`
                # value.

                # Takes 'foo' value from state #1 cache, `bar` function will not
                # be called.
                context.get('foo')

        """

        if name in self._context[-1]:
            return self._context[-1][name]

        # If value is not in current state, then we need to find a factory or
        # a context manager (cmgr) and get value from there. When `name` is
        # found as factory or cmgr, then first we set value in previous state
        # and then set same value in current state.
        stacks = [
            (self._factory, self._get_factory_value),
            (self._cmgrs, self._get_cmgr_value),
        ]
        for stack, value_getter in stacks:
            for state in range(len(stack) - 1, -1, -1):
                if name in stack[state]:
                    if name not in self._context[state]:
                        # Get value and set it on a previous state. This way, if
                        # we exit from current state, value stays in previous
                        # state an can be reused by others state between
                        # previous and current state.
                        self._context[state][name] = value_getter(state, name)
                    if len(self._context) - 1 > state:
                        # If value was not found in current state, then update
                        # current state with value from previous state.
                        self._context[-1][name] = self._context[state][name]
                    return self._context[-1][name]

        raise Exception(f"Unknown context variable {name!r}.")

    def _get_factory_value(self, state, name):
        factory, args, kwargs = self._factory[state][name]
        return factory(*args, **kwargs)

    def _get_cmgr_value(self, state, name):
        factory, args, kwargs = self._cmgrs[state][name]
        cmgr = factory(*args, **kwargs)
        return self._exitstack[state].enter_context(cmgr)

    def has(self, name, local=False, value=False):
        """Check if given name exists in context.

        If `local` is `True`, check only names defined in this context, do not
        look in values defined in parent contexts.

        If `value` is `True`, check only evaluated names. Exclude all bound or
        attached values, that has not yet been accessed.
        """
        if local and value:
            return name in self._local_names[-1] and name in self._context[-1]
        if local:
            return name in self._local_names[-1]
        if value:
            return name in self._context[-1]
        return name in self._names[-1]

    def _set_local_name(self, name):
        # Prevent redefining local names, but allow to redefine inherited names.
        if name in self._local_names[-1]:
            raise Exception(f"Context variable {name!r} has been already set.")
        self._local_names[-1].add(name)
        self._names[-1].add(name)


class _CommandsConfig:

    def __init__(self):
        self.modules = []
        self.pull = {}


class Store:
    """Data store

    Contains all essential objects like manifest, backends, access log, etc.

    """
    manifest: Manifest = None
    internal: InternalManifest = None
    accesslog: AccessLog = None
    backends: Dict[str, Backend]

    def __init__(self):
        self.config = None
        self.keymaps = {}
        self.backends = {}


class Component:
    schema = {}


class Node(Component):
    schema = {}

    type: str = None
    name: str = None
    parent: Node = None
    manifest: Manifest = None
    path: pathlib.Path = None

    def __repr__(self) -> str:
        return f'<{self.__class__.__module__}.{self.__class__.__name__}(name={self.name!r})>'

    def __hash__(self) -> int:
        # This is a recursive hash, goes down to all parents. There can be nodes
        # with same type and name on different parts of nodes tree, that is why
        # we have to also include parents.
        return hash((self.type, self.name, self.parent))

    def node_type(self):
        """Return node type.

        Usually node type is same as `Node.type` attribute, but in some cases,
        there can be same `Node.type`, but with a different behaviour. For
        example there are two types of `model` nodes, one is
        `spinta.types.dataset.Model` and other is `spinta.components.Model`.
        Both these nodes have `model` type, but `Node.node_type()` returns
        different types, `model:dataset` and `model`.

        In other words, there can be several types of model nodes, they mostly
        act like normal models, but they are implemented differently.
        """
        return self.type

    def model_type(self):
        """Return model name and specifier.

        This is a full and unique model type, used to identify a specific model.
        """
        specifier = self.model_specifier()
        if specifier:
            return f'{self.name}/{specifier}'
        else:
            return self.name

    def model_specifier(self):
        """Return model specifier.

        There can by sever different kinds of models. For example
        `model:dataset` always has a specifier, that looks like this
        `:dataset/dsname`, also, `ns` models have `:ns` specifier.
        """
        return ''

    @property
    def basename(self):
        return self.name.split('/')[-1]


# MetaData entry ID can be file path, uuid, table row id of a Model, Dataset,
# etc, depends on manifest type.
EntryId = Union[int, str, pathlib.Path]


class MetaData(Node):
    """Manifest metadata entry.

    This is a top level manifest node like Model, Dataset, Project, Owner.
    """

    eid: EntryId

    schema = {
        'type': {'type': 'string', 'required': True},
        'name': {'type': 'string', 'required': True},
        'id': {'type': 'string'},
        # FIXME: `eid` should be here, but currently it overrides eid, coming
        #        from somewhere else, this has to be fixed.
        # 'eid': {'type': 'string'},
        'version': {'type': 'string'},
        'title': {'type': 'string'},
        'description': {},
        'lang': {'type': 'object'},
    }

    def get_eid_for_error_context(self):
        if (
            isinstance(self.eid, pathlib.Path) and
            self.manifest and
            isinstance(getattr(self.manifest, 'path', None), pathlib.Path)
        ):
            # XXX: Didn't wanted to create command just for this so added na if.
            return str(self.eid.relative_to(self.manifest.path))
        else:
            return str(self.eid)


class NamespaceGiven:
    access: str = None


class Namespace(MetaData):
    access: Access
    keymap: KeyMap = None
    names: Dict[str, Namespace]
    models: Dict[str, Model]
    backend: Backend = None
    parent: Union[Namespace, Manifest]
    title: str
    description: str
    # Namespaces generated from model name.
    generated: bool = False
    given: NamespaceGiven
    lang: LangData = None
    enums: Enums = None

    def __init__(self):
        self.given = NamespaceGiven()

    def model_specifier(self):
        return ':ns'

    def parents(self) -> Iterator[Namespace]:
        ns = self.parent
        while isinstance(ns, Namespace):
            yield ns
            ns = ns.parent

    def is_root(self) -> bool:
        # TODO: Move Namespace component to spinta.namespaces
        from spinta.manifests.components import Manifest
        return isinstance(self.parent, Manifest)


class Base(Node):
    model: Model        # a.base.b - here `model` is `b`
    parent: Model       # a.base.b - here `parent` is `a`
    pk: List[Property]  # a.base.b - list of properties of `a` model
    lang: LangData = None

    schema = {
        'name': {},
        'model': {'type': 'string'},
        'parent': {'type': 'string'},
        'pk': {
            'type': 'array',
            'items': {'type': 'object'},
        },
        'lang': {'type': 'object'},
    }


class ModelGiven:
    access: str = None


class Model(MetaData):
    id: str
    level: Level
    access: Access
    title: str
    description: str
    ns: Namespace
    endpoint: str = None
    external: Entity = None
    properties: Dict[str, Property]
    mode: Mode = None
    given: ModelGiven
    lang: LangData = None
    comments: List[Comment] = None
<<<<<<< HEAD
    base: Base = None
=======
    uri: str = None
>>>>>>> acb9f1dd

    schema = {
        'keymap': {'type': 'string'},
        'backend': {'type': 'string'},
        'unique': {'default': []},
        'base': {},
        'link': {},
        'properties': {'default': {}},
        'endpoint': {},
        'external': {},
        'level': {
            'type': 'integer',
            'choices': Level,
            'inherit': 'external.resource.level',
        },
        'access': {
            'type': 'string',
            'choices': Access,
            'inherit': 'external.resource.access',
            'default': 'protected',
        },
        'lang': {'type': 'object'},
        'params': {'type': 'object'},
        'comments': {},
        'uri': {'type': 'string'},
    }

    def __init__(self):
        super().__init__()
        self.unique = []
        self.extends = None
        self.keymap = None
        self.backend = None
        self.version = None
        self.date = None
        self.link = None
        self.properties = {}
        self.flatprops = {}
        self.leafprops = {}
        self.given = ModelGiven()
        self.params = {}

    def model_type(self):
        return self.name

    def get_name_without_ns(self):
        if '/' in self.name:
            return self.name.split('/')[-1]
        else:
            return self.name


class PropertyGiven:
    access: str = None
    enum: str = None
    unit: str = None


class Property(Node):
    place: str = None  # Dotted property path
    title: str = None
    description: str = None
    link: str = None
    hidden: bool = False
    access: Access
    level: Level
    dtype: DataType = None
    external: Attribute
    list: Property = None
    model: Model = None
    uri: str = None
    given: PropertyGiven
    enum: EnumValue = None        # Enum name from Enums dict.
    enums: Enums
    lang: LangData = None
    unit: Unit = None       # Given in ref column.
    comments: List[Comment] = None

    schema = {
        'title': {},
        'description': {},
        'link': {},
        'hidden': {'type': 'boolean', 'default': False},
        'level': {
            'type': 'integer',
            'choices': Level,
            'inherit': 'model.level',
        },
        'access': {
            'type': 'string',
            'choices': Access,
            'inherit': 'model.access',
            'default': 'protected',
        },
        'external': {},
        'uri': {'type': 'string'},
        'enum': {'type': 'string'},
        'enums': {},
        'units': {'type': 'string'},
        'lang': {'type': 'object'},
        'comments': {},
    }

    def __init__(self):
        self.given = PropertyGiven()

    def __repr__(self):
        pypath = [type(self).__module__, type(self).__name__]
        pypath = '.'.join(pypath)
        dtype = self.dtype.name if self.dtype else 'none'
        kwargs = [
            f'name={self.place!r}',
            f'type={dtype!r}',
            f'model={self.model.name!r}',
        ]
        kwargs = ', '.join(kwargs)
        return f'<{pypath}({kwargs})>'

    def model_type(self):
        return f'{self.model.name}.{self.place}'

    def is_reserved(self):
        return self.name.startswith('_')


class Command:

    def __init__(self):
        self.name = None
        self.command = None
        self.args = None

    def __call__(self, *args, **kwargs):
        return self.command(*args, **self.args, **kwargs)


class CommandList:

    def __init__(self):
        self.commands = None

    def __call__(self, *args, **kwargs):
        return [command(*args, **kwargs) for command in self.commands]


@dataclasses.dataclass
class Attachment:
    content_type: str
    filename: str
    data: bytes


class Action(enum.Enum):
    INSERT = 'insert'
    UPSERT = 'upsert'
    UPDATE = 'update'
    PATCH = 'patch'
    DELETE = 'delete'

    WIPE = 'wipe'

    GETONE = 'getone'
    GETALL = 'getall'
    SEARCH = 'search'

    CHANGES = 'changes'

    CHECK = 'check'

    @classmethod
    def has_value(cls, value):
        return value in cls._value2member_map_

    @classmethod
    def by_value(cls, value):
        return cls._value2member_map_[value]

    @classmethod
    def values(cls):
        return list(cls._value2member_map_.keys())


class UrlParseNode(TypedDict):
    name: str
    args: List[Any]


class UrlParams:
    parsetree: List[UrlParseNode]

    path_parts: List[str] = None
    path: Optional[str] = None
    model: Optional[Model] = None
    pk: Optional[str] = None
    prop: Optional[Property] = None
    # Tells if we accessing property content or reference. Applies only for some
    # property types, like references.
    propref: bool = False

    # List only models names
    ns: bool = False
    # Recursively select all models in a given namespace
    all: bool = False
    external: bool = False

    changes: bool = False
    changes_offset: Optional[str] = None

    fmt: Format
    format: Optional[str] = None
    formatparams: dict

    select: Optional[List[str]] = None
    sort: List[dict] = None
    limit: Optional[int] = None
    offset: Optional[int] = None
    # Limit can be enforced even if it is not explicitly given in URL.
    limit_enforced: bool = False
    limit_enforced_to: int = 100
    # XXX: Deprecated, count should be part of `select`.
    count: bool = False
    # In batch requests, return summary of what was done.
    summary: bool = False
    # In batch requests, continue execution even if some actions fail.
    fault_tolerant: bool = False

    action: Action = None

    # If True, then HTTP HEAD request was made, this means no data must be
    # returned only headers.
    head: bool = False

    query: List[Dict[str, Any]] = None

    def changed_parsetree(self, change):
        ptree = {x['name']: x['args'] for x in (self.parsetree or [])}
        ptree.update(change)
        return [
            {'name': k, 'args': v} for k, v in ptree.items()
        ]


class Version:
    version: str


class DataItem:
    model: Optional[Model] = None       # Data model.
    prop: Optional[Property] = None     # Action on a property, not a whole model.
    propref: bool = False               # Action on property reference or instance.
    backend: Optional[Backend] = None   # Model or property backend depending on prop and propref.
    action: Optional[Action] = None     # Action.
    payload: Optional[dict] = None      # Original data from request.
    given: Optional[dict] = None        # Request data converted to Python-native data types.
    saved: Optional[dict] = None        # Current data stored in database.
    patch: Optional[dict] = None        # Patch that is going to be stored to database.
    error: Optional[exceptions.UserError] = None  # Error while processing data.

    def __init__(
        self,
        model: Optional[Model] = None,
        prop: Optional[Property] = None,
        propref: bool = False,
        backend: Optional[Backend] = None,
        action: Optional[Action] = None,
        payload: Optional[dict] = None,
        error: Optional[exceptions.UserError] = None,
    ):
        self.model = model
        self.prop = prop
        self.propref = propref
        self.backend = model.backend if backend is None and model else backend
        self.action = action
        self.payload = payload
        self.error = error
        self.given = NA
        self.saved = NA
        self.patch = NA

    def __getitem__(self, key):
        return DataSubItem(self, *(
            d.get(key, NA) if d else NA
            for d in (self.given, self.saved, self.patch)
        ))

    def copy(self, **kwargs) -> 'DataItem':
        data = DataItem()
        attrs = [
            'model',
            'prop',
            'propref',
            'backend',
            'action',
            'payload',
            'given',
            'saved',
            'patch',
            'error',
        ]
        assert len(set(kwargs) - set(attrs)) == 0
        for name in attrs:
            if name in kwargs:
                setattr(data, name, kwargs[name])
            elif hasattr(self, name):
                value = getattr(self, name)
                if isinstance(value, dict):
                    setattr(data, name, value.copy())
                else:
                    setattr(data, name, value)
        return data


class DataSubItem:

    def __init__(self, parent, given, saved, patch):
        if isinstance(parent, DataSubItem):
            self.root = parent.root
        else:
            self.root = parent
        self.given = given
        self.saved = saved
        self.patch = patch

    def __getitem__(self, key):
        return DataSubItem(self, *(
            d.get(key, NA) if d else NA
            for d in (self.given, self.saved, self.patch)
        ))

    def __iter__(self):
        yield from self.iter(given=True, saved=True, patch=True)

    def iter(self, given=False, saved=False, patch=False):
        if saved and self.saved:
            given_ = NA
            patch_ = NA
            for saved_ in self.saved:
                yield DataSubItem(self, given_, saved_, patch_)

        if (patch or given) and self.given and self.patch:
            saved_ = NA
            for given_, patch_ in zip(self.given, self.patch):
                yield DataSubItem(self, given_, saved_, patch_)

        elif given and self.given:
            saved_ = NA
            patch_ = NA
            for given_ in self.given:
                yield DataSubItem(self, given_, saved_, patch_)


DataStream = AsyncIterator[DataItem]


class Mode(enum.Enum):
    # Internal mode always use internal backend set on manifest, namespace or
    # model.
    internal = 'internal'

    # External model always sue external backend set on dataset or model's
    # source entity.
    external = 'external'


ScopeFormatterFunc = Callable[[
    Context,
    Union[Namespace, Model, Property],
    Action,
], str]


class Config:
    """Spinta configuration

    This is the place, where all Spinta configuration options are stored and
    used at runtime.

    """
    # TODO: `rc` should not be here, because `Config` might be initialized from
    #       different configuration sources.
    rc: RawConfig
    debug: bool = False
    config_path: pathlib.Path
    server_url: str
    scope_prefix: str
    scope_formatter: ScopeFormatterFunc
    scope_max_length: int
    default_auth_client: str
    http_basic_auth: bool
    token_validation_key: dict = None
    datasets: dict
    env: str
    docs_path: pathlib.Path
    always_show_id: bool = False
    # Limit access to specified namespace root.
    root: str = None
    credentials_file: pathlib.Path
    data_path: pathlib.Path
    AccessLog: Type[AccessLog]
    exporters: Dict[str, Format]

    def __init__(self):
        self.commands = _CommandsConfig()
        self.components = {}
        self.exporters = {}
        self.backends = {}
        self.manifests = {}
        self.ignore = []
        self.debug = False<|MERGE_RESOLUTION|>--- conflicted
+++ resolved
@@ -484,11 +484,8 @@
     given: ModelGiven
     lang: LangData = None
     comments: List[Comment] = None
-<<<<<<< HEAD
     base: Base = None
-=======
     uri: str = None
->>>>>>> acb9f1dd
 
     schema = {
         'keymap': {'type': 'string'},
