--- conflicted
+++ resolved
@@ -361,13 +361,8 @@
         `model:dataset` always has a specifier, that looks like this
         `:dataset/dsname`, also, `ns` models have `:ns` specifier.
         """
-<<<<<<< HEAD
-        return ''
-    
-=======
         return ""
 
->>>>>>> 3ade3c0f
     @property
     def basename(self):
         return self.name and self.name.split("/")[-1]
@@ -684,29 +679,16 @@
             "inherit": "external.resource.access",
             "default": "protected",
         },
-<<<<<<< HEAD
-        'lang': {'type': 'object'},
-        'params': {'type': 'object'},
-        'comments': {},
-        'uri': {'type': 'string'},
-        'given_name': {'type': 'string', 'default': None},
-        'status': {
-            'type': 'string',
-            'choices': Status,
-            'default': 'develop'
-=======
         "lang": {"type": "object"},
         "params": {"type": "object"},
         "comments": {},
         "uri": {"type": "string"},
         "given_name": {"type": "string", "default": None},
-        "features": {},
         "status": {"type": "string", "choices": Status, "default": "develop"},
         "visibility": {
             "type": "string",
             "choices": Visibility,
             "default": "private",
->>>>>>> 3ade3c0f
         },
         "eli": {"type": "string"},
         "count": {"type": "integer"},
@@ -733,7 +715,7 @@
 
     def model_type(self):
         return self.name
-    
+
     def get_name_without_ns(self):
         # todo workaround, maybe remove after dealing with /: properly
         #  https://github.com/atviriduomenys/spinta/issues/927
@@ -758,7 +740,7 @@
     '/:getone` - a model that only describes the `getone` action;
     '/:getall' - a model that only describes the `getall` action;
     '?' - indicates pre-defined filters for which this model is applicable;
-    
+
     """
 
     parent_model: Model | None = None
