--- conflicted
+++ resolved
@@ -649,9 +649,7 @@
     access: str = None
     enum: str = None
     unit: str = None
-<<<<<<< HEAD
     name: str = None
-=======
     prepare: List[PrepareGiven] = []
 
 
@@ -659,7 +657,6 @@
     appended: bool
     source: str
     prepare: str
->>>>>>> 86ba90dd
 
 
 class Property(Node):
@@ -705,11 +702,8 @@
         'units': {'type': 'string'},
         'lang': {'type': 'object'},
         'comments': {},
-<<<<<<< HEAD
-        'given_name': {'type': 'string'}
-=======
-        'prepare_given': {'required': False}
->>>>>>> 86ba90dd
+        'given_name': {'type': 'string'},
+        'prepare_given': {'required': False},
     }
 
     def __init__(self):
