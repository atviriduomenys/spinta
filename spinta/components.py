from __future__ import annotations

import base64
import json
from typing import Any
from typing import Callable
from typing import Dict
from typing import Iterator
from typing import Set
from typing import TYPE_CHECKING, List, Optional, AsyncIterator, Union

import enum
import contextlib
import dataclasses
import pathlib
from typing import Type
from typing import TypedDict

from spinta.exceptions import InvalidPageKey, InvalidPushWithPageParameterCount
from spinta import exceptions
from spinta.dimensions.lang.components import LangData
from spinta.units.components import Unit
from spinta.utils.encoding import encode_page_values
from spinta.utils.schema import NA
from spinta.core.enums import Access
from spinta.datasets.enums import Level

if TYPE_CHECKING:
    from spinta.backends.components import Backend
    from spinta.types.datatype import DataType
    from spinta.manifests.components import Manifest
    from spinta.manifests.internal.components import InternalManifest
    from spinta.datasets.components import Attribute
    from spinta.datasets.components import Entity
    from spinta.datasets.keymaps.components import KeyMap
    from spinta.dimensions.enum.components import Enums
    from spinta.dimensions.enum.components import EnumValue
    from spinta.core.config import RawConfig
    from spinta.accesslog import AccessLog
    from spinta.formats.components import Format
    from spinta.dimensions.comments.components import Comment


class Context:
    _name: str
    _parent: Optional[Context]
    _exitstack: List[Optional[contextlib.ExitStack]]
    _local_names: List[Set[str]]

    def __init__(self, name: str, parent: Context = None):
        self._name = name
        self._parent = parent

        # Bellow all attributes are lists, these lists are context state stacks.
        # When context is forked or new state is activated, then new item is
        # appended to each list, possibly taking shallow copy from previous
        # state. This way, each state can be changed independently.

        # Names defined in current context. Names from inherited context are not
        # listed here.
        self._local_names = [set()]
        self._exitstack = [None]

        if parent:
            # cmgrs are copied in __enter__() method.
            self._cmgrs = [{}]
            self._factory = [parent._factory[-1].copy()]
            self._names = [parent._names[-1].copy()]

            # We only copy explicitly set keys, and exclude keys coming from
            # `bind` or `attach`.
            copy_keys = set(parent._context[-1]) - (
                set(parent._cmgrs[-1]) |
                set(parent._factory[-1])
            )
            self._context = [{k: parent._context[-1][k] for k in copy_keys}]
        else:
            self._cmgrs = [{}]
            self._factory = [{}]
            self._context = [{}]
            self._names = [set()]

    def __repr__(self):
        name = []
        parent = self
        while parent is not None:
            name.append(f'{parent._name}:{len(parent._context) - 1}')
            parent = parent._parent
        name = ' < '.join(reversed(name))
        return (
            f'<{self.__class__.__module__}.{self.__class__.__name__}({name}) '
            f'at 0x{id(self):02x}>'
        )

    def __enter__(self):
        self._context.append(self._context[-1].copy())
        self._exitstack.append(contextlib.ExitStack())
        self._names.append(self._names[-1].copy())
        self._local_names.append(set())
        self._factory.append({})
        if self._parent and len(self._cmgrs) == 1:
            # We delay copying cmgrs from parent, because ExitStack is only
            # available from inside with block.
            self._cmgrs.append(self._parent._cmgrs[-1].copy())
        else:
            self._cmgrs.append({})
        return self

    def __exit__(self, *exc):
        self._context.pop()
        self._exitstack.pop().close()
        self._names.pop()
        self._local_names.pop()
        self._factory.pop()
        self._cmgrs.pop()

    def fork(self, name) -> Context:
        """Fork this context manager by creating new state.

        This will create new Context class instance based on current state.

        `name` argument is used to identify forked state, this is mostly used
        for debugging, because usually you want to know which state you are
        currently in.

        Forking can be used, when you need to pass context to a function, that
        is executed concurrently.

        Example:

            def hard_answer():
                return 42

            base = Context('base')
            base.set('easy_answer', 42)
            base.bind('hard_answer', hard_answer)

            with base.fork('fork') as fork:

                # Takes answer from cache, because it was set.
                fork.get('easy_answer')

                # Calls `hard_answer` function, even if it was already called
                # for `base`, because we can't modify `base` to ensure thread
                # safety.
                fork.get('hard_answer')

            # Calls `hard_answer` function, even it was already called in
            # `fork`, to ensure thread safety.
            base.get('hard_answer')

            # Takes hard answer from cache.
            base.get('hard_answer')

        """
        return type(self)(name, self)

    def bind(self, name, factory, *args, **kwargs):
        """Bind a callable to the context.

        Value returned by this callable will be cached and callable will be
        called only when first accessed. Subsequent access to this context name
        will return value from cache.
        """
        self._set_local_name(name)
        self._factory[-1][name] = (factory, args, kwargs)

    def attach(self, name, factory, *args, **kwargs):
        """Attach new context manager factory to this state.

        Attached context manager factory is lazy, it will be created only when
        accessed for the first time. Active context managers will exit, when
        whole context exits.

        More information about context managers:

        https://www.python.org/dev/peps/pep-0343/
        https://docs.python.org/3/library/contextlib.html
        """
        assert self._exitstack[-1] is not None, (
            "You can attach only inside `with context:` block."
        )
        self._set_local_name(name)
        self._cmgrs[-1][name] = (factory, args, kwargs)

    def set(self, name, value):
        """Set `name` to `value` in current context."""
        self._set_local_name(name)
        self._context[-1][name] = value
        return value

    def get(self, name):
        """Get a value from context.

        If value was previously set, just return it.

        If value was bound as a callback, then call the callback once and set
        returned value to the context.

        If value was attached as context manager, then find where it was
        attached, enter attached context and return its value.

        Raises error, if given `name` was not set, bound or attached previously.

        Example with bind:

            # State #1
            context = Context('base')

            # Bind a factory on state #1
            context.bind('foo', bar)

            with context:
                # State #2

                with context:
                    # State #3

                    # After calling `bar` function `foo` is cached in current
                    # state #3 and in previous state #1.
                    context.get('foo')

                # Back to state #2. State #3 is removed along with cached `foo`
                # value.

                # Takes 'foo' value from state #1 cache, `bar` function will not
                # be called.
                context.get('foo')

        """

        if name in self._context[-1]:
            return self._context[-1][name]

        # If value is not in current state, then we need to find a factory or
        # a context manager (cmgr) and get value from there. When `name` is
        # found as factory or cmgr, then first we set value in previous state
        # and then set same value in current state.
        stacks = [
            (self._factory, self._get_factory_value),
            (self._cmgrs, self._get_cmgr_value),
        ]
        for stack, value_getter in stacks:
            for state in range(len(stack) - 1, -1, -1):
                if name in stack[state]:
                    if name not in self._context[state]:
                        # Get value and set it on a previous state. This way, if
                        # we exit from current state, value stays in previous
                        # state an can be reused by others state between
                        # previous and current state.
                        self._context[state][name] = value_getter(state, name)
                    if len(self._context) - 1 > state:
                        # If value was not found in current state, then update
                        # current state with value from previous state.
                        self._context[-1][name] = self._context[state][name]
                    return self._context[-1][name]

        raise Exception(f"Unknown context variable {name!r}.")

    def _get_factory_value(self, state, name):
        factory, args, kwargs = self._factory[state][name]
        return factory(*args, **kwargs)

    def _get_cmgr_value(self, state, name):
        factory, args, kwargs = self._cmgrs[state][name]
        cmgr = factory(*args, **kwargs)
        return self._exitstack[state].enter_context(cmgr)

    def has(self, name, local=False, value=False):
        """Check if given name exists in context.

        If `local` is `True`, check only names defined in this context, do not
        look in values defined in parent contexts.

        If `value` is `True`, check only evaluated names. Exclude all bound or
        attached values, that has not yet been accessed.
        """
        if local and value:
            return name in self._local_names[-1] and name in self._context[-1]
        if local:
            return name in self._local_names[-1]
        if value:
            return name in self._context[-1]
        return name in self._names[-1]

    def _set_local_name(self, name):
        # Prevent redefining local names, but allow to redefine inherited names.
        if name in self._local_names[-1]:
            raise Exception(f"Context variable {name!r} has been already set.")
        self._local_names[-1].add(name)
        self._names[-1].add(name)


class _CommandsConfig:

    def __init__(self):
        self.modules = []
        self.pull = {}


class Store:
    """Data store

    Contains all essential objects like manifest, backends, access log, etc.

    """
    manifest: Manifest = None
    internal: InternalManifest = None
    accesslog: AccessLog = None
    backends: Dict[str, Backend]

    def __init__(self):
        self.config = None
        self.keymaps = {}
        self.backends = {}


class Component:
    schema = {}


class Node(Component):
    schema = {}

    type: str = None
    name: str = None
    parent: Node = None
    manifest: Manifest = None
    path: pathlib.Path = None

    def __repr__(self) -> str:
        return f'<{self.__class__.__module__}.{self.__class__.__name__}(name={self.name!r})>'

    def __hash__(self) -> int:
        # This is a recursive hash, goes down to all parents. There can be nodes
        # with same type and name on different parts of nodes tree, that is why
        # we have to also include parents.
        return hash((self.type, self.name, self.parent))

    def node_type(self):
        """Return node type.

        Usually node type is same as `Node.type` attribute, but in some cases,
        there can be same `Node.type`, but with a different behaviour. For
        example there are two types of `model` nodes, one is
        `spinta.types.dataset.Model` and other is `spinta.components.Model`.
        Both these nodes have `model` type, but `Node.node_type()` returns
        different types, `model:dataset` and `model`.

        In other words, there can be several types of model nodes, they mostly
        act like normal models, but they are implemented differently.
        """
        return self.type

    def model_type(self):
        """Return model name and specifier.

        This is a full and unique model type, used to identify a specific model.
        """
        specifier = self.model_specifier()
        if specifier:
            return f'{self.name}/{specifier}'
        else:
            return self.name

    def model_specifier(self):
        """Return model specifier.

        There can by sever different kinds of models. For example
        `model:dataset` always has a specifier, that looks like this
        `:dataset/dsname`, also, `ns` models have `:ns` specifier.
        """
        return ''

    @property
    def basename(self):
        return self.name.split('/')[-1]


# MetaData entry ID can be file path, uuid, table row id of a Model, Dataset,
# etc, depends on manifest type.
EntryId = Union[int, str, pathlib.Path]


class MetaData(Node):
    """Manifest metadata entry.

    This is a top level manifest node like Model, Dataset, Project, Owner.
    """

    eid: EntryId

    schema = {
        'type': {'type': 'string', 'required': True},
        'name': {'type': 'string', 'required': True},
        'id': {'type': 'string'},
        # FIXME: `eid` should be here, but currently it overrides eid, coming
        #        from somewhere else, this has to be fixed.
        # 'eid': {'type': 'string'},
        'version': {'type': 'string'},
        'title': {'type': 'string'},
        'description': {},
        'lang': {'type': 'object'},
    }

    def get_eid_for_error_context(self):
        if (
            isinstance(self.eid, pathlib.Path) and
            self.manifest and
            isinstance(getattr(self.manifest, 'path', None), pathlib.Path)
        ):
            # XXX: Didn't wanted to create command just for this so added na if.
            return str(self.eid.relative_to(self.manifest.path))
        else:
            return str(self.eid)


class ExtraMetaData(Node):
    id: str = None
    schema = {
        'id': {'type': 'string'}
    }


class NamespaceGiven:
    access: str = None


class Namespace(MetaData):
    access: Access
    keymap: KeyMap = None
    names: Dict[str, Namespace]
    models: Dict[str, Model]
    backend: Backend = None
    parent: Union[Namespace, Manifest]
    title: str
    description: str
    # Namespaces generated from model name.
    generated: bool = False
    given: NamespaceGiven
    lang: LangData = None
    enums: Enums = None

    def __init__(self):
        self.given = NamespaceGiven()

    def model_specifier(self):
        return ':ns'

    def parents(self) -> Iterator[Namespace]:
        ns = self.parent
        i = 0
        while isinstance(ns, Namespace):
            yield ns
            ns = ns.parent
            i += 1
            if i > 99:
                raise RuntimeError('Namespace references to itself?')

    def is_root(self) -> bool:
        # TODO: Move Namespace component to spinta.namespaces
        from spinta.manifests.components import Manifest
        return isinstance(self.parent, Manifest)


class Base(ExtraMetaData):
    model: Model        # a.base.b - here `model` is `b`
    parent: Model       # a.base.b - here `parent` is `a`
    pk: List[Property]  # a.base.b - list of properties of `a` model
    lang: LangData = None
    level: Level

    schema = {
        'name': {},
        'model': {'type': 'string'},
        'parent': {'type': 'string'},
        'pk': {
            'type': 'array',
            'items': {'type': 'object'},
        },
        'lang': {'type': 'object'},
        'level': {
            'type': 'integer',
            'choices': Level,
            'inherit': 'external.resource.level',
        },
    }


class ModelGiven:
    access: str = None
    pkeys: list[str] = None
    name: str = None


class PageBy:
    prop: Property
    value: Any

    def __init__(self, prop: Property, value: Any = None):
        self.prop = prop
        self.value = value


class Page:
    model: Model
    is_enabled: bool
    by: Dict[str, PageBy]
    size: int
    filter_only: bool
    first_time: bool

    def __init__(self):
        self.by = {}
        self.size = None
        self.is_enabled = True
        self.filter_only = False
        self.model = None
        self.first_time = True

    def __deepcopy__(self, memo):
        cls = self.__class__
        result = cls.__new__(cls)
        result.is_enabled = self.is_enabled
        result.size = self.size
        result.by = {}
        result.model = self.model
        result.filter_only = self.filter_only
        result.first_time = self.first_time
        for by, page_by in self.by.items():
            result.by[by] = PageBy(page_by.prop, page_by.value)
        return result

    def add_prop(self, by: str, prop: Property, value: Any = None):
        self.by[by] = PageBy(prop, value)

    def update_value(self, by: str, prop: Property, value: Any):
        cleaned_up = by[1:] if by.startswith('-') else by

        if cleaned_up != by and cleaned_up in self.by:
            renamed_dict = {by if key == cleaned_up else key:value for key, value in self.by.items()}
            self.by = renamed_dict

        if by not in self.by:
            self.by[by] = PageBy(prop)
        self.by[by].value = value

    def clear(self):
        for item in self.by.values():
            item.value = None

    def clear_till_depth(self, depth: int):
        for i, item in enumerate(reversed(self.by.values())):
            if i < depth:
                item.value = None

    def update_values_from_page_key(self, key: str):
        loaded = decode_page_values(key)
        if len(loaded) != len(self.by):
            raise InvalidPageKey(key=key)
        for i, (by, page_by) in enumerate(self.by.items()):
            self.update_value(by, page_by.prop, loaded[i])

    def update_values_from_list(self, values: list):
        if len(values) != len(self.by.values()):
            raise InvalidPushWithPageParameterCount(properties=list(self.by.keys()))

        for i, (by, page_by) in enumerate(self.by.items()):
            self.update_value(by, page_by.prop, values[i])

    def update_values_from_page(self, page: Page):
        self.clear()
        for by, page_by in page.by.items():
            self.update_value(by, page_by.prop, page_by.value)

    def all_none(self):
        return all([value.value is None for value in self.by.values()])

    def get_repr_for_error(self):
        # size - 1, because we fetch + 1 to check if size is not too small.
        return_dict = {
            'key': encode_page_values(list([val.value for val in self.by.values()])),
            'key_values': {key: value.value for key, value in self.by.items()},
            'size': self.size - 1 if self.size else self.size
        }
        return return_dict


def decode_page_values(encoded: Any):
    decoded = base64.urlsafe_b64decode(encoded)
    return json.loads(decoded)


def get_page_size(config: Config, model: Model, page: Page = None):
    page_size = page.size if page is not None else None
    return page_size or model.page.size or config.push_page_size


class ParamsPage:
    values: List[Any]
    size: int
    is_enabled: bool

    def __init__(self):
        self.key = []
        self.values = None
        self.size = None
        self.is_enabled = True


class Model(MetaData):
    id: str
    level: Level
    access: Access
    title: str
    description: str
    ns: Namespace
    external: Entity = None
    properties: Dict[str, Property]
    mode: Mode = None
    given: ModelGiven
    lang: LangData = None
    comments: List[Comment] = None
    base: Base = None
    uri: str = None
    uri_prop: Property = None
    page: Page = None

    required_keymap_properties = []

    schema = {
        'keymap': {'type': 'string'},
        'backend': {'type': 'string'},
        'unique': {'default': []},
        'base': {},
        'link': {},
        'properties': {'default': {}},
        'external': {},
        'level': {
            'type': 'integer',
            'choices': Level,
            'inherit': 'external.resource.level',
        },
        'access': {
            'type': 'string',
            'choices': Access,
            'inherit': 'external.resource.access',
            'default': 'protected',
        },
        'lang': {'type': 'object'},
        'params': {'type': 'object'},
        'comments': {},
        'uri': {'type': 'string'},
        'given_name': {'type': 'string', 'default': None},
    }

    def __init__(self):
        super().__init__()
        self.unique = []
        self.extends = None
        self.keymap = None
        self.backend = None
        self.version = None
        self.date = None
        self.link = None
        self.properties = {}
        self.flatprops = {}
        self.leafprops = {}
        self.given = ModelGiven()
        self.params = {}
        self.required_keymap_properties = []
        self.page = Page()
        self.uri_prop = None

    def model_type(self):
        return self.name

    def get_name_without_ns(self):
        if '/' in self.name:
            return self.name.split('/')[-1]
        else:
            return self.name

    def add_keymap_property_combination(self, given_props: List[Property]):
        extract_names = list([prop.name for prop in given_props])
        if extract_names not in self.required_keymap_properties:
            self.required_keymap_properties.append(extract_names)


class PropertyGiven:
    access: str = None
    enum: str = None
    unit: str = None
    name: str = None
    explicit: bool = True
    prepare: List[PrepareGiven] = []


class PrepareGiven(TypedDict):
    appended: bool
    source: str
    prepare: str


<<<<<<< HEAD
class Property(ExtraMetaData):
=======
class Property(Node):
    id: Any = None
>>>>>>> b72e0017
    place: str = None  # Dotted property path
    title: str = None
    description: str = None
    link: str = None
    hidden: bool = False
    access: Access
    level: Level
    dtype: DataType = None
    external: Attribute
    list: Property = None
    model: Model = None
    uri: str = None
    given: PropertyGiven
    enum: EnumValue = None        # Enum name from Enums dict.
    enums: Enums
    lang: LangData = None
    unit: Unit = None       # Given in ref column.
    comments: List[Comment] = None

    schema = {
        'title': {},
        'description': {},
        'link': {},
        'hidden': {'type': 'boolean', 'default': False},
        'level': {
            'type': 'integer',
            'choices': Level,
            'inherit': 'model.level',
        },
        'access': {
            'type': 'string',
            'choices': Access,
            'inherit': 'model.access',
            'default': 'protected',
        },
        'external': {},
        'uri': {'type': 'string'},
        'enum': {'type': 'string'},
        'enums': {},
        'units': {'type': 'string'},
        'lang': {'type': 'object'},
        'comments': {},
        'given_name': {'type': 'string', 'default': None},
        'explicitly_given': {'type': 'boolean'},
        'prepare_given': {'required': False},
    }

    def __init__(self):
        self.given = PropertyGiven()

    def __repr__(self):
        pypath = [type(self).__module__, type(self).__name__]
        pypath = '.'.join(pypath)
        dtype = self.dtype.name if self.dtype else 'none'
        kwargs = [
            f'name={self.place!r}',
            f'type={dtype!r}',
            f'model={self.model.name!r}',
        ]
        kwargs = ', '.join(kwargs)
        return f'<{pypath}({kwargs})>'

    def model_type(self):
        return f'{self.model.name}.{self.place}'

    def is_reserved(self):
        return self.name.startswith('_')


class Command:

    def __init__(self):
        self.name = None
        self.command = None
        self.args = None

    def __call__(self, *args, **kwargs):
        return self.command(*args, **self.args, **kwargs)


class CommandList:

    def __init__(self):
        self.commands = None

    def __call__(self, *args, **kwargs):
        return [command(*args, **kwargs) for command in self.commands]


@dataclasses.dataclass
class Attachment:
    content_type: str
    filename: str
    data: bytes


class Action(enum.Enum):
    INSERT = 'insert'
    UPSERT = 'upsert'
    UPDATE = 'update'
    PATCH = 'patch'
    DELETE = 'delete'

    WIPE = 'wipe'

    GETONE = 'getone'
    GETALL = 'getall'
    SEARCH = 'search'

    CHANGES = 'changes'

    CHECK = 'check'

    @classmethod
    def has_value(cls, value):
        return value in cls._value2member_map_

    @classmethod
    def by_value(cls, value):
        return cls._value2member_map_[value]

    @classmethod
    def values(cls):
        return list(cls._value2member_map_.keys())


class UrlParseNode(TypedDict):
    name: str
    args: List[Any]


class UrlParams:
    parsetree: List[UrlParseNode]

    path_parts: List[str] = None
    path: Optional[str] = None
    model: Optional[Model] = None
    pk: Optional[str] = None
    prop: Optional[Property] = None
    # Tells if we accessing property content or reference. Applies only for some
    # property types, like references.
    propref: bool = False

    # List only models names
    ns: bool = False
    # Recursively select all models in a given namespace
    all: bool = False
    external: bool = False

    changes: bool = False
    changes_offset: Optional[str] = None

    fmt: Format
    format: Optional[str] = None
    formatparams: dict

    select: Optional[List[str]] = None
    sort: List[dict] = None
    limit: Optional[int] = None
    offset: Optional[int] = None
    # Limit can be enforced even if it is not explicitly given in URL.
    limit_enforced: bool = False
    limit_enforced_to: int = 100
    # XXX: Deprecated, count should be part of `select`.
    count: bool = False
    # In batch requests, return summary of what was done.
    summary: bool = False
    bbox: Optional[List[float]] = None
    # In batch requests, continue execution even if some actions fail.
    fault_tolerant: bool = False

    action: Action = None

    # If True, then HTTP HEAD request was made, this means no data must be
    # returned only headers.
    head: bool = False

    # If True, inspect POST request was made
    inspect: bool = False

    query: List[Dict[str, Any]] = None

    page: Optional[ParamsPage] = None

    expand: Optional[List[str]] = None

    accept_langs: Optional[List[str]] = None
    content_langs: Optional[List[str]] = None

    def changed_parsetree(self, change):
        ptree = {x['name']: x['args'] for x in (self.parsetree or [])}
        ptree.update(change)
        return [
            {'name': k, 'args': v} for k, v in ptree.items()
        ]


class Version:
    version: str


class DataItem:
    model: Optional[Model] = None       # Data model.
    prop: Optional[Property] = None     # Action on a property, not a whole model.
    propref: bool = False               # Action on property reference or instance.
    backend: Optional[Backend] = None   # Model or property backend depending on prop and propref.
    action: Optional[Action] = None     # Action.
    payload: Optional[dict] = None      # Original data from request.
    given: Optional[dict] = None        # Request data converted to Python-native data types.
    saved: Optional[dict] = None        # Current data stored in database.
    patch: Optional[dict] = None        # Patch that is going to be stored to database.
    error: Optional[exceptions.UserError] = None  # Error while processing data.

    def __init__(
        self,
        model: Optional[Model] = None,
        prop: Optional[Property] = None,
        propref: bool = False,
        backend: Optional[Backend] = None,
        action: Optional[Action] = None,
        payload: Optional[dict] = None,
        error: Optional[exceptions.UserError] = None,
    ):
        self.model = model
        self.prop = prop
        self.propref = propref
        self.backend = model.backend if backend is None and model else backend
        self.action = action
        self.payload = payload
        self.error = error
        self.given = NA
        self.saved = NA
        self.patch = NA

    def __getitem__(self, key):
        return DataSubItem(self, *(
            d.get(key, NA) if d else NA
            for d in (self.given, self.saved, self.patch)
        ))

    def copy(self, **kwargs) -> 'DataItem':
        data = DataItem()
        attrs = [
            'model',
            'prop',
            'propref',
            'backend',
            'action',
            'payload',
            'given',
            'saved',
            'patch',
            'error',
        ]
        assert len(set(kwargs) - set(attrs)) == 0
        for name in attrs:
            if name in kwargs:
                setattr(data, name, kwargs[name])
            elif hasattr(self, name):
                value = getattr(self, name)
                if isinstance(value, dict):
                    setattr(data, name, value.copy())
                else:
                    setattr(data, name, value)
        return data


class DataSubItem:

    def __init__(self, parent, given, saved, patch):
        if isinstance(parent, DataSubItem):
            self.root = parent.root
        else:
            self.root = parent
        self.given = given
        self.saved = saved
        self.patch = patch

    def __getitem__(self, key):
        return DataSubItem(self, *(
            d.get(key, NA) if d else NA
            for d in (self.given, self.saved, self.patch)
        ))

    def __iter__(self):
        yield from self.iter(given=True, saved=True, patch=True)

    def iter(self, given=False, saved=False, patch=False):
        if saved and self.saved:
            given_ = NA
            patch_ = NA
            for saved_ in self.saved:
                yield DataSubItem(self, given_, saved_, patch_)

        if (patch or given) and self.given and self.patch:
            saved_ = NA
            for given_, patch_ in zip(self.given, self.patch):
                yield DataSubItem(self, given_, saved_, patch_)

        elif given and self.given:
            saved_ = NA
            patch_ = NA
            for given_ in self.given:
                yield DataSubItem(self, given_, saved_, patch_)


DataStream = AsyncIterator[DataItem]


class Mode(enum.Enum):
    # Internal mode always use internal backend set on manifest, namespace or
    # model.
    internal = 'internal'

    # External model always sue external backend set on dataset or model's
    # source entity.
    external = 'external'


ScopeFormatterFunc = Callable[[
    Context,
    Union[Namespace, Model, Property],
    Action,
], str]


class Config:
    """Spinta configuration

    This is the place, where all Spinta configuration options are stored and
    used at runtime.

    """
    # TODO: `rc` should not be here, because `Config` might be initialized from
    #       different configuration sources.
    rc: RawConfig
    debug: bool = False
    config_path: pathlib.Path
    server_url: str
    scope_prefix: str
    scope_formatter: ScopeFormatterFunc
    scope_max_length: int
    default_auth_client: str
    http_basic_auth: bool
    token_validation_key: dict = None
    datasets: dict
    env: str
    docs_path: pathlib.Path
    always_show_id: bool = False
    # Limit access to specified namespace root.
    root: str = None
    credentials_file: pathlib.Path
    data_path: pathlib.Path
    AccessLog: Type[AccessLog]
    exporters: Dict[str, Format]
    push_page_size: int = None
    languages: List[str]
    check_names: bool = False

    def __init__(self):
        self.commands = _CommandsConfig()
        self.components = {}
        self.exporters = {}
        self.backends = {}
        self.manifests = {}
        self.ignore = []
        self.debug = False<|MERGE_RESOLUTION|>--- conflicted
+++ resolved
@@ -608,8 +608,7 @@
         self.is_enabled = True
 
 
-class Model(MetaData):
-    id: str
+class Model(ExtraMetaData):
     level: Level
     access: Access
     title: str
@@ -702,12 +701,7 @@
     prepare: str
 
 
-<<<<<<< HEAD
 class Property(ExtraMetaData):
-=======
-class Property(Node):
-    id: Any = None
->>>>>>> b72e0017
     place: str = None  # Dotted property path
     title: str = None
     description: str = None
