--- conflicted
+++ resolved
@@ -376,6 +376,7 @@
     def basename(self):
         return self.name and self.name.split('/')[-1]
 
+
 # MetaData entry ID can be file path, uuid, table row id of a Model, Dataset,
 # etc, depends on manifest type.
 EntryId = Union[int, str, pathlib.Path]
@@ -673,11 +674,7 @@
     base: Base = None
     uri: str = None
     uri_prop: Property = None
-<<<<<<< HEAD
     page: PageInfo = None
-=======
-    page: Page = None
->>>>>>> 2a2ea619
     features: str = None
 
     required_keymap_properties = None
