import pathlib


CONFIG = {
    "config": [],
    "commands": {
        "modules": [
            "spinta.cli",
            "spinta.backends",
            "spinta.formats",
            "spinta.commands",
            "spinta.types",
            "spinta.urlparams",
            "spinta.manifests",
            "spinta.datasets",
            "spinta.dimensions",
            "spinta.naming",
            "spinta.ufuncs",
        ],
        "service": {
            "range": "spinta.commands.helpers:range_",
        },
    },
    "ufuncs": [
        "spinta.ufuncs",
        "spinta.backends.postgresql.ufuncs",
        "spinta.backends.mongo.ufuncs",
        "spinta.datasets.backends.sql.ufuncs",
        "spinta.datasets.backends.dataframe.ufuncs",
    ],
    "components": {
        "core": {
            "context": "spinta.components:Context",
            "config": "spinta.components:Config",
            "store": "spinta.components:Store",
        },
        "accesslog": {
            "file": "spinta.accesslog.file:FileAccessLog",
            "python": "spinta.accesslog.python:PythonAccessLog",
        },
        "manifests": {
            "backend": "spinta.manifests.backend.components:BackendManifest",
            "yaml": "spinta.manifests.yaml.components:YamlManifest",
            "inline": "spinta.manifests.yaml.components:InlineManifest",
            "tabular": "spinta.manifests.tabular.components:CsvManifest",
            "csv": "spinta.manifests.tabular.components:CsvManifest",
            "ascii": "spinta.manifests.tabular.components:AsciiManifest",
            "xlsx": "spinta.manifests.tabular.components:XlsxManifest",
            "rdf": "spinta.manifests.rdf.components:RdfManifest",
            "gsheets": "spinta.manifests.tabular.components:GsheetsManifest",
            "sql": "spinta.manifests.sql.components:SqlManifest",
            "memory": "spinta.manifests.memory.components:MemoryManifest",
            "json": "spinta.manifests.dict.components:JsonManifest",
            "xml": "spinta.manifests.dict.components:XmlManifest",
            "internal": "spinta.manifests.internal_sql.components:InternalSQLManifest",
            "xsd": "spinta.manifests.xsd.components:XsdManifest",
            "xsd2": "spinta.manifests.xsd2.components:XsdManifest2",
            "openapi": "spinta.manifests.open_api.components:OpenAPIManifest",
        },
        "backends": {
            # In memory backends mostly usable in tests
            "memory": "spinta.backends.memory.components:Memory",
            # Internal backends
            "postgresql": "spinta.backends.postgresql.components:PostgreSQL",
            "mongo": "spinta.backends.mongo.components:Mongo",
            "fs": "spinta.backends.fs.components:FileSystem",
            # External backends
            # XXX: Probably these should be moved to components.resources?
            "sql": "spinta.datasets.backends.sql.components:Sql",
            "sql/sqlite": "spinta.datasets.backends.sql.backends.sqlite.components:Sqlite",
            "sql/postgresql": "spinta.datasets.backends.sql.backends.postgresql.components:PostgreSQL",
            "sql/mssql": "spinta.datasets.backends.sql.backends.mssql.components:MSSQL",
            "sql/mysql": "spinta.datasets.backends.sql.backends.mysql.components:MySQL",
            "sql/mariadb": "spinta.datasets.backends.sql.backends.mariadb.components:MariaDB",
            "sql/oracle": "spinta.datasets.backends.sql.backends.oracle.components:Oracle",
            "sqldump": "spinta.datasets.backends.sqldump.components:SqlDump",
            "dask": "spinta.datasets.backends.dataframe.components:DaskBackend",
            "dask/csv": "spinta.datasets.backends.dataframe.backends.csv.components:Csv",
            "dask/xml": "spinta.datasets.backends.dataframe.backends.xml.components:Xml",
            "dask/json": "spinta.datasets.backends.dataframe.backends.json.components:Json",
            "dask/memory": "spinta.datasets.backends.dataframe.backends.memory.components:MemoryDaskBackend",
            "xlsx": "spinta.datasets.backends.notimpl.components:BackendNotImplemented",
            "geojson": "spinta.datasets.backends.notimpl.components:BackendNotImplemented",
            "html": "spinta.datasets.backends.notimpl.components:BackendNotImplemented",
            "soap": "spinta.datasets.backends.dataframe.backends.soap.components:Soap",
            "wsdl": "spinta.datasets.backends.wsdl.components:WsdlBackend",
            # This will be deprecated, when all datasources migrate to `dask` version
            "csv": "spinta.compat:CsvDeprecated",
            "xml": "spinta.compat:XmlDeprecated",
            "json": "spinta.compat:JsonDeprecated",
        },
        "querybuilders": {
            # Default query builder
            "": "spinta.ufuncs.querybuilder.components:QueryBuilder",
            # Internal query builders
            "postgresql": "spinta.backends.postgresql.ufuncs.query.components:PgQueryBuilder",
            "mongo": "spinta.backends.mongo.ufuncs.components:MongoQueryBuilder",
            # External query builders
            "sql": "spinta.datasets.backends.sql.ufuncs.query.components:SqlQueryBuilder",
            "sql/sqlite": "spinta.datasets.backends.sql.backends.sqlite.ufuncs.query.components:SqliteQueryBuilder",
            "sql/mssql": "spinta.datasets.backends.sql.backends.mssql.ufuncs.query.components:MSSQLQueryBuilder",
            "sql/postgresql": "spinta.datasets.backends.sql.backends.postgresql.ufuncs.query.components:PostgreSQLQueryBuilder",
            "sql/oracle": "spinta.datasets.backends.sql.backends.oracle.ufuncs.query.components:OracleQueryBuilder",
            "sql/mysql": "spinta.datasets.backends.sql.backends.mysql.ufuncs.query.components:MySQLQueryBuilder",
            "sql/mariadb": "spinta.datasets.backends.sql.backends.mariadb.ufuncs.query.components:MariaDBQueryBuilder",
            "dask": "spinta.datasets.backends.dataframe.ufuncs.query.components:DaskDataFrameQueryBuilder",
            "soap": "spinta.datasets.backends.dataframe.backends.soap.ufuncs.components:SoapQueryBuilder",
        },
        "resultbuilders": {
            # Default result builder
            "": "spinta.ufuncs.resultbuilder.components:ResultBuilder",
            # Internal result builders
            "postgresql": "spinta.backends.postgresql.ufuncs.result.components:PgResultBuilder",
            # External result builders
            "sql": "spinta.datasets.backends.sql.ufuncs.result.components:SqlResultBuilder",
        },
        "migrations": {
            "alembic": "spinta.migrations.schema.alembic:Alembic",
        },
<<<<<<< HEAD
        'nodes': {
            'ns': 'spinta.components:Namespace',
            'model': 'spinta.components:Model',
            'functional_model': 'spinta.components:FunctionalModel',
            'dataset': 'spinta.datasets.components:Dataset',
            'base': 'spinta.components:Base',
=======
        "nodes": {
            "ns": "spinta.components:Namespace",
            "model": "spinta.components:Model",
            "dataset": "spinta.datasets.components:Dataset",
            "base": "spinta.components:Base",
>>>>>>> 3ade3c0f
        },
        "datasets": {
            "resource": "spinta.datasets.components:Resource",
            "entity": "spinta.datasets.components:Entity",
            "attribute": "spinta.datasets.components:Attribute",
        },
        "keymaps": {
            "sqlalchemy": "spinta.datasets.keymaps.sqlalchemy:SqlAlchemyKeyMap",
        },
        "types": {
            "any": "spinta.types.datatype:DataType",
            "pk": "spinta.types.datatype:PrimaryKey",
            "date": "spinta.types.datatype:Date",
            "time": "spinta.types.datatype:Time",
            "datetime": "spinta.types.datatype:DateTime",
            "temporal": "spinta.types.datatype:DateTime",
            "string": "spinta.types.datatype:String",
            "text": "spinta.types.text.components:Text",
            "binary": "spinta.types.datatype:Binary",
            "integer": "spinta.types.datatype:Integer",
            "number": "spinta.types.datatype:Number",
            "boolean": "spinta.types.datatype:Boolean",
            "url": "spinta.types.datatype:URL",
            "uri": "spinta.types.datatype:URI",
            "image": "spinta.types.datatype:Image",
            "geometry": "spinta.types.geometry.components:Geometry",
            "spatial": "spinta.types.geometry.components:Spatial",
            "ref": "spinta.types.datatype:Ref",
            "backref": "spinta.types.datatype:BackRef",
            "array_backref": "spinta.types.datatype:ArrayBackRef",
            "generic": "spinta.types.datatype:Generic",
            "array": "spinta.types.datatype:Array",
            "object": "spinta.types.datatype:Object",
            "file": "spinta.types.datatype:File",
            "rql": "spinta.types.datatype:RQL",
            "json": "spinta.types.datatype:JSON",
            "denorm": "spinta.types.datatype:Denorm",
            "_external_ref": "spinta.types.datatype:ExternalRef",
            "inherit": "spinta.types.datatype:Inherit",
            "page": "spinta.types.datatype:PageType",
            "partial": "spinta.types.datatype:Partial",
            "partial_array": "spinta.types.datatype:PartialArray",
            "uuid": "spinta.types.datatype:UUID",
        },
        "urlparams": {
            "component": "spinta.urlparams:UrlParams",
        },
        "dimensions": {
            "prefix": "spinta.dimensions.prefix.components:UriPrefix",
        },
    },
    "exporters": {
        "ascii": "spinta.formats.ascii.components:Ascii",
        "csv": "spinta.formats.csv.components:Csv",
        "json": "spinta.formats.json.components:Json",
        "jsonl": "spinta.formats.jsonlines.components:JsonLines",
        "html": "spinta.formats.html.components:Html",
        "rdf": "spinta.formats.rdf.components:Rdf",
        "xlsx": "spinta.formats.xlsx.components:Xlsx",
    },
    "accesslog": {
        "type": "file",
        "file": "/dev/null",
    },
    "manifests": {
        "default": {
            "type": "memory",
            "backend": "default",
            "mode": "internal",
            "keymap": "",
        },
    },
    "manifest": "default",
    # Parameters for datasets, for example credentials. Example:
    #
    #   datasets: {default: {gov/vpk: {resource: sql://user:pass@host/db}}
    #
    # There configuraiton parameters should be read directly by datasets.
    "datasets": {},
    # When scanning for manifest YAML files, ignore these files.
    "ignore": [
        ".travis.yml",
        "/prefixes.yml",
        "/schema/",
        "/env/",
    ],
    "debug": False,
    # How much time to wait in seconds for the backends to go up.
    "wait": 30,
    # Configuration path, where clients, keys and other configuration files are
    # stored. Defaults to ~/.config/spinta.
    "config_path": None,
    # Data path, where all data files are stored, like push state, keymap, etc.
    # Defaults to ~/.local/share/spinta.
    "data_path": None,
    # Path to documentation folder. If set will serve the folder at `/docs`.
    "docs_path": None,
    # Credentials file for remote Spinta instances.
    "credentials_file": None,
    "server_url": "https://example.com/",
    # This prefix will be added to autogenerated scope names.
    "scope_prefix": "spinta_",
    # This prefix will be added to autogenerated scope names in the UDTS format.
    "scope_prefix_udts": "uapi:/",
    # Scope name formatter.
    "scope_formatter": "spinta.auth:get_scope_name",
    # Part of the scope will be replaced with a hash to fit scope_max_length.
    "scope_max_length": 60,
    # If True, then scopes are added to access logs.
    "scope_log": True,
    # If True, then 'id' property is always included into Action.SEARCH result,
    # even if not explicitly asked.
    "always_show_id": False,
    "default_auth_client": "default",
    # Public JWK key for validating auth bearer tokens.
    "token_validation_key": None,
    # Limit access to specified namespace root.
    "root": None,
    "env": "prod",
    # Default limit of objects in a page
    # If None is given default is 100000
    "default_page_size": 100000,
    # Enable pagination by default for all requests (push/get)
    # If None is given default is True
    "enable_pagination": True,
    # Limit of objects in a page
    # If None is given default is 100000
    "sync_page_size": 100000,
    # Default languages
    # Top most popular EU languages + lt, gathered from https://en.wikipedia.org/wiki/List_of_languages_by_number_of_speakers_in_Europe
    # Last updated: 2023-11-08
    "languages": ["lt", "ru", "de", "en", "fr", "it", "es", "pl", "uk", "ro", "nl"],
    # Used to determine max file size (MB) that can be uploaded using API (to prevent DoS attacks)
    # If nothing is set, default is 100 MB
    "max_file_size": 100,
    # Used to determine max amount of errors can be thrown while writing, before canceling writing stream
    "max_error_count_on_insert": 100,
    "environments": {
        "dev": {
            "keymaps.default": {
                "type": "sqlalchemy",
                "dsn": "sqlite:///{data_dir}/keymap.db",
            },
            "backends": {
                "default": {
                    "type": "postgresql",
                    "dsn": "postgresql://admin:admin123@localhost:54321/spinta",
                    "migrate": "alembic",
                },
                "mongo": {
                    "type": "mongo",
                    "dsn": "mongodb://admin:admin123@localhost:27017/",
                    "db": "spinta",
                },
                "fs": {
                    "type": "fs",
                    "path": pathlib.Path() / "var/files",
                },
            },
            "manifests": {
                # TODO: remove `default` manifest
                "default": {
                    "type": "yaml",
                    "path": pathlib.Path() / "tests/manifest",
                    "sync": None,
                    "keymap": "default",
                    "mode": "internal",
                    "backend": "default",
                },
                "yaml": {
                    "type": "yaml",
                    "backend": "default",
                    "path": pathlib.Path() / "tests/manifest",
                },
            },
            "config_path": pathlib.Path("tests/config"),
        },
        "test": {
            "accesslog": {
                "type": "python",
            },
            "backends": {
                "default": {
                    "type": "postgresql",
                    "dsn": "postgresql://admin:admin123@localhost:54321/spinta_tests",
                },
                "mongo": {
                    "type": "mongo",
                    "dsn": "mongodb://admin:admin123@localhost:27017/",
                    "db": "spinta_tests",
                },
                "fs": {
                    "type": "fs",
                    "path": pathlib.Path() / "var/files",
                },
            },
            "manifests": {
                # TODO: remove `default` manifest
                "default": {
                    "type": "yaml",
                    "path": pathlib.Path() / "tests/manifest",
                    "sync": None,
                    "backend": "default",
                    "keymap": "default",
                    "mode": "internal",
                },
                "yaml": {
                    "type": "yaml",
                    "backend": "default",
                    "path": pathlib.Path() / "tests/manifest",
                },
            },
            "config_path": pathlib.Path("tests/config"),
            "default_auth_client": "baa448a8-205c-4faa-a048-a10e4b32a136",
        },
    },
}<|MERGE_RESOLUTION|>--- conflicted
+++ resolved
@@ -117,20 +117,12 @@
         "migrations": {
             "alembic": "spinta.migrations.schema.alembic:Alembic",
         },
-<<<<<<< HEAD
-        'nodes': {
-            'ns': 'spinta.components:Namespace',
-            'model': 'spinta.components:Model',
-            'functional_model': 'spinta.components:FunctionalModel',
-            'dataset': 'spinta.datasets.components:Dataset',
-            'base': 'spinta.components:Base',
-=======
         "nodes": {
             "ns": "spinta.components:Namespace",
             "model": "spinta.components:Model",
+            "functional_model": "spinta.components:FunctionalModel",
             "dataset": "spinta.datasets.components:Dataset",
             "base": "spinta.components:Base",
->>>>>>> 3ade3c0f
         },
         "datasets": {
             "resource": "spinta.datasets.components:Resource",
