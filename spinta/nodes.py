--- conflicted
+++ resolved
@@ -9,11 +9,7 @@
 from typing import Iterator
 from typing import NamedTuple
 from typing import overload
-<<<<<<< HEAD
 from collections import defaultdict
-
-=======
->>>>>>> fc212562
 from spinta import commands
 from spinta import exceptions
 from spinta.components import Component
