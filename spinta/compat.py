--- conflicted
+++ resolved
@@ -54,13 +54,11 @@
             for arg in params.expand
         ]})
 
-<<<<<<< HEAD
     if params.bbox is not None:
         ast.append({'name': 'bbox', 'args': params.bbox})
-=======
+
     if params.fmt.prioritize_uri:
         ast.append({'name': 'prioritize_uri', 'args': []})
->>>>>>> b7061004
 
     if len(ast) == 0:
         ast = {
