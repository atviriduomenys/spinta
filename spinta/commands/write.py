from typing import AsyncIterator, Union, Optional

import itertools
import json
import pyrql

from authlib.oauth2.rfc6750.errors import InsufficientScopeError

from starlette.requests import Request
from starlette.responses import Response

from spinta import commands
from spinta import exceptions
from spinta.auth import check_scope
from spinta.backends import Backend
from spinta.components import Context, Node, UrlParams, Action, DataItem, Namespace, Model, Property, DataStream
from spinta.renderer import render
from spinta.types import dataset
from spinta.types.datatype import DataType, Object, Array, File, Ref
from spinta.urlparams import get_model_by_name
from spinta.utils.aiotools import agroupby
from spinta.utils.aiotools import aslice, alist
from spinta.utils.errors import report_error
from spinta.utils.streams import splitlines
from spinta.utils.schema import NotAvailable, NA, strip_metadata
from spinta.types.namespace import traverse_ns_models


STREAMING_CONTENT_TYPES = [
    'application/x-jsonlines',
    'application/x-ndjson',
]


@commands.push.register()
async def push(
    context: Context,
    request: Request,
    scope: Node,
    backend: (type(None), Backend),
    *,
    action: Action,
    params: UrlParams,
) -> Response:
    stop_on_error = not params.fault_tolerant
    if is_streaming_request(request):
        stream = _read_request_stream(context, request, scope, stop_on_error)
    else:
        stream = _read_request_body(
            context, request, scope, action, params, stop_on_error,
        )
    dstream = push_stream(context, stream, stop_on_error)
    batch = False
    if params.summary:
        status_code, response = await _summary_response(context, dstream)
    elif await is_batch(request, scope):
        batch = True
        status_code, response = await _batch_response(context, dstream)
    else:
        status_code, response = await simple_response(context, dstream)
    headers = prepare_headers(context, scope, response, action, is_batch=batch)
    return render(context, request, scope, params, response,
                  action=action, status_code=status_code, headers=headers)


async def push_stream(
    context: Context,
    stream: AsyncIterator[DataItem],
    stop_on_error: bool = True,
) -> AsyncIterator[DataItem]:

    cmds = {
        Action.INSERT: commands.insert,
        Action.UPSERT: commands.upsert,
        Action.UPDATE: commands.update,
        Action.PATCH: commands.patch,
        Action.DELETE: commands.delete,
    }

    async for (model, prop, backend, action), dstream in agroupby(stream, key=_stream_group_key):
        if model is None or action is None:
            async for data in dstream:
                yield data
            continue

        if action not in cmds:
            raise exceptions.UnknownAction(
                prop or model,
                action=action,
                supported_actions=sorted(x.value for x in cmds),
            )

        commands.authorize(context, action, prop or model)
        dstream = prepare_data(context, dstream)
        dstream = read_existing_data(context, dstream)
        dstream = validate_data(context, dstream)
        dstream = prepare_patch(context, dstream)
        if prop:
            dstream = cmds[action](
                context, prop, prop.dtype, prop.backend, dstream=dstream,
                stop_on_error=stop_on_error,
            )
        else:
            dstream = cmds[action](
                context, model, model.backend, dstream=dstream,
                stop_on_error=stop_on_error,
            )
        dstream = commands.create_changelog_entry(
            context, model, model.backend, dstream=dstream,
        )
        async for data in dstream:
            yield data


def _stream_group_key(data: DataItem):
    return data.model, data.prop, data.backend, data.action


def is_streaming_request(request: Request):
    content_type = request.headers.get('content-type')
    return content_type in STREAMING_CONTENT_TYPES


async def is_batch(request: Request, node: Node):
    if is_streaming_request(request):
        return True

    ct = request.headers.get('content-type')
    if ct == 'application/json':
        try:
            payload = await request.json()
        except json.decoder.JSONDecodeError as e:
            raise exceptions.JSONError(node, error=str(e))
        else:
            return '_data' in payload

    return False


async def _read_request_body(
    context: Context,
    request: Request,
    scope: Node,
    action: Action,
    params: UrlParams,
    stop_on_error: bool = True,
) -> AsyncIterator[DataItem]:

    if isinstance(scope, (Property, dataset.Property)):
        model = scope.model
        prop = scope
        propref = params.propref
    else:
        model = scope
        prop = None
        propref = False

    if prop and not propref:
        backend = prop.backend
    else:
        backend = model.backend

    if action == Action.DELETE:
        payload = _add_where(params, {})
        yield DataItem(model, prop, propref, backend, action, payload)
        return

    ct = request.headers.get('content-type')
    if ct != 'application/json':
        raise exceptions.UnknownContentType(
            scope,
            content_type=ct,
            supported_content_types=['application/json'],
        )

    try:
        payload = await request.json()
    except json.decoder.JSONDecodeError as e:
        raise exceptions.JSONError(scope, error=str(e))

    if '_data' in payload:
        for data in payload['_data']:
            # TODO: Handler propref in batch case.
            yield dataitem_from_payload(context, scope, data, stop_on_error)
    else:
        payload = _add_where(params, payload)
        # TODO: payload `_type` should be validated to match with `scope` or
        #       `node` given in URL.

        if '_op' in payload:
            action = _action_from_op(scope, payload, stop_on_error)
            if isinstance(action, exceptions.UserError):
                yield DataItem(model, prop, propref, backend, payload=payload, error=action)

        yield DataItem(model, prop, propref, backend, action, payload)


def _add_where(params: UrlParams, payload: dict):
    if '_where' in payload:
        return {
            **payload,
            '_where': pyrql.parse(payload['_where']),
        }
    elif params.pk:
        return {
            **payload,
            '_where': {'name': 'eq', 'args': ['_id', params.pk]},
        }
    else:
        return payload


async def _read_request_stream(
    context: Context,
    request: Request,
    scope: Node,
    stop_on_error: bool = True,
) -> AsyncIterator[DataItem]:
    transaction = context.get('transaction')
    async for line in splitlines(request.stream()):
        try:
            payload = json.loads(line.strip())
        except json.decoder.JSONDecodeError as e:
            error = exceptions.JSONError(scope, error=str(e), transaction=transaction.id)
            report_error(error, stop_on_error)
            yield DataItem(error=error)
            continue
        yield dataitem_from_payload(context, scope, payload, stop_on_error)


def dataitem_from_payload(
    context: Context,
    scope: Node,
    payload: dict,
    stop_on_error: bool = True,
) -> DataItem:
    transaction = context.get('transaction')

    # TODO: We need a proper data validation functions, something like that:
    #
    #           validate(payload, {
    #               'type': 'object',
    #               'properties': {
    #                   '_op': {
    #                       'type': 'string',
    #                       'cast': str_to_action,
    #                   }
    #               }
    #           })
    if not isinstance(payload, dict):
        error = exceptions.InvalidValue(scope, transaction=transaction.id)
        report_error(error, stop_on_error)
        return DataItem(error=error)

    if '_type' not in payload:
        error = exceptions.MissingRequiredProperty(scope, prop='_type')
        return DataItem(payload=payload, error=error)

    model = payload['_type']
    if '.' in model:
        model, prop = model.split('.', 1)
        if prop.endswith(':ref'):
            prop = prop[:-len(':ref')]
            propref = True
        else:
            propref = False
    else:
        prop = None
        propref = False

    try:
        model = get_model_by_name(context, scope.manifest, model)
    except exceptions.UserError as error:
        report_error(error, stop_on_error)
        return DataItem(model, payload=payload, error=error)

    if model and prop:
        if prop in model.flatprops:
            prop = model.flatprops[prop]
        else:
            error = exceptions.FieldNotInResource(model, property=prop)
            report_error(error, stop_on_error)
            return DataItem(model, payload=payload, error=error)

    if prop and not propref:
        backend = prop.backend
    else:
        backend = model.backend

    if not commands.in_namespace(model, scope):
        error = exceptions.OutOfScope(model, scope=scope)
        report_error(error, stop_on_error)
        return DataItem(model, prop, propref, backend, payload=payload, error=error)

    if '_op' not in payload:
        error = exceptions.MissingRequiredProperty(scope, prop='_op')
        return DataItem(payload=payload, error=error)

    action = _action_from_op(scope, payload, stop_on_error)
    if isinstance(action, exceptions.UserError):
        return DataItem(model, prop, propref, backend, payload=payload, error=action)

    if '_where' in payload:
        payload['_where'] = pyrql.parse(payload['_where'])

    return DataItem(model, prop, propref, backend, action, payload)


def _action_from_op(
    scope: Node,
    payload: dict,
    stop_on_error: bool = True,
) -> Union[Action, exceptions.UserError]:
    action = payload.get('_op')
    if not Action.has_value(action):
        error = exceptions.UnknownAction(
            scope,
            action=action,
            supported_actions=Action.values(),
        )
        report_error(error, stop_on_error)
        return error
    return Action.by_value(action)


async def prepare_data(
    context: Context,
    dstream: AsyncIterator[DataItem],
    stop_on_error: bool = True,
) -> AsyncIterator[DataItem]:
    async for data in dstream:
        if data.error is not None:
            yield data
            continue
        try:
            data.payload = commands.rename_metadata(context, data.payload)
            if data.prop:
                data.given = commands.load(context, data.prop, data.payload)
                data.given = commands.prepare(context, data.prop, data.given, action=data.action)
                commands.simple_data_check(context, data, data.prop, data.model.backend)
            else:
                data.given = commands.load(context, data.model, data.payload)
                data.given = commands.prepare(context, data.model, data.given, action=data.action)
                commands.simple_data_check(context, data, data.model, data.model.backend)
        except (exceptions.UserError, InsufficientScopeError) as error:
            report_error(error, stop_on_error)
        yield data


async def read_existing_data(
    context: Context,
    dstream: AsyncIterator[DataItem],
    stop_on_error: bool = True,
) -> AsyncIterator[DataItem]:
    async for data in dstream:
        # On insert there are no existing data.
        if data.action == Action.INSERT:
            # XXX: Maybe read exisint data if model has unique constraint?
            yield data
            continue

        try:
            if data.prop:
                rows = [commands.getone(
                    context,
                    data.prop,
                    data.prop.dtype,
                    data.backend,
                    id_=data.given['_where']['args'][1],
                )]
            else:
                rows = [commands.getone(
                    context,
                    data.model,
                    data.model.backend,
                    id_=data.given['_where']['args'][1],
                )]
        except exceptions.ItemDoesNotExist:
            rows = []
        # FIXME: Above is a temporary hack, because PostgreSQL backend's getall
        #        does not support filtering.
        # rows = commands.getall(
        #     context,
        #     data.model,
        #     data.model.backend,
        #     query=[data.given['_where']],
        # )

        # When updating by id only, there must be exactly one existing record.
        if data.action == Action.UPSERT or _has_id_in_where(data.given):
            rows = list(itertools.islice(rows, 2))
            if len(rows) == 1:
                data.saved = rows[0]
                data.saved['_type'] = data.model.model_type()
            elif len(rows) > 1:
                data.error = exceptions.MultipleRowsFound(data.model, _id=rows[0]['_id'])
                report_error(data.error, stop_on_error)
            elif data.action != Action.UPSERT:
                data.error = exceptions.ItemDoesNotExist(data.model, id=data.given['_where']['args'][1])
                report_error(data.error, stop_on_error)
            yield data
            continue

        # In other case, update multiple rows, and get multiple exising data.
        for row in rows:
            data = data.copy()
            data.saved = row
            data.saved['_type'] = data.model.model_type()
            yield data


def _has_id_in_where(given: dict):
    return (
        '_where' in given and
        given['_where']['name'] == 'eq' and
        given['_where']['args'][0] == '_id'
    )


def _generate_patch(old: dict, new: dict):
    patch = {}
    for k, v in new.items():
        if old.get(k) != v:
            patch[k] = v
    return patch


async def validate_data(
    context: Context,
    dstream: AsyncIterator[DataItem],
) -> AsyncIterator[DataItem]:
    async for data in dstream:
        if data.error is None:
            if '_id' in data.given and data.prop is None:
                check_scope(context, 'set_meta_fields')
            if data.action == Action.INSERT:
                if '_revision' in data.given:
                    raise exceptions.ManagedProperty(data.model, property='_revision')
            if data.prop:
                commands.complex_data_check(
                    context,
                    data,
                    data.prop.dtype,
                    data.prop,
                    data.backend,
                    data.given.get(data.prop.name),
                )
            else:
                commands.complex_data_check(
                    context,
                    data,
                    data.model,
                    data.model.backend,
                )
        yield data


async def prepare_patch(
    context: Context,
    dstream: AsyncIterator[DataItem],
) -> AsyncIterator[DataItem]:
    async for data in dstream:
        data.patch = build_data_patch_for_write(
            context,
            data.prop or data.model,
            given=strip_metadata(data.given),
            saved=strip_metadata(data.saved) if data.saved else NA,
            fill=data.action in (Action.INSERT, Action.UPDATE),
        )

        if data.patch is NA:
            data.patch = {}

        if '_id' in data.given and (data.saved is None or data.given['_id'] != data.saved['_id']):
            data.patch['_id'] = data.given['_id']
        elif data.action == Action.INSERT:
            data.patch['_id'] = commands.gen_object_id(context, data.model.backend, data.model)
        if data.patch:
            data.patch['_revision'] = commands.gen_object_id(context, data.model.backend, data.model)

        yield data


@commands.build_data_patch_for_write.register()
def build_data_patch_for_write(
    context: Context,
    model: (Model, dataset.Model),
    *,
    given: dict,
    saved: dict,
    fill: bool = False,
) -> dict:
    if fill:
        props = (
            prop
            for prop in model.properties.values()
            if not prop.name.startswith('_')
        )
    else:
        props = (model.properties[k] for k in given)

    patch = {}
    for prop in props:
        value = build_data_patch_for_write(
            context,
            prop.dtype,
            given=given.get(prop.name, NA),
            saved=saved.get(prop.name, NA) if saved else saved,
            fill=fill,
        )
        if value is not NA:
            patch[prop.name] = value
    return patch


@commands.build_data_patch_for_write.register()  # noqa
def build_data_patch_for_write(  # noqa
    context: Context,
    prop: (Property, dataset.Property),
    *,
    given: dict,
    saved: dict,
    fill: bool = False,
) -> dict:
    value = build_data_patch_for_write(
        context,
        prop.dtype,
        given=given.get(prop.name, NA),
        saved=saved.get(prop.name, NA) if saved else saved,
        fill=fill,
    )
    if value is not NA:
        return {prop.name: value}
    else:
        return {}


@commands.build_data_patch_for_write.register()  # noqa
def build_data_patch_for_write(  # noqa
    context: Context,
    dtype: Object,
    *,
    given: Optional[dict],
    saved: Optional[dict],
    fill: bool = False,
) -> Union[dict, NotAvailable]:
    if fill:
        props = (
            prop
            for prop in dtype.properties.values()
            if not prop.name.startswith('_')
        )
    else:
        props = (dtype.properties[k] for k in given)

    patch = {}
    for prop in props:
        value = build_data_patch_for_write(
            context,
            prop.dtype,
            given=given.get(prop.name, NA) if given else NA,
            saved=saved.get(prop.name, NA) if saved else NA,
            fill=fill,
        )
        if value is not NA:
            patch[prop.name] = value
    return patch or NA


@commands.build_data_patch_for_write.register()  # noqa
def build_data_patch_for_write(  # noqa
    context: Context,
    dtype: Array,
    *,
    given: Optional[object],
    saved: Optional[object],
    fill: bool = False,
) -> Union[dict, NotAvailable]:
    if given is NA and not fill:
        return NA
    if given is NA:
        return saved or []
    if given is None:
        # XXX: not sure if arrays can be None?
        return None
    patch = [
        build_data_patch_for_write(
            context,
            dtype.items.dtype,
            given=value,
            # We can't deterministically compare arrays, so we always overwrite
            # array content, by pretending, that nothing is saved previously and
            # we must fill all missing values with defaults.
            saved=NA,
            fill=True,
        )
        for value in given
    ]

    # Even if we always overwrite arrays, but in the end, we still check if
    # whole array has changed or not.
    if saved == patch:
        return NA
    else:
        return patch



@commands.build_data_patch_for_write.register()  # noqa
def build_data_patch_for_write(  # noqa
    context: Context,
    dtype: DataType,
    *,
    given: Optional[object],
    saved: Optional[object],
    fill: bool = False,
) -> Union[dict, NotAvailable]:
    if given is NA:
        if fill:
            given = dtype.prop.default
        else:
            return NA
    if given != saved:
        return given
    else:
        return NA


def prepare_response(
    context: Context,
    data: DataItem,
) -> (DataItem, dict):
    if data.action == Action.UPDATE:
        # Minor optimisation: if we querying subresource, then build
        # response only for the subresource tree, do not walk through
        # whole model property tree.
        if data.prop:
            dtype = data.prop.dtype
            patch = strip_metadata(data.patch.get(data.prop.name, {}))
            saved = strip_metadata(data.saved.get(data.prop.name, {}))
        else:
            dtype = data.model
            patch = strip_metadata(data.patch)
            saved = strip_metadata(data.saved)

        resp = build_full_response(
            context,
            dtype,
            patch=patch,
            saved=saved,
        )

        # When querying subresources, response still must be enclosed with
        # the subresource key.
        if data.prop:
            resp = {
                data.prop.name: resp,
            }
    elif data.patch:
        resp = data.patch
    else:
        resp = {}
    return resp


@commands.build_full_response.register()
def build_full_response(
    context: Context,
    dtype: (Object, Model, dataset.Model),
    *,
    patch: Optional[object],
    saved: Optional[object],
):
    full_patch = {}
    for prop in dtype.properties.values():
        if prop.name.startswith('_'):
            continue
        value = build_full_response(
            context,
            prop.dtype,
            patch=patch.get(prop.name, NA) if patch else NA,
            saved=saved.get(prop.name, NA) if saved else NA,
        )
        if value is not NA:
            full_patch[prop.name] = value
    return full_patch


@commands.build_full_response.register()  # noqa
def build_full_response(  # noqa
    context: Context,
    dtype: DataType,
    *,
    patch: Optional[object],
    saved: Optional[object],
):
    if patch is not NA:
        return patch
    elif saved is not NA:
        return saved
    else:
        return dtype.default


@commands.build_full_data_patch_for_nested_attrs.register()
def build_full_data_patch_for_nested_attrs(
    context: Context,
    model: Model,
    *,
    patch: dict,
    saved: dict,
) -> dict:
    # Creates full_patch from `data.saved` and `data.patch`
    #
    # For PostgreSQL only nested fields need to be converted to full patch,
    # because PostgreSQL does not support partial updates, thus we need
    # to fill nested fields with data from `data.saved` if it is missing in
    # `data.patch`
    full_patch = {}
    for name in patch:
        prop = model.properties[name]
        value = commands.build_full_data_patch_for_nested_attrs(
            context,
            prop.dtype,
            patch=patch.get(prop.name, NA),
            saved=saved.get(prop.name, NA) if saved else saved,
        )
        full_patch.update(value)
    return full_patch


@commands.build_full_data_patch_for_nested_attrs.register()  # noqa
def build_full_data_patch_for_nested_attrs(  # noqa
    context: Context,
    dtype: DataType,
    *,
    patch: object,
    saved: object,
) -> dict:
    if patch is NA:
        return {}
    else:
        return {dtype.prop.place: patch}


@commands.build_full_data_patch_for_nested_attrs.register()  # noqa
def build_full_data_patch_for_nested_attrs(  # noqa
    context: Context,
    dtype: Object,
    *,
    patch: dict,
    saved: dict,
) -> dict:
    if patch is NA:
        return saved
    else:
        # We should work with keys which are available to us from
        # patch and saved data. Do not rely on manifest data for this.
        prop_keys = set(patch or []) | set(saved or [])

        full_patch = {}
        for prop_key in prop_keys:
            # drop metadata columns
            if prop_key.startswith('_'):
                continue

            prop = dtype.properties[prop_key]
            value = commands.build_full_data_patch_for_nested_attrs(
                context,
                prop.dtype,
                patch=patch.get(prop.name, NA) if patch else patch,
                saved=saved.get(prop.name, NA) if saved else saved,
            )
            full_patch.update(value)
        return full_patch or {}


@commands.build_full_data_patch_for_nested_attrs.register()  # noqa
def build_full_data_patch_for_nested_attrs(  # noqa
    context: Context,
    dtype: File,
    *,
    patch: dict,
    saved: dict,
) -> dict:
    # if key for file is not available in patch - return NotAvailable
    if patch is NA:
        return saved

    # if key for file is available but value is falsy (None, {}),
    # then return None for metadata values
    if not patch:
        return {
            f'{dtype.prop.place}._content_type': None,
            f'{dtype.prop.place}._id': None,
        }

    # for any other case - return patch values and if not available
    # fallback to saved values or None
    return {
        f'{dtype.prop.place}._content_type': patch.get('_content_type'),
        f'{dtype.prop.place}._id': patch.get('_id'),
    }


@commands.build_full_data_patch_for_nested_attrs.register()  # noqa
def build_full_data_patch_for_nested_attrs(  # noqa
    context: Context,
    dtype: Ref,
    *,
    patch: dict,
    saved: dict,
) -> dict:
    # if key for file is not available in patch - return NotAvailable
    if patch is NA:
        return saved

    # if key for file is available but value is falsy (None, {}),
    # then return None for metadata values
    if not patch:
        return {
            f'{dtype.prop.place}._id': None,
        }

    # for any other case - return patch values and if not available
    # fallback to saved values or None
    return {
        f'{dtype.prop.place}._id': patch.get('_id'),
    }


async def _summary_response(context: Context, results: AsyncIterator[DataItem]) -> dict:
    errors = 0
    async for data in results:
        if data.error is not None:
            errors += 1

    if errors > 0:
        status_code = 400
    else:
        status_code = 200

    transaction = context.get('transaction')
    return status_code, {
        '_transaction': transaction.id,
        '_status': 'error' if errors > 0 else 'ok',
    }


async def _batch_response(context: Context, results: AsyncIterator[DataItem]) -> dict:
    errors = 0
    batch = []
    async for data in results:
        errors += data.error is not None
        batch.append(_get_simple_response(context, data))

    if errors > 0:
        status_code = 400
    else:
        status_code = 200

    transaction = context.get('transaction')
    return status_code, {
        '_transaction': transaction.id,
        '_status': 'error' if errors > 0 else 'ok',
        '_data': batch,
    }


async def simple_response(context: Context, results: AsyncIterator[DataItem]) -> dict:
    results = await alist(aslice(results, 2))
    assert len(results) == 1
    data = results[0]
    if data.error is not None:
        status_code = data.error.status_code
    elif data.action == Action.INSERT or (data.action == Action.UPSERT and data.saved is None):
        status_code = 201
    elif data.action == Action.DELETE:
        status_code = 204
    else:
        status_code = 200
    return status_code, _get_simple_response(context, data)


def _get_simple_response(context: Context, data: DataItem) -> dict:
    resp = prepare_response(context, data)
    resp = {k: v for k, v in resp.items() if not k.startswith('_')}
<<<<<<< HEAD
    if data.patch and '_id' in data.patch and data.prop is None:
=======
    resp['_type'] = (data.prop or data.model).model_type()
    if data.patch and '_id' in data.patch:
>>>>>>> 84834c70
        resp['_id'] = data.patch['_id']
    elif (
        data.patch and
        data.prop and
        data.patch[data.prop.name] and
        '_id' in data.patch[data.prop.name]
    ):
        resp['_id'] = data.patch[data.prop.name]['_id']
    elif (
        data.saved and
        data.prop and
        data.saved[data.prop.name] and
        '_id' in data.saved[data.prop.name]
    ):
        resp['_id'] = data.saved[data.prop.name]['_id']
    elif data.saved:
        resp['_id'] = data.saved['_id']
    if data.patch and '_revision' in data.patch:
        resp['_revision'] = data.patch['_revision']
    elif data.saved:
        resp['_revision'] = data.saved['_revision']
    if data.action and (data.model or data.prop):
        resp = commands.prepare_data_for_response(
            context,
            data.action,
            data.prop.dtype if data.prop else data.model,
            data.backend,
            resp,
        )
    resp = {k: v for k, v in resp.items() if k in ('_id', '_revision', '_type') or not k.startswith('_')}
    if data.error is not None:
        return {
            **resp,
            '_errors': [exceptions.error_response(data.error)],
        }
    else:
        return resp


@commands.upsert.register()
async def upsert(
    context: Context,
    model: (Model, dataset.Model),
    backend: Backend,
    *,
    dstream: DataStream,
    stop_on_error: bool = True,
):
    async for saved, dstream in agroupby(dstream, key=lambda d: d.saved is not None):
        if saved:
            cmd = commands.update
        else:
            cmd = commands.insert
        dstream = cmd(
            context, model, model.backend, dstream=dstream,
            stop_on_error=stop_on_error,
        )
        async for data in dstream:
            yield data


@commands.patch.register()
async def patch(
    context: Context,
    model: (Model, dataset.Model),
    backend: Backend,
    *,
    dstream: DataStream,
    stop_on_error: bool = True,
):
    dstream = commands.update(
        context, model, model.backend, dstream=dstream,
        stop_on_error=stop_on_error,
    )
    async for data in dstream:
        yield data


@commands.wipe.register()
async def wipe(
    context: Context,
    request: Request,
    model: Model,
    backend: Backend,
    *,
    action: Action,
    params: UrlParams,
):
    commands.authorize(context, Action.WIPE, model)
    commands.wipe(context, model, backend)
    response = {'wiped': True}
    return render(context, request, model, params, response, status_code=200)


@commands.wipe.register()  # noqa
async def wipe(  # noqa
    context: Context,
    request: Request,
    ns: Namespace,
    backend: type(None),
    *,
    action: Action,
    params: UrlParams,
):
    for model in traverse_ns_models(ns):
        commands.authorize(context, Action.WIPE, model)
    commands.wipe(context, ns, backend)
    response = {'wiped': True}
    return render(context, request, ns, params, response, status_code=200)


def prepare_headers(
    context: Context,
    node: Node,
    resp: dict,
    action: Action,
    is_batch: Optional[bool] = False
):
    headers = {}
    if action == Action.INSERT and not is_batch:
        server_url = context.get('config').server_url
        headers['location'] = f'{server_url}{node.endpoint}/{resp["_id"]}'
    return headers<|MERGE_RESOLUTION|>--- conflicted
+++ resolved
@@ -885,12 +885,8 @@
 def _get_simple_response(context: Context, data: DataItem) -> dict:
     resp = prepare_response(context, data)
     resp = {k: v for k, v in resp.items() if not k.startswith('_')}
-<<<<<<< HEAD
+    resp['_type'] = (data.prop or data.model).model_type()
     if data.patch and '_id' in data.patch and data.prop is None:
-=======
-    resp['_type'] = (data.prop or data.model).model_type()
-    if data.patch and '_id' in data.patch:
->>>>>>> 84834c70
         resp['_id'] = data.patch['_id']
     elif (
         data.patch and
