--- conflicted
+++ resolved
@@ -970,12 +970,12 @@
         Creates Spinta Exception from normal error
     """
 
-
-<<<<<<< HEAD
+    
 @command()
 def spinta_to_np_dtype(dtype: DataType):
     """Converts Spinta dtype to np.dtype"""
-=======
+
+    
 @overload
 def summary(
     context: Context,
@@ -1010,4 +1010,4 @@
 @command()
 def summary(*args) -> None:
     """Create summary for property"""
->>>>>>> f3aaebcb
+    